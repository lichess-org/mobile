import 'package:intl/intl.dart' as intl;

import 'l10n.dart';

/// The translations for Russian (`ru`).
class AppLocalizationsRu extends AppLocalizations {
  AppLocalizationsRu([String locale = 'ru']) : super(locale);

  @override
  String get mobileHomeTab => 'Home';

  @override
  String get mobilePuzzlesTab => 'Puzzles';

  @override
  String get mobileToolsTab => 'Tools';

  @override
  String get mobileWatchTab => 'Watch';

  @override
  String get mobileSettingsTab => 'Settings';

  @override
<<<<<<< HEAD
  String get mobileDeleteLocalDatabase => 'Delete local database';
=======
  String get mobileMustBeLoggedIn => 'You must be logged in to view this page.';

  @override
  String get mobileSystemColors => 'System colors';

  @override
  String get mobileFeedbackButton => 'Feedback';

  @override
  String get mobileOkButton => 'OK';

  @override
  String get mobileSettingsHapticFeedback => 'Haptic feedback';

  @override
  String get mobileSettingsImmersiveMode => 'Immersive mode';

  @override
  String get mobileSettingsImmersiveModeSubtitle => 'Hide system UI while playing. Use this if you are bothered by the system\'s navigation gestures at the edges of the screen. Applies to game and Puzzle Storm screens.';

  @override
  String get mobileNotFollowingAnyUser => 'You are not following any user.';

  @override
  String get mobileAllGames => 'All games';

  @override
  String get mobileRecentSearches => 'Recent searches';

  @override
  String get mobileClearButton => 'Clear';

  @override
  String mobilePlayersMatchingSearchTerm(String param) {
    return 'Players with \"$param\"';
  }

  @override
  String get mobileNoSearchResults => 'No results';

  @override
  String get mobileAreYouSure => 'Are you sure?';

  @override
  String get mobilePuzzleStreakAbortWarning => 'You will lose your current streak and your score will be saved.';

  @override
  String get mobilePuzzleStormNothingToShow => 'Nothing to show. Play some runs of storm';

  @override
  String get mobileSharePuzzle => 'Share this puzzle';

  @override
  String get mobileShareGameURL => 'Share game URL';

  @override
  String get mobileShareGamePGN => 'Share PGN';

  @override
  String get mobileSharePositionAsFEN => 'Share position as FEN';

  @override
  String get mobileShowVariations => 'Show variations';

  @override
  String get mobileHideVariation => 'Hide variation';

  @override
  String get mobileShowComments => 'Show comments';

  @override
  String get mobilePuzzleStormConfirmEndRun => 'Do you want to end this run?';

  @override
  String get mobilePuzzleStormFilterNothingToShow => 'Nothing to show, please change the filters';

  @override
  String get mobileCancelTakebackOffer => 'Cancel takeback offer';

  @override
  String get mobileCancelDrawOffer => 'Cancel draw offer';

  @override
  String get mobileWaitingForOpponentToJoin => 'Waiting for opponent to join...';

  @override
  String get mobileBlindfoldMode => 'Blindfold';

  @override
  String get mobileLiveStreamers => 'Live streamers';

  @override
  String get mobileCustomGameJoinAGame => 'Join a game';

  @override
  String get mobileCorrespondenceClearSavedMove => 'Clear saved move';

  @override
  String get mobileSomethingWentWrong => 'Something went wrong.';
>>>>>>> 604d7201

  @override
  String get activityActivity => 'Активность';

  @override
  String get activityHostedALiveStream => 'Проведён стрим';

  @override
  String activityRankedInSwissTournament(String param1, String param2) {
    return 'Занято $param1 место в $param2';
  }

  @override
  String get activitySignedUp => 'Регистрация на lichess.org';

  @override
  String activitySupportedNbMonths(int count, String param2) {
    String _temp0 = intl.Intl.pluralLogic(
      count,
      locale: localeName,
      other: 'Поддерживает lichess.org $count месяцев ($param2)',
      many: 'Поддерживает lichess.org $count месяцев ($param2)',
      few: 'Поддерживает lichess.org $count месяца ($param2)',
      one: 'Поддерживает lichess.org $count месяц ($param2)',
    );
    return '$_temp0';
  }

  @override
  String activityPracticedNbPositions(int count, String param2) {
    String _temp0 = intl.Intl.pluralLogic(
      count,
      locale: localeName,
      other: 'Выполнено $count упражнений в $param2',
      many: 'Выполнено $count упражнений в $param2',
      few: 'Выполнено $count упражнения в $param2',
      one: 'Выполнено $count упражнение в $param2',
    );
    return '$_temp0';
  }

  @override
  String activitySolvedNbPuzzles(int count) {
    String _temp0 = intl.Intl.pluralLogic(
      count,
      locale: localeName,
      other: 'Решены $count тактических задач',
      many: 'Решены $count тактических задач',
      few: 'Решены $count тактические задачи',
      one: 'Решена $count тактическая задача',
    );
    return '$_temp0';
  }

  @override
  String activityPlayedNbGames(int count, String param2) {
    String _temp0 = intl.Intl.pluralLogic(
      count,
      locale: localeName,
      other: 'Сыграны $count игр в $param2',
      many: 'Сыграны $count игр в $param2',
      few: 'Сыграны $count игры в $param2',
      one: 'Сыграна $count игра в $param2',
    );
    return '$_temp0';
  }

  @override
  String activityPostedNbMessages(int count, String param2) {
    String _temp0 = intl.Intl.pluralLogic(
      count,
      locale: localeName,
      other: 'Опубликованы $count сообщений в теме $param2',
      many: 'Опубликованы $count сообщений в теме $param2',
      few: 'Опубликованы $count сообщения в теме $param2',
      one: 'Опубликовано $count сообщение в теме $param2',
    );
    return '$_temp0';
  }

  @override
  String activityPlayedNbMoves(int count) {
    String _temp0 = intl.Intl.pluralLogic(
      count,
      locale: localeName,
      other: 'Сделано $count ходов',
      many: 'Сделано $count ходов',
      few: 'Сделано $count хода',
      one: 'Сделан $count ход',
    );
    return '$_temp0';
  }

  @override
  String activityInNbCorrespondenceGames(int count) {
    String _temp0 = intl.Intl.pluralLogic(
      count,
      locale: localeName,
      other: 'в $count играх по переписке',
      many: 'в $count играх по переписке',
      few: 'в $count играх по переписке',
      one: 'в $count игре по переписке',
    );
    return '$_temp0';
  }

  @override
  String activityCompletedNbGames(int count) {
    String _temp0 = intl.Intl.pluralLogic(
      count,
      locale: localeName,
      other: 'Завершены $count игр по переписке',
      many: 'Завершены $count игр по переписке',
      few: 'Завершены $count игры по переписке',
      one: 'Завершена $count игра по переписке',
    );
    return '$_temp0';
  }

  @override
  String activityFollowedNbPlayers(int count) {
    String _temp0 = intl.Intl.pluralLogic(
      count,
      locale: localeName,
      other: '$count игроков добавлены в подписку',
      many: '$count игроков добавлены в подписку',
      few: '$count игрока добавлены в подписку',
      one: '$count игрок добавлен в подписку',
    );
    return '$_temp0';
  }

  @override
  String activityGainedNbFollowers(int count) {
    String _temp0 = intl.Intl.pluralLogic(
      count,
      locale: localeName,
      other: 'Добавились $count новых подписчиков',
      many: 'Добавились $count новых подписчиков',
      few: 'Добавились $count новых подписчика',
      one: 'Добавился $count новый подписчик',
    );
    return '$_temp0';
  }

  @override
  String activityHostedNbSimuls(int count) {
    String _temp0 = intl.Intl.pluralLogic(
      count,
      locale: localeName,
      other: 'Проведены $count сеансов одновременной игры',
      many: 'Проведены $count сеансов одновременной игры',
      few: 'Проведены $count сеанса одновременной игры',
      one: 'Проведён $count сеанс одновременной игры',
    );
    return '$_temp0';
  }

  @override
  String activityJoinedNbSimuls(int count) {
    String _temp0 = intl.Intl.pluralLogic(
      count,
      locale: localeName,
      other: 'Участие в $count сеансах одновременной игры',
      many: 'Участие в $count сеансах одновременной игры',
      few: 'Участие в $count сеансах одновременной игры',
      one: 'Участие в $count сеансе одновременной игры',
    );
    return '$_temp0';
  }

  @override
  String activityCreatedNbStudies(int count) {
    String _temp0 = intl.Intl.pluralLogic(
      count,
      locale: localeName,
      other: 'Созданы $count новых студий',
      many: 'Созданы $count новых студий',
      few: 'Созданы $count новые студии',
      one: 'Создана $count новая студия',
    );
    return '$_temp0';
  }

  @override
  String activityCompetedInNbTournaments(int count) {
    String _temp0 = intl.Intl.pluralLogic(
      count,
      locale: localeName,
      other: 'Завершены $count турниров',
      many: 'Завершены $count турниров',
      few: 'Завершены $count турнира',
      one: 'Завершён $count турнир',
    );
    return '$_temp0';
  }

  @override
  String activityRankedInTournament(int count, String param2, String param3, String param4) {
    String _temp0 = intl.Intl.pluralLogic(
      count,
      locale: localeName,
      other: '$count место ($param2 % лучших), по результатам $param3 игр в турнире $param4',
      many: '$count место ($param2 % лучших), по результатам $param3 игр в турнире $param4',
      few: '$count место ($param2 % лучших), по результатам $param3 игр в турнире $param4',
      one: '$count место ($param2 % лучших), по результатам $param3 игры в турнире $param4',
    );
    return '$_temp0';
  }

  @override
  String activityCompetedInNbSwissTournaments(int count) {
    String _temp0 = intl.Intl.pluralLogic(
      count,
      locale: localeName,
      other: 'Завершено $count турниров по швейцарской системе',
      many: 'Завершено $count турниров по швейцарской системе',
      few: 'Завершено $count турнира по швейцарской системе',
      one: 'Завершён $count турнир по швейцарской системе',
    );
    return '$_temp0';
  }

  @override
  String activityJoinedNbTeams(int count) {
    String _temp0 = intl.Intl.pluralLogic(
      count,
      locale: localeName,
      other: 'Принят в $count клубов',
      many: 'Принят в $count клубов',
      few: 'Принят в $count клуба',
      one: 'Принят в $count клуб',
    );
    return '$_temp0';
  }

  @override
  String get broadcastBroadcasts => 'Трансляции';

  @override
  String get broadcastStartDate => 'Дата начала в вашем часовом поясе';

  @override
  String challengeChallengesX(String param1) {
    return 'Вызовов: $param1';
  }

  @override
  String get challengeChallengeToPlay => 'Вызвать на игру';

  @override
  String get challengeChallengeDeclined => 'Вызов отклонён';

  @override
  String get challengeChallengeAccepted => 'Вызов принят!';

  @override
  String get challengeChallengeCanceled => 'Вызов отменён.';

  @override
  String get challengeRegisterToSendChallenges => 'Зарегистрируйтесь, чтобы вызывать соперников на игру.';

  @override
  String challengeYouCannotChallengeX(String param) {
    return 'Вы не можете вызвать на игру $param.';
  }

  @override
  String challengeXDoesNotAcceptChallenges(String param) {
    return '$param не принимает вызовы.';
  }

  @override
  String challengeYourXRatingIsTooFarFromY(String param1, String param2) {
    return 'Ваш рейтинг $param1 слишком далёк от $param2.';
  }

  @override
  String challengeCannotChallengeDueToProvisionalXRating(String param) {
    return 'Невозможно вызвать на игру из-за недостоверности рейтинга $param.';
  }

  @override
  String challengeXOnlyAcceptsChallengesFromFriends(String param) {
    return '$param принимает вызовы только от друзей.';
  }

  @override
  String get challengeDeclineGeneric => 'Я не принимаю вызовы прямо сейчас.';

  @override
  String get challengeDeclineLater => 'Я не принимаю вызовы прямо сейчас, пожалуйста, вызовите меня позже.';

  @override
  String get challengeDeclineTooFast => 'Такой контроль слишком быстрый для меня, пожалуйста, вызовите меня с контролем времени побольше.';

  @override
  String get challengeDeclineTooSlow => 'Такой контроль слишком медленный для меня, пожалуйста, вызовите меня с контролем времени поменьше.';

  @override
  String get challengeDeclineTimeControl => 'Я не принимаю вызовы с таким контролем времени.';

  @override
  String get challengeDeclineRated => 'Вызовите меня на рейтинговую игру, пожалуйста.';

  @override
  String get challengeDeclineCasual => 'Вызовите меня на товарищескую игру, пожалуйста.';

  @override
  String get challengeDeclineStandard => 'Я не принимаю вызовы на неклассические шахматы прямо сейчас.';

  @override
  String get challengeDeclineVariant => 'Я не хочу играть в этот вариант шахмат сейчас.';

  @override
  String get challengeDeclineNoBot => 'Я не принимаю вызовы от ботов.';

  @override
  String get challengeDeclineOnlyBot => 'Я принимаю вызовы только от ботов.';

  @override
  String get challengeInviteLichessUser => 'Или пригласите пользователя Lichess:';

  @override
  String get contactContact => 'Контакты';

  @override
  String get contactContactLichess => 'Контакты Lichess';

  @override
  String get patronDonate => 'Поддержать проект';

  @override
  String get patronLichessPatron => 'Lichess-спонсор';

  @override
  String perfStatPerfStats(String param) {
    return 'Статистика $param';
  }

  @override
  String get perfStatViewTheGames => 'Посмотреть партии';

  @override
  String get perfStatProvisional => 'предварительный';

  @override
  String get perfStatNotEnoughRatedGames => 'Недостаточно рейтинговых игр, чтобы узнать точный рейтинг.';

  @override
  String perfStatProgressOverLastXGames(String param) {
    return 'Прогресс за последние игры ($param):';
  }

  @override
  String perfStatRatingDeviation(String param) {
    return 'Отклонение рейтинга: $param.';
  }

  @override
  String perfStatRatingDeviationTooltip(String param1, String param2, String param3) {
    return 'Меньшее значение означает, что рейтинг более стабилен. Если этот показатель превышает $param1, то рейтинг считается примерным. Для включения в рейтинг-листы этот показатель должен быть ниже $param2 (стандартные шахматы) и $param3 (варианты).';
  }

  @override
  String get perfStatTotalGames => 'Всего партий';

  @override
  String get perfStatRatedGames => 'Рейтинговые игры';

  @override
  String get perfStatTournamentGames => 'Турнирных партий';

  @override
  String get perfStatBerserkedGames => 'Партий с берсерком';

  @override
  String get perfStatTimeSpentPlaying => 'Времени за игрой';

  @override
  String get perfStatAverageOpponent => 'Средний рейтинг соперников';

  @override
  String get perfStatVictories => 'Побед';

  @override
  String get perfStatDefeats => 'Поражений';

  @override
  String get perfStatDisconnections => 'Отключений';

  @override
  String get perfStatNotEnoughGames => 'Недостаточно сыгранных партий';

  @override
  String perfStatHighestRating(String param) {
    return 'Наивысший рейтинг: $param';
  }

  @override
  String perfStatLowestRating(String param) {
    return 'Наименьший рейтинг: $param';
  }

  @override
  String perfStatFromXToY(String param1, String param2) {
    return 'от $param1 до $param2';
  }

  @override
  String get perfStatWinningStreak => 'Побед подряд';

  @override
  String get perfStatLosingStreak => 'Поражений подряд';

  @override
  String perfStatLongestStreak(String param) {
    return 'Рекордная серия: $param';
  }

  @override
  String perfStatCurrentStreak(String param) {
    return 'Текущая серия: $param';
  }

  @override
  String get perfStatBestRated => 'Победы против лучших по рейтингу';

  @override
  String get perfStatGamesInARow => 'Сыгранные подряд игры';

  @override
  String get perfStatLessThanOneHour => 'Перерыв между играми менее часа';

  @override
  String get perfStatMaxTimePlaying => 'Максимальное время за игрой';

  @override
  String get perfStatNow => 'сейчас';

  @override
  String get preferencesPreferences => 'Настройки';

  @override
  String get preferencesDisplay => 'Отображение';

  @override
  String get preferencesPrivacy => 'Конфиденциальность';

  @override
  String get preferencesNotifications => 'Уведомления';

  @override
  String get preferencesPieceAnimation => 'Анимация фигур';

  @override
  String get preferencesMaterialDifference => 'Показывать разницу в материале';

  @override
  String get preferencesBoardHighlights => 'Подсвечивать последний ход и шах';

  @override
  String get preferencesPieceDestinations => 'Показывать допустимые ходы';

  @override
  String get preferencesBoardCoordinates => 'Координаты доски (A–H, 1–8)';

  @override
  String get preferencesMoveListWhilePlaying => 'Показывать список ходов';

  @override
  String get preferencesPgnPieceNotation => 'Шахматная нотация';

  @override
  String get preferencesChessPieceSymbol => 'Символ шахматной фигуры';

  @override
  String get preferencesPgnLetter => 'Буква фигуры (K, Q, R, B, N)';

  @override
  String get preferencesZenMode => 'Режим Дзен';

  @override
  String get preferencesShowPlayerRatings => 'Показывать рейтинг игрока';

  @override
  String get preferencesShowFlairs => 'Показывать эмодзи игроков';

  @override
  String get preferencesExplainShowPlayerRatings => 'Позволяет скрыть все рейтинги на сайте, чтобы помочь сосредоточиться на игре. Сами партии останутся рейтинговыми, просто вы не будете это видеть.';

  @override
  String get preferencesDisplayBoardResizeHandle => 'Показывать ручку изменения размера доски';

  @override
  String get preferencesOnlyOnInitialPosition => 'Только в начальном положении';

  @override
  String get preferencesInGameOnly => 'Только в игре';

  @override
  String get preferencesChessClock => 'Шахматные часы';

  @override
  String get preferencesTenthsOfSeconds => 'Десятые доли секунд';

  @override
  String get preferencesWhenTimeRemainingLessThanTenSeconds => 'Когда остаётся меньше 10 секунд';

  @override
  String get preferencesHorizontalGreenProgressBars => 'Убывающий зелёный индикатор';

  @override
  String get preferencesSoundWhenTimeGetsCritical => 'Звук, когда время подходит к концу';

  @override
  String get preferencesGiveMoreTime => 'Добавить времени';

  @override
  String get preferencesGameBehavior => 'Настройки игры';

  @override
  String get preferencesHowDoYouMovePieces => 'Как вы передвигаете фигуры?';

  @override
  String get preferencesClickTwoSquares => 'Нажатием на две клетки';

  @override
  String get preferencesDragPiece => 'Перетаскиванием фигуры';

  @override
  String get preferencesBothClicksAndDrag => 'Обоими способами';

  @override
  String get preferencesPremovesPlayingDuringOpponentTurn => 'Предварительный ход (пока ходит противник)';

  @override
  String get preferencesTakebacksWithOpponentApproval => 'Возвраты (с согласия противника)';

  @override
  String get preferencesInCasualGamesOnly => 'Только в товарищеских играх';

  @override
  String get preferencesPromoteToQueenAutomatically => 'Пешка превращается в ферзя автоматически';

  @override
  String get preferencesExplainPromoteToQueenAutomatically => 'Удерживайте клавишу <ctrl> во время превращения, чтобы временно отключить автопревращение в ферзя';

  @override
  String get preferencesWhenPremoving => 'Когда сделан предварительный ход';

  @override
  String get preferencesClaimDrawOnThreefoldRepetitionAutomatically => 'Автоматически запрашивать ничью при трёхкратном повторении хода';

  @override
  String get preferencesWhenTimeRemainingLessThanThirtySeconds => 'Когда остаётся меньше 30 секунд';

  @override
  String get preferencesMoveConfirmation => 'Подтверждение хода';

  @override
  String get preferencesExplainCanThenBeTemporarilyDisabled => 'Может быть отключено во время игры вместе с меню доски';

  @override
  String get preferencesInCorrespondenceGames => 'В игре по переписке';

  @override
  String get preferencesCorrespondenceAndUnlimited => 'По переписке и без ограничения времени';

  @override
  String get preferencesConfirmResignationAndDrawOffers => 'Подтверждать признание поражения и предложение ничьей';

  @override
  String get preferencesCastleByMovingTheKingTwoSquaresOrOntoTheRook => 'Способ рокировки';

  @override
  String get preferencesCastleByMovingTwoSquares => 'Переместить короля на две клетки';

  @override
  String get preferencesCastleByMovingOntoTheRook => 'Переместить короля на ладью';

  @override
  String get preferencesInputMovesWithTheKeyboard => 'Вводить ходы с помощью клавиатуры';

  @override
  String get preferencesInputMovesWithVoice => 'Вводить ходы голосом';

  @override
  String get preferencesSnapArrowsToValidMoves => 'Показывать стрелками только допустимые ходы';

  @override
  String get preferencesSayGgWpAfterLosingOrDrawing => 'Писать в чат “Good game, well played” после поражения или ничьей';

  @override
  String get preferencesYourPreferencesHaveBeenSaved => 'Ваши настройки сохранены.';

  @override
  String get preferencesScrollOnTheBoardToReplayMoves => 'Прокручивайте колесо мыши над доской, чтобы смотреть ходы';

  @override
  String get preferencesCorrespondenceEmailNotification => 'Ежедневно присылать на почту список ваших игр по переписке';

  @override
  String get preferencesNotifyStreamStart => 'Стример начинает трансляцию';

  @override
  String get preferencesNotifyInboxMsg => 'Новое входящее сообщение';

  @override
  String get preferencesNotifyForumMention => 'Вас упомянули в сообщении на форуме';

  @override
  String get preferencesNotifyInvitedStudy => 'Приглашение в Студию';

  @override
  String get preferencesNotifyGameEvent => 'Обновления, касающиеся игры по переписке';

  @override
  String get preferencesNotifyChallenge => 'Вызовы на игру';

  @override
  String get preferencesNotifyTournamentSoon => 'Турнир скоро начнётся';

  @override
  String get preferencesNotifyTimeAlarm => 'В игре по переписке скоро упадёт флажок';

  @override
  String get preferencesNotifyBell => 'Звуковое оповещение на Личесс';

  @override
  String get preferencesNotifyPush => 'Оповещение на устройстве, когда Вы не находитесь на сайте Личесс';

  @override
  String get preferencesNotifyWeb => 'Браузер';

  @override
  String get preferencesNotifyDevice => 'Устройство';

  @override
  String get preferencesBellNotificationSound => 'Звук колокольчика уведомлений';

  @override
  String get puzzlePuzzles => 'Задачи';

  @override
  String get puzzlePuzzleThemes => 'Темы задач';

  @override
  String get puzzleRecommended => 'Рекомендуемые';

  @override
  String get puzzlePhases => 'Стадии игры';

  @override
  String get puzzleMotifs => 'Мотивы';

  @override
  String get puzzleAdvanced => 'Продвинутый';

  @override
  String get puzzleLengths => 'Количество ходов';

  @override
  String get puzzleMates => 'Маты';

  @override
  String get puzzleGoals => 'Цели';

  @override
  String get puzzleOrigin => 'Из партий';

  @override
  String get puzzleSpecialMoves => 'Особые ходы';

  @override
  String get puzzleDidYouLikeThisPuzzle => 'Понравилась задача?';

  @override
  String get puzzleVoteToLoadNextOne => 'Проголосуйте и перейдите к следующей!';

  @override
  String get puzzleUpVote => 'Задача понравилась';

  @override
  String get puzzleDownVote => 'Задача не понравилась';

  @override
  String get puzzleYourPuzzleRatingWillNotChange => 'Ваш рейтинг в решении задач не изменится. Решение задач — это не соревнование. Рейтинг помогает лучше подбирать для вас задачи по вашему уровню.';

  @override
  String get puzzleFindTheBestMoveForWhite => 'Найдите лучший ход за белых.';

  @override
  String get puzzleFindTheBestMoveForBlack => 'Найдите лучший ход за чёрных.';

  @override
  String get puzzleToGetPersonalizedPuzzles => 'Чтобы получить персонализированные задачи:';

  @override
  String puzzlePuzzleId(String param) {
    return 'Задача № $param';
  }

  @override
  String get puzzlePuzzleOfTheDay => 'Задача дня';

  @override
  String get puzzleDailyPuzzle => 'Задача дня';

  @override
  String get puzzleClickToSolve => 'Нажмите, чтобы начать решать';

  @override
  String get puzzleGoodMove => 'Хороший ход';

  @override
  String get puzzleBestMove => 'Лучший ход!';

  @override
  String get puzzleKeepGoing => 'Продолжайте…';

  @override
  String get puzzlePuzzleSuccess => 'Задача решена!';

  @override
  String get puzzlePuzzleComplete => 'Задача решена!';

  @override
  String get puzzleByOpenings => 'По дебютам';

  @override
  String get puzzlePuzzlesByOpenings => 'Задачи по дебютам';

  @override
  String get puzzleOpeningsYouPlayedTheMost => 'Дебюты, которые вы играли в большинстве рейтинговых партий';

  @override
  String get puzzleUseFindInPage => 'Используйте «Найти на странице» в меню браузера, чтобы найти ваш любимый дебют!';

  @override
  String get puzzleUseCtrlF => 'Используйте Ctrl+f, чтобы найти ваш любимый дебют!';

  @override
  String get puzzleNotTheMove => 'Плохой ход!';

  @override
  String get puzzleTrySomethingElse => 'Попробуйте иначе.';

  @override
  String puzzleRatingX(String param) {
    return 'Рейтинг: $param';
  }

  @override
  String get puzzleHidden => 'скрыт';

  @override
  String puzzleFromGameLink(String param) {
    return 'Из партии $param';
  }

  @override
  String get puzzleContinueTraining => 'Продолжить тренировку';

  @override
  String get puzzleDifficultyLevel => 'Уровень сложности';

  @override
  String get puzzleNormal => 'Средний';

  @override
  String get puzzleEasier => 'Лёгкий';

  @override
  String get puzzleEasiest => 'Легчайший';

  @override
  String get puzzleHarder => 'Сложный';

  @override
  String get puzzleHardest => 'Сложнейший';

  @override
  String get puzzleExample => 'Пример';

  @override
  String get puzzleAddAnotherTheme => 'Добавить другой мотив';

  @override
  String get puzzleNextPuzzle => 'Следующая задача';

  @override
  String get puzzleJumpToNextPuzzleImmediately => 'Сразу переходить к следующей задаче';

  @override
  String get puzzlePuzzleDashboard => 'Панель задач';

  @override
  String get puzzleImprovementAreas => 'Слабые стороны';

  @override
  String get puzzleStrengths => 'Сильные стороны';

  @override
  String get puzzleHistory => 'История задач';

  @override
  String get puzzleSolved => 'решённые';

  @override
  String get puzzleFailed => 'неудачные';

  @override
  String get puzzleStreakDescription => 'Решайте постепенно усложняющиеся задачи и создайте победную серию. Здесь нет часов, так что не торопитесь. Один неправильный ход и игра закончена! Но можно пропустить один ход за сеанс.';

  @override
  String puzzleYourStreakX(String param) {
    return 'Ваша серия: $param';
  }

  @override
  String get puzzleStreakSkipExplanation => 'Пропустить этот ход, чтобы сохранить серию! Можно использовать только один раз.';

  @override
  String get puzzleContinueTheStreak => 'Продолжить серию';

  @override
  String get puzzleNewStreak => 'Новая серия';

  @override
  String get puzzleFromMyGames => 'Из моих партий';

  @override
  String get puzzleLookupOfPlayer => 'Искать задачи из партий игрока';

  @override
  String puzzleFromXGames(String param) {
    return 'Задачи из партий $param';
  }

  @override
  String get puzzleSearchPuzzles => 'Искать задачи';

  @override
  String get puzzleFromMyGamesNone => 'В базе данных нет задач из ваших партий, но Lichess надеется на вас.\nСыграйте больше партий в рапид или с классическим контролем времени, и ваши шансы попасть в список игроков с задачами увеличатся!';

  @override
  String puzzleFromXGamesFound(String param1, String param2) {
    return 'Найдено $param1 задач в $param2 играх';
  }

  @override
  String get puzzlePuzzleDashboardDescription => 'Тренируйтесь, анализируйте, улучшайте';

  @override
  String puzzlePercentSolved(String param) {
    return '$param верно';
  }

  @override
  String get puzzleNoPuzzlesToShow => 'Ничего нет, решите для начала несколько задач!';

  @override
  String get puzzleImprovementAreasDescription => 'Потренируйте эти темы, чтобы улучшить свой прогресс!';

  @override
  String get puzzleStrengthDescription => 'Вы показываете лучшие результаты в этих темах';

  @override
  String puzzlePlayedXTimes(int count) {
    String _temp0 = intl.Intl.pluralLogic(
      count,
      locale: localeName,
      other: 'Решено $count раз',
      many: 'Решено $count раз',
      few: 'Решено $count раза',
      one: 'Решено $count раз',
    );
    return '$_temp0';
  }

  @override
  String puzzleNbPointsBelowYourPuzzleRating(int count) {
    String _temp0 = intl.Intl.pluralLogic(
      count,
      locale: localeName,
      other: '$count баллов ниже вашего рейтинга в задачах',
      many: '$count баллов ниже вашего рейтинга в задачах',
      few: '$count баллов ниже вашего рейтинга в задачах',
      one: 'Один балл ниже вашего рейтинга в задачах',
    );
    return '$_temp0';
  }

  @override
  String puzzleNbPointsAboveYourPuzzleRating(int count) {
    String _temp0 = intl.Intl.pluralLogic(
      count,
      locale: localeName,
      other: '$count баллов выше вашего рейтинга в задачах',
      many: '$count баллов выше вашего рейтинга в задачах',
      few: '$count баллов выше вашего рейтинга в задачах',
      one: 'Один балл выше вашего рейтинга в пазлах',
    );
    return '$_temp0';
  }

  @override
  String puzzleNbPlayed(int count) {
    String _temp0 = intl.Intl.pluralLogic(
      count,
      locale: localeName,
      other: '$count решено',
      many: '$count решены',
      few: '$count решены',
      one: '$count решена',
    );
    return '$_temp0';
  }

  @override
  String puzzleNbToReplay(int count) {
    String _temp0 = intl.Intl.pluralLogic(
      count,
      locale: localeName,
      other: '$count повторить',
      many: '$count повторить',
      few: '$count повторить',
      one: '$count повторить',
    );
    return '$_temp0';
  }

  @override
  String get puzzleThemeAdvancedPawn => 'Продвинутая пешка';

  @override
  String get puzzleThemeAdvancedPawnDescription => 'Одна из Ваших пешек далеко продвинута, есть шанс превращения.';

  @override
  String get puzzleThemeAdvantage => 'Преимущество';

  @override
  String get puzzleThemeAdvantageDescription => 'Используйте свой шанс получить решающее преимущество. (от 200 до 600 сантипешек)';

  @override
  String get puzzleThemeAnastasiaMate => 'Мат Анастасии';

  @override
  String get puzzleThemeAnastasiaMateDescription => 'Конь и ладья (или ферзь) матуют короля противника между краем доски и другой фигурой противника.';

  @override
  String get puzzleThemeArabianMate => 'Арабский мат';

  @override
  String get puzzleThemeArabianMateDescription => 'Конь и ладья матуют вражеского короля в углу доски.';

  @override
  String get puzzleThemeAttackingF2F7 => 'Атака f2 или f7';

  @override
  String get puzzleThemeAttackingF2F7Description => 'Атака, направленная на пешки f2 или f7, например, в атаке Фегателло.';

  @override
  String get puzzleThemeAttraction => 'Завлечение';

  @override
  String get puzzleThemeAttractionDescription => 'Размен или жертва, вынуждающая или подталкивающая фигуру противника занять поле, после чего становится возможен последующий тактический приём.';

  @override
  String get puzzleThemeBackRankMate => 'Мат на последней горизонтали';

  @override
  String get puzzleThemeBackRankMateDescription => 'Матование короля на его горизонтали, когда он заблокирован своими же фигурами.';

  @override
  String get puzzleThemeBishopEndgame => 'Слоновый эндшпиль';

  @override
  String get puzzleThemeBishopEndgameDescription => 'Эндшпиль, где присутствуют лишь слоны и пешки.';

  @override
  String get puzzleThemeBodenMate => 'Мат Бодена';

  @override
  String get puzzleThemeBodenMateDescription => 'Два слона на скрещённых диагоналях ставят мат вражескому королю, окружённому собственными фигурами.';

  @override
  String get puzzleThemeCastling => 'Рокировка';

  @override
  String get puzzleThemeCastlingDescription => 'Помещение короля в надёжное место и вывод в бой ладьи.';

  @override
  String get puzzleThemeCapturingDefender => 'Уничтожение защитника';

  @override
  String get puzzleThemeCapturingDefenderDescription => 'Взятие или размен фигуры, защищающей другую фигуру, с последующим взятием фигуры, оставшейся без защиты.';

  @override
  String get puzzleThemeCrushing => 'Разгром';

  @override
  String get puzzleThemeCrushingDescription => 'Используйте зевок противника для получения сокрушительного преимущества. (600 и более сантипешек)';

  @override
  String get puzzleThemeDoubleBishopMate => 'Мат двумя слонами';

  @override
  String get puzzleThemeDoubleBishopMateDescription => 'Два слона атакующей стороны ставят мат на смежных диагоналях королю противника, окружённому своими же фигурами.';

  @override
  String get puzzleThemeDovetailMate => 'Мат «ласточкин хвост»';

  @override
  String get puzzleThemeDovetailMateDescription => 'Мат ферзём стоящему рядом королю противника, единственные два поля отхода которого занимают его же фигуры.';

  @override
  String get puzzleThemeEquality => 'Уравнение';

  @override
  String get puzzleThemeEqualityDescription => 'Отыграйтесь из проигранной позиции: сведите партию на ничью или получите позиционное равенство. (менее 200 сантипешек)';

  @override
  String get puzzleThemeKingsideAttack => 'Атака на королевском фланге';

  @override
  String get puzzleThemeKingsideAttackDescription => 'Атака на рокированного в короткую сторону короля противника.';

  @override
  String get puzzleThemeClearance => 'Освобождение линии или поля';

  @override
  String get puzzleThemeClearanceDescription => 'Ход, обычно с темпом, освобождающий поле, линию или диагональ с целью реализации тактической идеи.';

  @override
  String get puzzleThemeDefensiveMove => 'Защитный ход';

  @override
  String get puzzleThemeDefensiveMoveDescription => 'Точный ход или последовательность ходов, которые необходимы во избежание потери материала или другого преимущества.';

  @override
  String get puzzleThemeDeflection => 'Отвлечение';

  @override
  String get puzzleThemeDeflectionDescription => 'Ход, отвлекающий фигуру противника от важной задачи, например, от защиты ключевого поля.';

  @override
  String get puzzleThemeDiscoveredAttack => 'Вскрытое нападение';

  @override
  String get puzzleThemeDiscoveredAttackDescription => 'Ход фигурой, которая закрывает линию атаки дальнобойной фигуры. Например, ход конём, вскрывающий линию для стоящей за ним ладьи.';

  @override
  String get puzzleThemeDoubleCheck => 'Двойной шах';

  @override
  String get puzzleThemeDoubleCheckDescription => 'Шах двумя фигурами одновременно при помощи вскрытого нападения. Нельзя срубить обе атакующие фигуры и нельзя закрыться от них, поэтому король может только уйти от шаха.';

  @override
  String get puzzleThemeEndgame => 'Эндшпиль';

  @override
  String get puzzleThemeEndgameDescription => 'Тактика в последней стадии игры.';

  @override
  String get puzzleThemeEnPassantDescription => 'Тактика с применением правила «взятие на проходе», где своя пешка может взять пешку противника, сходившую на две клетки из своего начального положения, и при этом пропущенное поле было под боем своей пешки.';

  @override
  String get puzzleThemeExposedKing => 'Голый король';

  @override
  String get puzzleThemeExposedKingDescription => 'Незащищённый или слабо защищённый король часто становится жертвой матовой атаки.';

  @override
  String get puzzleThemeFork => 'Вилка';

  @override
  String get puzzleThemeForkDescription => 'Ход, при котором под удар попадают две фигуры противника.';

  @override
  String get puzzleThemeHangingPiece => 'Незащищённая фигура';

  @override
  String get puzzleThemeHangingPieceDescription => 'Тактика, при которой фигура соперника не защищена или недостаточно защищена и может быть взята.';

  @override
  String get puzzleThemeHookMate => 'Хук-мат';

  @override
  String get puzzleThemeHookMateDescription => 'Мат ладьёй и конём, защищённым пешкой, при том, что одна из пешек противника занимает единственное доступное поле для отхода его короля.';

  @override
  String get puzzleThemeInterference => 'Перекрытие';

  @override
  String get puzzleThemeInterferenceDescription => 'Ход, перекрывающий линию взаимодействия дальнобойных фигур противника, в результате которого одна или обе фигуры становятся беззащитными. Например, конь встаёт на защищённое поле между двумя ладьями.';

  @override
  String get puzzleThemeIntermezzo => 'Промежуточный ход';

  @override
  String get puzzleThemeIntermezzoDescription => 'Вместо того, чтобы сделать ожидаемый ход, сначала делается другой ход, представляющий непосредственную угрозу, на которую противник должен ответить. Также известен как «Zwischenzug» или «Intermezzo».';

  @override
  String get puzzleThemeKnightEndgame => 'Коневой эндшпиль';

  @override
  String get puzzleThemeKnightEndgameDescription => 'Эндшпиль, в котором на доске остались только кони и пешки.';

  @override
  String get puzzleThemeLong => 'Трёхходовая задача';

  @override
  String get puzzleThemeLongDescription => 'Три хода до победы.';

  @override
  String get puzzleThemeMaster => 'Партии мастеров';

  @override
  String get puzzleThemeMasterDescription => 'Задачи из партий с участием титулованных игроков.';

  @override
  String get puzzleThemeMasterVsMaster => 'Партии двух мастеров';

  @override
  String get puzzleThemeMasterVsMasterDescription => 'Задачи из партий с участием двух титулованных игроков.';

  @override
  String get puzzleThemeMate => 'Мат';

  @override
  String get puzzleThemeMateDescription => 'Закончите игру красиво.';

  @override
  String get puzzleThemeMateIn1 => 'Мат в 1 ход';

  @override
  String get puzzleThemeMateIn1Description => 'Поставьте мат в один ход.';

  @override
  String get puzzleThemeMateIn2 => 'Мат в два хода';

  @override
  String get puzzleThemeMateIn2Description => 'Поставьте мат в два хода.';

  @override
  String get puzzleThemeMateIn3 => 'Мат в 3 хода';

  @override
  String get puzzleThemeMateIn3Description => 'Поставьте мат в три хода.';

  @override
  String get puzzleThemeMateIn4 => 'Мат в 4 хода';

  @override
  String get puzzleThemeMateIn4Description => 'Поставьте мат за четыре хода.';

  @override
  String get puzzleThemeMateIn5 => 'Мат в 5 или более ходов';

  @override
  String get puzzleThemeMateIn5Description => 'Найдите последовательность ходов, ведущую к мату.';

  @override
  String get puzzleThemeMiddlegame => 'Миттельшпиль';

  @override
  String get puzzleThemeMiddlegameDescription => 'Тактика во второй стадии игры.';

  @override
  String get puzzleThemeOneMove => 'Одноходовая задача';

  @override
  String get puzzleThemeOneMoveDescription => 'Задача, где нужно сделать только один выигрывающий ход.';

  @override
  String get puzzleThemeOpening => 'Дебют';

  @override
  String get puzzleThemeOpeningDescription => 'Тактика в первой стадии игры.';

  @override
  String get puzzleThemePawnEndgame => 'Пешечный эндшпиль';

  @override
  String get puzzleThemePawnEndgameDescription => 'Эндшпиль с пешками.';

  @override
  String get puzzleThemePin => 'Связка';

  @override
  String get puzzleThemePinDescription => 'Тактика, использующая связку, когда фигура не может сделать ход, иначе под атаку попадёт стоящая за ней более ценная фигура.';

  @override
  String get puzzleThemePromotion => 'Превращение';

  @override
  String get puzzleThemePromotionDescription => 'Ход при котором пешка ходит на последнюю горизонталь и заменяется по выбору игрока на любую другую фигуру того же цвета, кроме короля.';

  @override
  String get puzzleThemeQueenEndgame => 'Ферзевый эндшпиль';

  @override
  String get puzzleThemeQueenEndgameDescription => 'Эндшпиль с ферзями и пешками.';

  @override
  String get puzzleThemeQueenRookEndgame => 'Ферзево-ладейный эндшпиль';

  @override
  String get puzzleThemeQueenRookEndgameDescription => 'Эндшпиль с ферзями, ладьями и пешками.';

  @override
  String get puzzleThemeQueensideAttack => 'Атака на ферзевом фланге';

  @override
  String get puzzleThemeQueensideAttackDescription => 'Атака короля, рокировавшегося в длинную сторону.';

  @override
  String get puzzleThemeQuietMove => 'Тихий ход';

  @override
  String get puzzleThemeQuietMoveDescription => 'Ход без шаха или взятия, который тем не менее подготавливает неизбежную угрозу.';

  @override
  String get puzzleThemeRookEndgame => 'Ладейный эндшпиль';

  @override
  String get puzzleThemeRookEndgameDescription => 'Эндшпиль с ладьями и пешками.';

  @override
  String get puzzleThemeSacrifice => 'Жертва';

  @override
  String get puzzleThemeSacrificeDescription => 'Тактика, при которой происходит отдача какого-либо материала для получения преимущества, объявления мата или сведения игры вничью.';

  @override
  String get puzzleThemeShort => 'Двухходовая задача';

  @override
  String get puzzleThemeShortDescription => 'Два хода до победы.';

  @override
  String get puzzleThemeSkewer => 'Линейный удар';

  @override
  String get puzzleThemeSkewerDescription => 'Разновидность связки, но в этом случае наоборот, более ценная фигура оказывается на линии атаки перед менее ценной или равноценной фигурой.';

  @override
  String get puzzleThemeSmotheredMate => 'Спёртый мат';

  @override
  String get puzzleThemeSmotheredMateDescription => 'Мат конём королю, который не может уйти от мата, потому что окружён (спёрт) своими же собственными фигурами.';

  @override
  String get puzzleThemeSuperGM => 'Партии супергроссмейстеров';

  @override
  String get puzzleThemeSuperGMDescription => 'Задачи из партий, сыгранных лучшими шахматистами в мире.';

  @override
  String get puzzleThemeTrappedPiece => 'Ловля фигуры';

  @override
  String get puzzleThemeTrappedPieceDescription => 'Фигура не может уйти от нападения, потому что не имеет свободных полей для отхода, или эти поля тоже находятся под нападением.';

  @override
  String get puzzleThemeUnderPromotion => 'Слабое превращение';

  @override
  String get puzzleThemeUnderPromotionDescription => 'Превращение пешки не в ферзя, а в коня, слона или ладью.';

  @override
  String get puzzleThemeVeryLong => 'Многоходовая задача';

  @override
  String get puzzleThemeVeryLongDescription => 'Четыре или более ходов для победы.';

  @override
  String get puzzleThemeXRayAttack => 'Рентген';

  @override
  String get puzzleThemeXRayAttackDescription => 'Ситуация, когда на линии нападения или защиты дальнобойной фигуры стоит фигура противника.';

  @override
  String get puzzleThemeZugzwang => 'Цугцванг';

  @override
  String get puzzleThemeZugzwangDescription => 'Противник вынужден сделать один из немногих возможных ходов, но любой ход ведёт к ухудшению его положения.';

  @override
  String get puzzleThemeHealthyMix => 'Сборная солянка';

  @override
  String get puzzleThemeHealthyMixDescription => 'Всего понемногу. Вы не знаете, чего ожидать, так что будьте готовы ко всему! Прямо как в настоящей партии.';

  @override
  String get puzzleThemePlayerGames => 'Партии игрока';

  @override
  String get puzzleThemePlayerGamesDescription => 'Найти задачи, созданные из ваших партий, или партий других игроков.';

  @override
  String puzzleThemePuzzleDownloadInformation(String param) {
    return 'Эти задачи находятся в общественном достоянии и вы можете скачать их: $param.';
  }

  @override
  String get searchSearch => 'Поиск';

  @override
  String get settingsSettings => 'Настройки';

  @override
  String get settingsCloseAccount => 'Удалить учётную запись';

  @override
  String get settingsManagedAccountCannotBeClosed => 'Ваш аккаунт находится под управлением и не может быть закрыт.';

  @override
  String get settingsClosingIsDefinitive => 'Закрытие невозможно будет отменить. Вы уверены?';

  @override
  String get settingsCantOpenSimilarAccount => 'Вы не сможете создать новый аккаунт с таким же именем, даже если регистр символов отличается.';

  @override
  String get settingsChangedMindDoNotCloseAccount => 'Я передумал, не закрывайте мой аккаунт';

  @override
  String get settingsCloseAccountExplanation => 'Вы уверены, что хотите закрыть свой аккаунт? Закрытие аккаунта необратимо. Вы никогда больше не сможете в него войти.';

  @override
  String get settingsThisAccountIsClosed => 'Этот аккаунт закрыт.';

  @override
  String get playWithAFriend => 'Сыграть с другом';

  @override
  String get playWithTheMachine => 'Сыграть с компьютером';

  @override
  String get toInviteSomeoneToPlayGiveThisUrl => 'Чтобы пригласить друга, отправьте ему эту ссылку';

  @override
  String get gameOver => 'Партия окончена';

  @override
  String get waitingForOpponent => 'Ожидание соперника';

  @override
  String get orLetYourOpponentScanQrCode => 'Или дайте вашему сопернику отсканировать этот QR-код';

  @override
  String get waiting => 'Ожидание';

  @override
  String get yourTurn => 'Ваш ход';

  @override
  String aiNameLevelAiLevel(String param1, String param2) {
    return '$param1 уровня $param2';
  }

  @override
  String get level => 'Уровень';

  @override
  String get strength => 'Сложность';

  @override
  String get toggleTheChat => 'Показывать окно чата';

  @override
  String get chat => 'Отправить сообщение';

  @override
  String get resign => 'Сдаться';

  @override
  String get checkmate => 'Мат';

  @override
  String get stalemate => 'Пат';

  @override
  String get white => 'Белые';

  @override
  String get black => 'Чёрные';

  @override
  String get asWhite => 'за белых';

  @override
  String get asBlack => 'за чёрных';

  @override
  String get randomColor => 'Случайный цвет';

  @override
  String get createAGame => 'Создать игру';

  @override
  String get whiteIsVictorious => 'Победа белых';

  @override
  String get blackIsVictorious => 'Победа чёрных';

  @override
  String get youPlayTheWhitePieces => 'Вы играете белыми фигурами';

  @override
  String get youPlayTheBlackPieces => 'Вы играете чёрными фигурами';

  @override
  String get itsYourTurn => 'Ваш ход!';

  @override
  String get cheatDetected => 'Обнаружено жульничество';

  @override
  String get kingInTheCenter => 'Король в центре';

  @override
  String get threeChecks => 'Три шаха';

  @override
  String get raceFinished => 'Гонка окончена';

  @override
  String get variantEnding => 'Партия окончена';

  @override
  String get newOpponent => 'Найти другого соперника';

  @override
  String get yourOpponentWantsToPlayANewGameWithYou => 'Соперник предлагает вам сыграть ещё раз';

  @override
  String get joinTheGame => 'Принять вызов';

  @override
  String get whitePlays => 'Ход белых';

  @override
  String get blackPlays => 'Ход чёрных';

  @override
  String get opponentLeftChoices => 'Вероятно, ваш соперник покинул игру. Вы можете объявить победу или ничью, или ещё подождать.';

  @override
  String get forceResignation => 'Объявить победу';

  @override
  String get forceDraw => 'Объявить ничью';

  @override
  String get talkInChat => 'Будьте вежливы в чате!';

  @override
  String get theFirstPersonToComeOnThisUrlWillPlayWithYou => 'С вами сыграет первый, кто перейдёт по этой ссылке.';

  @override
  String get whiteResigned => 'Белые сдались';

  @override
  String get blackResigned => 'Чёрные сдались';

  @override
  String get whiteLeftTheGame => 'Белые вышли из игры';

  @override
  String get blackLeftTheGame => 'Чёрные вышли из игры';

  @override
  String get whiteDidntMove => 'Белые не сделали ход';

  @override
  String get blackDidntMove => 'Чёрные не сделали ход';

  @override
  String get requestAComputerAnalysis => 'Выполнить компьютерный анализ';

  @override
  String get computerAnalysis => 'Компьютерный анализ';

  @override
  String get computerAnalysisAvailable => 'Доступен компьютерный анализ';

  @override
  String get computerAnalysisDisabled => 'Компьютерный анализ отключён';

  @override
  String get analysis => 'Анализировать партию';

  @override
  String depthX(String param) {
    return 'Глубина $param';
  }

  @override
  String get usingServerAnalysis => 'Используется серверный анализ';

  @override
  String get loadingEngine => 'Загрузка движка...';

  @override
  String get calculatingMoves => 'Идёт расчёт ходов...';

  @override
  String get engineFailed => 'Ошибка загрузки движка';

  @override
  String get cloudAnalysis => 'Облачный анализ';

  @override
  String get goDeeper => 'Анализировать глубже';

  @override
  String get showThreat => 'Показать ответную угрозу';

  @override
  String get inLocalBrowser => 'в браузере';

  @override
  String get toggleLocalEvaluation => 'Включить локальный анализ';

  @override
  String get promoteVariation => 'Повысить приоритет варианта';

  @override
  String get makeMainLine => 'Сделать этот вариант главным';

  @override
  String get deleteFromHere => 'Удалить с этого места';

  @override
  String get collapseVariations => 'Свернуть варианты';

  @override
  String get expandVariations => 'Развернуть варианты';

  @override
  String get forceVariation => 'Сделать вариантом';

  @override
  String get copyVariationPgn => 'Скопировать вариант в формате PGN';

  @override
  String get move => 'Ход';

  @override
  String get variantLoss => 'Проигрышный ход';

  @override
  String get variantWin => 'Победный ход';

  @override
  String get insufficientMaterial => 'Недостаточно материала для мата';

  @override
  String get pawnMove => 'Ход пешки';

  @override
  String get capture => 'Взятие';

  @override
  String get close => 'Закрыть';

  @override
  String get winning => 'Выигрывают';

  @override
  String get losing => 'Проигрывают';

  @override
  String get drawn => 'Вничью';

  @override
  String get unknown => 'Неизвестно';

  @override
  String get database => 'Архив партий';

  @override
  String get whiteDrawBlack => 'Белые / Ничья / Чёрные';

  @override
  String averageRatingX(String param) {
    return 'Средний рейтинг: $param';
  }

  @override
  String get recentGames => 'Недавние игры';

  @override
  String get topGames => 'Лучшие игры';

  @override
  String masterDbExplanation(String param1, String param2, String param3) {
    return 'Два миллиона игр, проведённых за доской игроками FIDE с рейтингом $param1+ с $param2 по $param3';
  }

  @override
  String get dtzWithRounding => 'Правило 50 ходов: объявляется ничья, если на протяжении последних 50 ходов ни одна фигура не была взята и ни одна пешка не сделала хода';

  @override
  String get noGameFound => 'Партий не найдено';

  @override
  String get maxDepthReached => 'Достигнута максимальная глубина!';

  @override
  String get maybeIncludeMoreGamesFromThePreferencesMenu => 'Возможно, стоит включить больше игр в настройках?';

  @override
  String get openings => 'Дебюты';

  @override
  String get openingExplorer => 'База дебютов';

  @override
  String get openingEndgameExplorer => 'База дебютов/окончаний';

  @override
  String xOpeningExplorer(String param) {
    return 'База дебютов для $param';
  }

  @override
  String get playFirstOpeningEndgameExplorerMove => 'Играть первый ход изучателя дебютов/эндшпилей';

  @override
  String get winPreventedBy50MoveRule => 'Не удаётся победить из-за правила 50 ходов';

  @override
  String get lossSavedBy50MoveRule => 'Удаётся избежать поражения из-за правила 50 ходов';

  @override
  String get winOr50MovesByPriorMistake => 'Победа или правило 50 ходов';

  @override
  String get lossOr50MovesByPriorMistake => 'Поражение или 50 ходов после последней ошибки';

  @override
  String get unknownDueToRounding => 'Победа/поражение гарантируется только если рекомендуемая последовательность ходов была выполнена с момента последнего взятия фигуры или хода пешки из-за возможного округления значений DTZ в базах Syzygy.';

  @override
  String get allSet => 'Готово!';

  @override
  String get importPgn => 'Импортировать в PGN';

  @override
  String get delete => 'Удалить';

  @override
  String get deleteThisImportedGame => 'Удалить эту импортированную игру?';

  @override
  String get replayMode => 'Смотреть в повторе';

  @override
  String get realtimeReplay => 'Как в партии';

  @override
  String get byCPL => 'По ошибкам';

  @override
  String get openStudy => 'Открыть в студии';

  @override
  String get enable => 'Включить';

  @override
  String get bestMoveArrow => 'Показывать лучшие ходы стрелками';

  @override
  String get showVariationArrows => 'Показать стрелки вариантов';

  @override
  String get evaluationGauge => 'Шкала оценки';

  @override
  String get multipleLines => 'Множество вариантов';

  @override
  String get cpus => 'Потоки';

  @override
  String get memory => 'Память';

  @override
  String get infiniteAnalysis => 'Бесконечный анализ';

  @override
  String get removesTheDepthLimit => 'Снимает ограничение на глубину анализа, но заставляет поработать ваш компьютер';

  @override
  String get engineManager => 'Менеджер движка';

  @override
  String get blunder => 'Зевок';

  @override
  String get mistake => 'Ошибка';

  @override
  String get inaccuracy => 'Неточность';

  @override
  String get moveTimes => 'Время на ход';

  @override
  String get flipBoard => 'Перевернуть доску';

  @override
  String get threefoldRepetition => 'Троекратное повторение позиции';

  @override
  String get claimADraw => 'Потребовать ничью';

  @override
  String get offerDraw => 'Предложить ничью';

  @override
  String get draw => 'Ничья';

  @override
  String get drawByMutualAgreement => 'Ничья по обоюдному согласию';

  @override
  String get fiftyMovesWithoutProgress => 'Пятьдесят ходов без прогресса';

  @override
  String get currentGames => 'Текущие партии';

  @override
  String get viewInFullSize => 'Посмотреть в полном размере';

  @override
  String get logOut => 'Выйти';

  @override
  String get signIn => 'Войти';

  @override
  String get rememberMe => 'Не выходить из аккаунта';

  @override
  String get youNeedAnAccountToDoThat => 'Вам нужно зарегистрироваться, чтобы сделать это';

  @override
  String get signUp => 'Регистрация';

  @override
  String get computersAreNotAllowedToPlay => 'Создание учётных записей для ботов запрещено. Пожалуйста, во время игры не используйте шахматные движки, базы данных или подсказки других игроков. Также учтите, что создание нескольких аккаунтов не приветствуется и чрезмерное их количество приведёт к блокировке.';

  @override
  String get games => 'Игры';

  @override
  String get forum => 'Форум';

  @override
  String xPostedInForumY(String param1, String param2) {
    return '$param1 написал сообщение в теме $param2';
  }

  @override
  String get latestForumPosts => 'Последние сообщения на форуме';

  @override
  String get players => 'Игроки';

  @override
  String get friends => 'Друзья';

  @override
  String get discussions => 'Беседы';

  @override
  String get today => 'Сегодня';

  @override
  String get yesterday => 'Вчера';

  @override
  String get minutesPerSide => 'Минут на партию';

  @override
  String get variant => 'Вариант';

  @override
  String get variants => 'Варианты';

  @override
  String get timeControl => 'Контроль времени';

  @override
  String get realTime => 'По часам';

  @override
  String get correspondence => 'Игра по переписке';

  @override
  String get daysPerTurn => 'Дней на ход';

  @override
  String get oneDay => 'Один день';

  @override
  String get time => 'Время';

  @override
  String get rating => 'Рейтинг';

  @override
  String get ratingStats => 'Распределение рейтингов';

  @override
  String get username => 'Имя пользователя';

  @override
  String get usernameOrEmail => 'Логин или электронная почта';

  @override
  String get changeUsername => 'Изменить имя пользователя';

  @override
  String get changeUsernameNotSame => 'Можно изменить только регистр символов. Например, поменять «Johndoe» на «JohnDoe».';

  @override
  String get changeUsernameDescription => 'Изменить имя пользователя. Это можно сделать только один раз, при этом можно изменить только регистр символов.';

  @override
  String get signupUsernameHint => 'Убедитесь, что вы выбрали благопристойное имя пользователя. Вы не сможете изменить его позже, при этом все учётные записи с неприличными именами будут закрыты!';

  @override
  String get signupEmailHint => 'Мы будем использовать его только для сброса пароля.';

  @override
  String get password => 'Пароль';

  @override
  String get changePassword => 'Сменить пароль';

  @override
  String get changeEmail => 'Сменить адрес электронной почты';

  @override
  String get email => 'Электронная почта';

  @override
  String get passwordReset => 'Сброс пароля';

  @override
  String get forgotPassword => 'Забыли пароль?';

  @override
  String get error_weakPassword => 'Этот пароль очень распространён, и его слишком легко угадать.';

  @override
  String get error_namePassword => 'Пожалуйста, не используйте свой логин в качестве пароля.';

  @override
  String get blankedPassword => 'Вы использовали такой же пароль на другом сайте, а тот сайт был скомпрометирован. Теперь для безопасности вашей учётной записи на Lichess необходимо установить новый пароль. Спасибо за ваше понимание.';

  @override
  String get youAreLeavingLichess => 'Вы покидаете Lichess';

  @override
  String get neverTypeYourPassword => 'Никогда не вводите свой пароль Lichess на другом сайте!';

  @override
  String proceedToX(String param) {
    return 'Перейти на $param';
  }

  @override
  String get passwordSuggestion => 'Не устанавливайте пароль, предложенный другими людьми. Они с его помощью украдут вашу учётную запись.';

  @override
  String get emailSuggestion => 'Не устанавливайте адрес электронной почты, предложенный другими людьми. Они с его помощью украдут вашу учётную запись.';

  @override
  String get emailConfirmHelp => 'Помощь с подтверждением электронной почты';

  @override
  String get emailConfirmNotReceived => 'Не получили подтверждение по электронной почте после регистрации?';

  @override
  String get whatSignupUsername => 'Какое имя пользователя вы использовали для регистрации?';

  @override
  String usernameNotFound(String param) {
    return 'Мы не смогли найти пользователя по имени: $param.';
  }

  @override
  String get usernameCanBeUsedForNewAccount => 'Вы можете использовать это имя пользователя для создания новой учётной записи';

  @override
  String emailSent(String param) {
    return 'Мы отправили письмо на адрес $param.';
  }

  @override
  String get emailCanTakeSomeTime => 'Получение письма может занять некоторое время.';

  @override
  String get refreshInboxAfterFiveMinutes => 'Подождите 5 минут и обновите ваш почтовый ящик.';

  @override
  String get checkSpamFolder => 'Также проверьте папку со спамом, письмо может оказаться там. Если это так, пометьте его как не спам.';

  @override
  String get emailForSignupHelp => 'Если ничего не получилось, отправьте нам это письмо:';

  @override
  String copyTextToEmail(String param) {
    return 'Скопируйте и вставьте текст выше и отправьте его по адресу $param';
  }

  @override
  String get waitForSignupHelp => 'Мы скоро вернёмся к вам чтобы помочь завершить регистрацию.';

  @override
  String accountConfirmed(String param) {
    return 'Пользователь $param успешно подтверждён.';
  }

  @override
  String accountCanLogin(String param) {
    return 'Вы можете войти прямо сейчас как $param.';
  }

  @override
  String get accountConfirmationEmailNotNeeded => 'Вам не требуется подтверждение по электронной почте.';

  @override
  String accountClosed(String param) {
    return 'Аккаунт $param закрыт.';
  }

  @override
  String accountRegisteredWithoutEmail(String param) {
    return 'Учётная запись $param зарегистрирована без электронной почты.';
  }

  @override
  String get rank => 'Ранг';

  @override
  String rankX(String param) {
    return 'Место: $param';
  }

  @override
  String get gamesPlayed => 'Сыграно партий';

  @override
  String get cancel => 'Отменить';

  @override
  String get whiteTimeOut => 'Белые просрочили время';

  @override
  String get blackTimeOut => 'Чёрные просрочили время';

  @override
  String get drawOfferSent => 'Предложение ничьей отправлено';

  @override
  String get drawOfferAccepted => 'Предложение ничьей принято';

  @override
  String get drawOfferCanceled => 'Предложение ничьей отменено';

  @override
  String get whiteOffersDraw => 'Белые предлагают ничью';

  @override
  String get blackOffersDraw => 'Чёрные предлагают ничью';

  @override
  String get whiteDeclinesDraw => 'Белые отклонили предложение ничьей';

  @override
  String get blackDeclinesDraw => 'Чёрные отклонили предложение ничьей';

  @override
  String get yourOpponentOffersADraw => 'Ваш соперник предлагает вам ничью';

  @override
  String get accept => 'Принять';

  @override
  String get decline => 'Отклонить';

  @override
  String get playingRightNow => 'Идёт игра';

  @override
  String get eventInProgress => 'Идёт прямо сейчас';

  @override
  String get finished => 'Завершён';

  @override
  String get abortGame => 'Отменить игру';

  @override
  String get gameAborted => 'Игра отменена';

  @override
  String get standard => 'Классические шахматы';

  @override
  String get customPosition => 'Настраиваемая позиция';

  @override
  String get unlimited => 'Отсутствует';

  @override
  String get mode => 'Режим';

  @override
  String get casual => 'Товарищеская';

  @override
  String get rated => 'Рейтинговая';

  @override
  String get casualTournament => 'Товарищеский';

  @override
  String get ratedTournament => 'Рейтинговый';

  @override
  String get thisGameIsRated => 'Игра на рейтинг';

  @override
  String get rematch => 'Реванш';

  @override
  String get rematchOfferSent => 'Предложение реванша отправлено';

  @override
  String get rematchOfferAccepted => 'Предложение реванша принято';

  @override
  String get rematchOfferCanceled => 'Предложение реванша отменено';

  @override
  String get rematchOfferDeclined => 'Предложение реванша отклонено';

  @override
  String get cancelRematchOffer => 'Отказаться от реванша';

  @override
  String get viewRematch => 'Посмотреть матч-реванш';

  @override
  String get confirmMove => 'Подтвердить ход';

  @override
  String get play => 'Игра';

  @override
  String get inbox => 'Входящие';

  @override
  String get chatRoom => 'Чат';

  @override
  String get loginToChat => 'Войдите, чтобы общаться в чате';

  @override
  String get youHaveBeenTimedOut => 'Чат временно недоступен для вас.';

  @override
  String get spectatorRoom => 'Чат для зрителей';

  @override
  String get composeMessage => 'Написать сообщение';

  @override
  String get subject => 'Тема';

  @override
  String get send => 'Отправить';

  @override
  String get incrementInSeconds => 'Добавление секунд на ход';

  @override
  String get freeOnlineChess => 'Бесплатные шахматы онлайн';

  @override
  String get exportGames => 'Скачать игры';

  @override
  String get ratingRange => 'Рейтинг соперника';

  @override
  String get thisAccountViolatedTos => 'Этот игрок нарушил условия пользовательского соглашения';

  @override
  String get openingExplorerAndTablebase => 'База дебютов и эндшпилей';

  @override
  String get takeback => 'Вернуть ход';

  @override
  String get proposeATakeback => 'Попросить соперника вернуть ход';

  @override
  String get takebackPropositionSent => 'Предложение вернуть ход отправлено';

  @override
  String get takebackPropositionDeclined => 'Предложение вернуть ход отклонено';

  @override
  String get takebackPropositionAccepted => 'Предложение вернуть ход принято';

  @override
  String get takebackPropositionCanceled => 'Предложение вернуть ход отменено';

  @override
  String get yourOpponentProposesATakeback => 'Ваш соперник просит вас вернуть ход';

  @override
  String get bookmarkThisGame => 'Отметить эту игру';

  @override
  String get tournament => 'Турнир';

  @override
  String get tournaments => 'Турниры';

  @override
  String get tournamentPoints => 'Турнирные очки';

  @override
  String get viewTournament => 'Перейти в турнир';

  @override
  String get backToTournament => 'Вернуться к турниру';

  @override
  String get noDrawBeforeSwissLimit => 'Вы не можете предлагать ничью до 30-го хода в турнире по швейцарской системе.';

  @override
  String get thematic => 'Тематический';

  @override
  String yourPerfRatingIsProvisional(String param) {
    return 'Ваш рейтинг в $param ещё недостоверный';
  }

  @override
  String yourPerfRatingIsTooHigh(String param1, String param2) {
    return 'Ваш рейтинг в $param1 ($param2) слишком высок для участия';
  }

  @override
  String yourTopWeeklyPerfRatingIsTooHigh(String param1, String param2) {
    return 'Ваш еженедельный рейтинг в $param1 ($param2) слишком высок';
  }

  @override
  String yourPerfRatingIsTooLow(String param1, String param2) {
    return 'Ваш рейтинг в $param1 ($param2) недостаточен для участия';
  }

  @override
  String ratedMoreThanInPerf(String param1, String param2) {
    return 'Рейтинг ≥ $param1 в $param2';
  }

  @override
  String ratedLessThanInPerf(String param1, String param2) {
    return 'Рейтинг ≤ $param1 в $param2';
  }

  @override
  String mustBeInTeam(String param) {
    return 'Вы должны быть членом клуба $param';
  }

  @override
  String youAreNotInTeam(String param) {
    return 'Вы не член клуба $param';
  }

  @override
  String get backToGame => 'Вернуться к игре';

  @override
  String get siteDescription => 'Бесплатный шахматный сервер. Сыграйте в шахматы прямо сейчас в простом интерфейсе без рекламы. Не требует регистрации и скачивания программы. Играйте в шахматы с компьютером, друзьями или случайными соперниками.';

  @override
  String xJoinedTeamY(String param1, String param2) {
    return '$param1 вступил в клуб $param2';
  }

  @override
  String xCreatedTeamY(String param1, String param2) {
    return '$param1 организовал клуб $param2';
  }

  @override
  String get startedStreaming => 'начал(-а) стрим';

  @override
  String xStartedStreaming(String param) {
    return '$param запустил стрим';
  }

  @override
  String get averageElo => 'Средний рейтинг участников';

  @override
  String get location => 'Местоположение';

  @override
  String get filterGames => 'Фильтр партий';

  @override
  String get reset => 'Сбросить';

  @override
  String get apply => 'Сохранить';

  @override
  String get save => 'Сохранить';

  @override
  String get leaderboard => 'Лучшие игроки';

  @override
  String get screenshotCurrentPosition => 'Сделать снимок этой позиции';

  @override
  String get gameAsGIF => 'Партия в формате GIF';

  @override
  String get pasteTheFenStringHere => 'Вставьте строку в формате FEN';

  @override
  String get pasteThePgnStringHere => 'Вставьте текст в формате PGN';

  @override
  String get orUploadPgnFile => 'Или загрузите PGN-файл';

  @override
  String get fromPosition => 'С позиции';

  @override
  String get continueFromHere => 'Продолжить с этой позиции';

  @override
  String get toStudy => 'Студия';

  @override
  String get importGame => 'Импортировать партию';

  @override
  String get importGameExplanation => 'Вставьте запись партии в формате PGN, и вы получите возможность переигрывать партию, выполнять компьютерный анализ, общаться в чате и делиться ссылкой на эту игру.';

  @override
  String get importGameCaveat => 'Варианты будут удалены. Чтобы их сохранить, импортируйте PGN в студии.';

  @override
  String get importGameDataPrivacyWarning => 'Этот PGN-файл может быть доступен публично. Чтобы импортировать игру приватно, используйте студию.';

  @override
  String get thisIsAChessCaptcha => 'Это шахматная капча.';

  @override
  String get clickOnTheBoardToMakeYourMove => 'Кликните по доске и сделайте ход, чтобы доказать, что вы человек, а не компьютер. (Всем известно, что компьютеры не умеют играть в шахматы!).';

  @override
  String get captcha_fail => 'Пожалуйста, решите шахматную капчу.';

  @override
  String get notACheckmate => 'Это не мат';

  @override
  String get whiteCheckmatesInOneMove => 'Белые ставят мат в один ход';

  @override
  String get blackCheckmatesInOneMove => 'Чёрные ставят мат в один ход';

  @override
  String get retry => 'Повторить';

  @override
  String get reconnecting => 'Переподключение';

  @override
  String get noNetwork => 'Офлайн';

  @override
  String get favoriteOpponents => 'Предпочитаемые соперники';

  @override
  String get follow => 'Подписаться';

  @override
  String get following => 'Подписаны';

  @override
  String get unfollow => 'Отписаться';

  @override
  String followX(String param) {
    return 'Подписаться на $param';
  }

  @override
  String unfollowX(String param) {
    return 'Отписаться от $param';
  }

  @override
  String get block => 'Заблокировать';

  @override
  String get blocked => 'Заблокированные';

  @override
  String get unblock => 'Разблокировать';

  @override
  String get followsYou => 'Подписан на вас';

  @override
  String xStartedFollowingY(String param1, String param2) {
    return '$param1 подписался на $param2';
  }

  @override
  String get more => 'Ещё';

  @override
  String get memberSince => 'Дата регистрации';

  @override
  String lastSeenActive(String param) {
    return 'Был онлайн $param';
  }

  @override
  String get player => 'Игрок';

  @override
  String get list => 'Список';

  @override
  String get graph => 'Диаграмма';

  @override
  String get required => 'Обязательное поле.';

  @override
  String get openTournaments => 'Открытые турниры';

  @override
  String get duration => 'Длительность';

  @override
  String get winner => 'Победитель';

  @override
  String get standing => 'Турнирная таблица';

  @override
  String get createANewTournament => 'Создать турнир';

  @override
  String get tournamentCalendar => 'Турнирный календарь';

  @override
  String get conditionOfEntry => 'Условия участия:';

  @override
  String get advancedSettings => 'Дополнительные настройки';

  @override
  String get safeTournamentName => 'Выберите для турнира как можно более безопасное название.';

  @override
  String get inappropriateNameWarning => 'Если название хотя бы немного покажется неуместным, вас могут заблокировать.';

  @override
  String get emptyTournamentName => 'Оставьте пустым, чтобы назвать турнир в честь случайного гроссмейстера.';

  @override
  String get makePrivateTournament => 'Сделать турнир закрытым и ограничить доступ паролем';

  @override
  String get join => 'Участвовать';

  @override
  String get withdraw => 'Покинуть';

  @override
  String get points => 'Очки';

  @override
  String get wins => 'Победы';

  @override
  String get losses => 'Поражения';

  @override
  String get createdBy => 'Создан';

  @override
  String get tournamentIsStarting => 'Турнир начинается';

  @override
  String get tournamentPairingsAreNowClosed => 'Жеребьёвка турнира завершена.';

  @override
  String standByX(String param) {
    return 'Ожидайте, $param, идёт жеребьёвка. Будьте готовы!';
  }

  @override
  String get pause => 'Приостановить';

  @override
  String get resume => 'Возобновить';

  @override
  String get youArePlaying => 'Вы в игре!';

  @override
  String get winRate => 'Победы';

  @override
  String get berserkRate => 'Берсерк';

  @override
  String get performance => 'Перформанс';

  @override
  String get tournamentComplete => 'Турнир завершён';

  @override
  String get movesPlayed => 'Сделано ходов';

  @override
  String get whiteWins => 'Побед белыми';

  @override
  String get blackWins => 'Побед чёрными';

  @override
  String get drawRate => 'Показатель ничьих';

  @override
  String get draws => 'Ничьих';

  @override
  String nextXTournament(String param) {
    return 'Следующий турнир по $param:';
  }

  @override
  String get averageOpponent => 'Средний рейтинг соперников';

  @override
  String get boardEditor => 'Редактор доски';

  @override
  String get setTheBoard => 'Установить позицию';

  @override
  String get popularOpenings => 'Популярные дебюты';

  @override
  String get endgamePositions => 'Эндшпильные позиции';

  @override
  String chess960StartPosition(String param) {
    return 'Начальная позиция в шахматах Фишера: $param';
  }

  @override
  String get startPosition => 'Начальная позиция';

  @override
  String get clearBoard => 'Очистить доску';

  @override
  String get loadPosition => 'Загрузить позицию';

  @override
  String get isPrivate => 'Закрытый';

  @override
  String reportXToModerators(String param) {
    return 'Сообщить о $param модераторам';
  }

  @override
  String profileCompletion(String param) {
    return 'Профиль заполнен на $param';
  }

  @override
  String xRating(String param) {
    return 'Рейтинг $param';
  }

  @override
  String get ifNoneLeaveEmpty => 'Если нет, оставьте пустым';

  @override
  String get profile => 'Профиль';

  @override
  String get editProfile => 'Редактировать профиль';

  @override
  String get realName => 'Real name';

  @override
  String get setFlair => 'Задайте свой эмодзи';

  @override
  String get flair => 'Эмодзи';

  @override
  String get youCanHideFlair => 'Эта настройка скрывает все эмодзи пользователей на всём сайте.';

  @override
  String get biography => 'О себе';

  @override
  String get countryRegion => 'Страна или регион';

  @override
  String get thankYou => 'Спасибо!';

  @override
  String get socialMediaLinks => 'Ссылки на соцсети';

  @override
  String get oneUrlPerLine => 'Один URL на строку.';

  @override
  String get inlineNotation => 'Строчная нотация';

  @override
  String get makeAStudy => 'Чтобы сохранить и поделиться, рассмотрите возможность создания Студии.';

  @override
  String get clearSavedMoves => 'Очистить ходы';

  @override
  String get previouslyOnLichessTV => 'Ранее на Lichess TV';

  @override
  String get onlinePlayers => 'Игроки в сети';

  @override
  String get activePlayers => 'Активные игроки';

  @override
  String get bewareTheGameIsRatedButHasNoClock => 'Внимание, это рейтинговая игра, хотя и без ограничения по времени!';

  @override
  String get success => 'Получилось';

  @override
  String get automaticallyProceedToNextGameAfterMoving => 'После хода автоматически переходить к следующей игре';

  @override
  String get autoSwitch => 'Автосмена';

  @override
  String get puzzles => 'Задачи';

  @override
  String get onlineBots => 'Онлайн боты';

  @override
  String get name => 'Имя';

  @override
  String get description => 'Описание';

  @override
  String get descPrivate => 'Описание для членов команды';

  @override
  String get descPrivateHelp => 'Текст, который будут видеть только члены команды(добавленный текст заменит публичное описание для членов команды).';

  @override
  String get no => 'Нет';

  @override
  String get yes => 'Да';

  @override
  String get help => 'Помощь:';

  @override
  String get createANewTopic => 'Создать новую тему';

  @override
  String get topics => 'Темы';

  @override
  String get posts => 'Сообщения';

  @override
  String get lastPost => 'Последнее сообщение';

  @override
  String get views => 'Просмотры';

  @override
  String get replies => 'Ответы';

  @override
  String get replyToThisTopic => 'Ответить в этой теме';

  @override
  String get reply => 'Ответить';

  @override
  String get message => 'Сообщение';

  @override
  String get createTheTopic => 'Создать тему';

  @override
  String get reportAUser => 'Сообщить о пользователе';

  @override
  String get user => 'Пользователь';

  @override
  String get reason => 'Причина';

  @override
  String get whatIsIheMatter => 'Что это было?';

  @override
  String get cheat => 'Жульничество';

  @override
  String get troll => 'Троллинг';

  @override
  String get other => 'Другое';

  @override
  String get reportDescriptionHelp => 'Поделитесь с нами ссылками на игры, где, как вам кажется, были нарушены правила, и опишите, в чём дело. Недостаточно просто написать «он мухлюет», пожалуйста, опишите, как вы пришли к такому выводу. Мы сработаем оперативнее, если вы напишете на английском языке.';

  @override
  String get error_provideOneCheatedGameLink => 'Пожалуйста, добавьте ссылку хотя бы на одну игру, где по вашему мнению были нарушены правила.';

  @override
  String by(String param) {
    return '$param';
  }

  @override
  String importedByX(String param) {
    return 'Импортировано $param';
  }

  @override
  String get thisTopicIsNowClosed => 'Эта тема закрыта.';

  @override
  String get blog => 'Блог';

  @override
  String get notes => 'Заметки';

  @override
  String get typePrivateNotesHere => 'Здесь вы можете оставить личные заметки об игре';

  @override
  String get writeAPrivateNoteAboutThisUser => 'Написать приватную заметку об этом пользователе';

  @override
  String get noNoteYet => 'Пока нет ни одной заметки';

  @override
  String get invalidUsernameOrPassword => 'Неверное имя пользователя или пароль';

  @override
  String get incorrectPassword => 'Неверный пароль';

  @override
  String get invalidAuthenticationCode => 'Неверный код аутентификации';

  @override
  String get emailMeALink => 'Прислать ссылку мне на почту';

  @override
  String get currentPassword => 'Текущий пароль';

  @override
  String get newPassword => 'Новый пароль';

  @override
  String get newPasswordAgain => 'Новый пароль (ещё раз)';

  @override
  String get newPasswordsDontMatch => 'Новые пароли не совпадают';

  @override
  String get newPasswordStrength => 'Надёжность пароля';

  @override
  String get clockInitialTime => 'Начальное время на часах';

  @override
  String get clockIncrement => 'Добавка времени';

  @override
  String get privacy => 'Конфиденциальность';

  @override
  String get privacyPolicy => 'Политика конфиденциальности';

  @override
  String get letOtherPlayersFollowYou => 'Разрешить другим игрокам подписываться на вас';

  @override
  String get letOtherPlayersChallengeYou => 'Разрешить другим игрокам вызывать вас на игру';

  @override
  String get letOtherPlayersInviteYouToStudy => 'Разрешить другим игрокам приглашать вас в студию';

  @override
  String get sound => 'Звук';

  @override
  String get none => 'Нет';

  @override
  String get fast => 'Быстро';

  @override
  String get normal => 'Нормальная';

  @override
  String get slow => 'Медленно';

  @override
  String get insideTheBoard => 'Внутри доски';

  @override
  String get outsideTheBoard => 'Вне доски';

  @override
  String get allSquaresOfTheBoard => 'All squares of the board';

  @override
  String get onSlowGames => 'В медленных играх';

  @override
  String get always => 'Всегда';

  @override
  String get never => 'Никогда';

  @override
  String xCompetesInY(String param1, String param2) {
    return '$param1 решил участвовать в $param2';
  }

  @override
  String get victory => 'Победа';

  @override
  String get defeat => 'Поражение';

  @override
  String victoryVsYInZ(String param1, String param2, String param3) {
    return '$param1 против $param2 в $param3';
  }

  @override
  String defeatVsYInZ(String param1, String param2, String param3) {
    return '$param1 против $param2 в $param3';
  }

  @override
  String drawVsYInZ(String param1, String param2, String param3) {
    return '$param1 против $param2 в $param3';
  }

  @override
  String get timeline => 'Хронология';

  @override
  String get starting => 'Начинается:';

  @override
  String get allInformationIsPublicAndOptional => 'Вся указываемая здесь информация будет доступна публично, добавляйте её по своему желанию.';

  @override
  String get biographyDescription => 'Расскажите о себе, что вы любите в шахматах, ваши любимые дебюты, партии, игроки...';

  @override
  String get listBlockedPlayers => 'Список игроков, которых вы заблокировали';

  @override
  String get human => 'Человек';

  @override
  String get computer => 'Компьютер';

  @override
  String get side => 'Сторона';

  @override
  String get clock => 'Часы';

  @override
  String get opponent => 'Соперник';

  @override
  String get learnMenu => 'Обучение';

  @override
  String get studyMenu => 'Студия';

  @override
  String get practice => 'Практика';

  @override
  String get community => 'Сообщество';

  @override
  String get tools => 'Инструменты';

  @override
  String get increment => 'Добавка';

  @override
  String get error_unknown => 'Неверное значение';

  @override
  String get error_required => 'Это обязательное поле';

  @override
  String get error_email => 'Неверный адрес электронной почты';

  @override
  String get error_email_acceptable => 'Этот адрес электронной почты недопустим. Проверьте его и повторите попытку.';

  @override
  String get error_email_unique => 'Адрес электронной почты недействителен или уже занят';

  @override
  String get error_email_different => 'Это уже и так ваш адрес электронной почты';

  @override
  String error_minLength(String param) {
    return 'Минимальная длина — $param';
  }

  @override
  String error_maxLength(String param) {
    return 'Максимальная длина — $param';
  }

  @override
  String error_min(String param) {
    return 'Значение должно быть больше либо равным $param';
  }

  @override
  String error_max(String param) {
    return 'Значение должно быть меньше либо равным $param';
  }

  @override
  String ifRatingIsPlusMinusX(String param) {
    return 'Если их рейтинг ± $param';
  }

  @override
  String get ifRegistered => 'Если зарегистрированы';

  @override
  String get onlyExistingConversations => 'Только существующие обсуждения';

  @override
  String get onlyFriends => 'Только друзьям';

  @override
  String get menu => 'Меню';

  @override
  String get castling => 'Рокировка';

  @override
  String get whiteCastlingKingside => 'Белые O-O';

  @override
  String get blackCastlingKingside => 'Чёрные O-O';

  @override
  String tpTimeSpentPlaying(String param) {
    return 'Проведённое за игрой время: $param';
  }

  @override
  String get watchGames => 'Смотреть игры';

  @override
  String tpTimeSpentOnTV(String param) {
    return 'Времени на TV: $param';
  }

  @override
  String get watch => 'Просмотр';

  @override
  String get videoLibrary => 'Видеотека';

  @override
  String get streamersMenu => 'Стримеры';

  @override
  String get mobileApp => 'Мобильное приложение';

  @override
  String get webmasters => 'Разработчикам';

  @override
  String get about => 'О сайте';

  @override
  String aboutX(String param) {
    return 'О $param';
  }

  @override
  String xIsAFreeYLibreOpenSourceChessServer(String param1, String param2) {
    return '$param1 — бесплатный ($param2) шахматный сервер с открытым исходным кодом без рекламы.';
  }

  @override
  String get really => 'именно так';

  @override
  String get contribute => 'Внести вклад в развитие';

  @override
  String get termsOfService => 'Пользовательское соглашение';

  @override
  String get sourceCode => 'Исходный код';

  @override
  String get simultaneousExhibitions => 'Сеанс одновременной игры';

  @override
  String get host => 'Сеансёр';

  @override
  String hostColorX(String param) {
    return 'Цвет сеансёра: $param';
  }

  @override
  String get yourPendingSimuls => 'Ваши предстоящие сеансы';

  @override
  String get createdSimuls => 'Недавно созданные сеансы';

  @override
  String get hostANewSimul => 'Создать новый сеанс';

  @override
  String get signUpToHostOrJoinASimul => 'Зарегистрируйтесь, чтобы организовать сеанс или присоединиться к нему';

  @override
  String get noSimulFound => 'Сеанс не найден';

  @override
  String get noSimulExplanation => 'Этот сеанс одновременной игры не существует.';

  @override
  String get returnToSimulHomepage => 'Вернуться на страницу сеансов';

  @override
  String get aboutSimul => 'Сеансы подразумевают сражение одного игрока с несколькими противниками одновременно.';

  @override
  String get aboutSimulImage => 'Из общего числа в 50 игр Фишер выиграл 47, сыграл вничью 2 и проиграл 1.';

  @override
  String get aboutSimulRealLife => 'Идея повторяет принятую в живых шахматах концепцию, когда дающий сеанс одновременной игры перемещается от стола к столу, чтобы совершить один ход.';

  @override
  String get aboutSimulRules => 'Когда начинается сеанс одновременной игры, каждый игрок начинает игру с сеансёром, который играет белыми. Сеанс закончится, когда все партии будут сыграны.';

  @override
  String get aboutSimulSettings => 'Сеансы одновременной игры не предполагают партий на рейтинг. Переигровки, отмены ходов и «добавки времени» запрещены.';

  @override
  String get create => 'Создать';

  @override
  String get whenCreateSimul => 'Если вы создадите сеанс одновременной игры, вам придётся сыграть против нескольких игроков одновременно.';

  @override
  String get simulVariantsHint => 'Если вы выберете несколько вариантов игры, тогда каждый игрок выберет тот из них, в который он хочет сыграть с вами.';

  @override
  String get simulClockHint => 'Настройка часов Фишера. Чем больше игроков играет против вас, тем больше времени вам может понадобится.';

  @override
  String get simulAddExtraTime => 'Вы можете взять себе дополнительное время на обдумывание партий.';

  @override
  String get simulHostExtraTime => 'Дополнительное время сеансёра';

  @override
  String get simulAddExtraTimePerPlayer => 'Добавьте начальное время на ваших часах для каждого игрока, вошедшего в ваш сеанс одновременной игры.';

  @override
  String get simulHostExtraTimePerPlayer => 'Добавка времени сеансёра для каждого игрока';

  @override
  String get lichessTournaments => 'Турниры Lichess';

  @override
  String get tournamentFAQ => 'Вопросы и ответы про Арену';

  @override
  String get timeBeforeTournamentStarts => 'Время до начала турнира';

  @override
  String get averageCentipawnLoss => 'Потери сантипешек в среднем';

  @override
  String get accuracy => 'Точность';

  @override
  String get keyboardShortcuts => 'Горячие клавиши';

  @override
  String get keyMoveBackwardOrForward => 'ход назад/вперёд';

  @override
  String get keyGoToStartOrEnd => 'в начало/конец';

  @override
  String get keyCycleSelectedVariation => 'Прокручивать выбранный вариант';

  @override
  String get keyShowOrHideComments => 'показать/скрыть комментарии';

  @override
  String get keyEnterOrExitVariation => 'ввести/закрыть вариант';

  @override
  String get keyRequestComputerAnalysis => 'Запросите компьютерный анализ, Учитесь на своих ошибках';

  @override
  String get keyNextLearnFromYourMistakes => 'Далее (Разобрать свои ошибки)';

  @override
  String get keyNextBlunder => 'Следующий зевок';

  @override
  String get keyNextMistake => 'Следующая ошибка';

  @override
  String get keyNextInaccuracy => 'Следующая неточность';

  @override
  String get keyPreviousBranch => 'Предыдущая ветка';

  @override
  String get keyNextBranch => 'Следующая ветка';

  @override
  String get toggleVariationArrows => 'Переключить стрелки вариантов';

  @override
  String get cyclePreviousOrNextVariation => 'Прокручивать предыдущий/следующий вариант';

  @override
  String get toggleGlyphAnnotations => 'Переключить значки аннотации';

  @override
  String get togglePositionAnnotations => 'Переключить аннотацию позиций';

  @override
  String get variationArrowsInfo => 'Стрелки вариантов позволяют вам перемещаться без использования списка ходов.';

  @override
  String get playSelectedMove => 'сыграть выбранный ход';

  @override
  String get newTournament => 'Новый турнир';

  @override
  String get tournamentHomeTitle => 'Шахматный турнир по различным вариантам шахмат и контролем времени';

  @override
  String get tournamentHomeDescription => 'Играйте в быстрые шахматы на турнире! Выбирайте любой из официальных турниров Lichess или создайте свой собственный. Пуля, блиц, классика, шахматы Фишера, король в центре, три шаха и другие варианты игры обеспечат вам бесконечное шахматное удовольствие!';

  @override
  String get tournamentNotFound => 'Турнир не найден';

  @override
  String get tournamentDoesNotExist => 'Такого турнира не существует.';

  @override
  String get tournamentMayHaveBeenCanceled => 'Может быть отменён в том случае, если все игроки покинули турнир до его старта.';

  @override
  String get returnToTournamentsHomepage => 'Главная страница турниров';

  @override
  String weeklyPerfTypeRatingDistribution(String param) {
    return 'Еженедельное распределение рейтингов в $param';
  }

  @override
  String yourPerfTypeRatingIsRating(String param1, String param2) {
    return 'Ваш рейтинг в $param1 — $param2.';
  }

  @override
  String youAreBetterThanPercentOfPerfTypePlayers(String param1, String param2) {
    return 'Вы сильнее $param1 игроков в $param2.';
  }

  @override
  String userIsBetterThanPercentOfPerfTypePlayers(String param1, String param2, String param3) {
    return '$param1 лучше $param2 игроков в $param3.';
  }

  @override
  String betterThanPercentPlayers(String param1, String param2) {
    return 'Лучше, чем $param1 из $param2 игроков';
  }

  @override
  String youDoNotHaveAnEstablishedPerfTypeRating(String param) {
    return 'Ваш рейтинг в $param ещё не определён.';
  }

  @override
  String get yourRating => 'Ваш рейтинг';

  @override
  String get cumulative => 'Всего';

  @override
  String get glicko2Rating => 'Рейтинг Glicko-2';

  @override
  String get checkYourEmail => 'Проверьте свой почтовый ящик';

  @override
  String get weHaveSentYouAnEmailClickTheLink => 'Мы отправили вам письмо. Для активации учётной записи нажмите на ссылку в письме.';

  @override
  String get ifYouDoNotSeeTheEmailCheckOtherPlaces => 'Если письма нет, проверьте папку для спама и другие места, куда оно могло попасть.';

  @override
  String weHaveSentYouAnEmailTo(String param) {
    return 'Мы отправили письмо по адресу $param. Нажмите на ссылку в нём для сброса пароля.';
  }

  @override
  String byRegisteringYouAgreeToBeBoundByOur(String param) {
    return 'Регистрируясь, вы берёте на себя обязанность соблюдать наше $param';
  }

  @override
  String readAboutOur(String param) {
    return 'Ознакомьтесь с нашей $param.';
  }

  @override
  String get networkLagBetweenYouAndLichess => 'Задержки передачи данных между вами и серверами lichess';

  @override
  String get timeToProcessAMoveOnLichessServer => 'Время обработки хода на сервере';

  @override
  String get downloadAnnotated => 'Скачать с аннотациями';

  @override
  String get downloadRaw => 'Скачать в исходном виде';

  @override
  String get downloadImported => 'Скачать в исходном виде';

  @override
  String get crosstable => 'Счёт';

  @override
  String get youCanAlsoScrollOverTheBoardToMoveInTheGame => 'Для перелистывания ходов можно использовать колёсико мыши над доской.';

  @override
  String get scrollOverComputerVariationsToPreviewThem => 'Пролистывайте варианты для их просмотра.';

  @override
  String get analysisShapesHowTo => 'Чтобы рисовать на доске кружки и стрелки, используйте Shift+левую кнопку мыши или правую кнопку.';

  @override
  String get letOtherPlayersMessageYou => 'Разрешить присылать вам сообщения';

  @override
  String get receiveForumNotifications => 'Получать уведомления при упоминании на форуме';

  @override
  String get shareYourInsightsData => 'Делиться вашей шахматной аналитикой';

  @override
  String get withNobody => 'Ни с кем';

  @override
  String get withFriends => 'С друзьями';

  @override
  String get withEverybody => 'Со всеми';

  @override
  String get kidMode => 'Детский режим';

  @override
  String get kidModeIsEnabled => 'Детский режим включён.';

  @override
  String get kidModeExplanation => 'Это для безопасности. В детском режиме отключены все коммуникации на сайте. Включите его для ваших детей и учеников, чтобы защитить их от других пользователей интернета.';

  @override
  String inKidModeTheLichessLogoGetsIconX(String param) {
    return 'В детском режиме к логотипу lichess добавляется значок в виде $param, чтобы вы знали, что ваши дети находятся в безопасности.';
  }

  @override
  String get askYourChessTeacherAboutLiftingKidMode => 'Ваш аккаунт находится под управлением. Спросите своего учителя по шахматам об удалении детского режима.';

  @override
  String get enableKidMode => 'Включить детский режим';

  @override
  String get disableKidMode => 'Отключить детский режим';

  @override
  String get security => 'Безопасность';

  @override
  String get sessions => 'Сессии';

  @override
  String get revokeAllSessions => 'закрыть все сессии';

  @override
  String get playChessEverywhere => 'Играйте в шахматы везде';

  @override
  String get asFreeAsLichess => 'Бесплатен, как Lichess';

  @override
  String get builtForTheLoveOfChessNotMoney => 'С любовью к шахматам, а не к деньгам';

  @override
  String get everybodyGetsAllFeaturesForFree => 'Все возможности для всех бесплатно';

  @override
  String get zeroAdvertisement => 'Никакой рекламы';

  @override
  String get fullFeatured => 'Максимальная функциональность';

  @override
  String get phoneAndTablet => 'На телефоне и планшете';

  @override
  String get bulletBlitzClassical => 'Блиц, Рапид, Классика';

  @override
  String get correspondenceChess => 'По переписке';

  @override
  String get onlineAndOfflinePlay => 'Игра онлайн и офлайн';

  @override
  String get viewTheSolution => 'Посмотреть решение';

  @override
  String get followAndChallengeFriends => 'Подписки и игра с друзьями';

  @override
  String get gameAnalysis => 'Анализ игры';

  @override
  String xHostsY(String param1, String param2) {
    return '$param1 создал $param2';
  }

  @override
  String xJoinsY(String param1, String param2) {
    return '$param1 присоединился к $param2';
  }

  @override
  String xLikesY(String param1, String param2) {
    return '$param1 понравилось $param2';
  }

  @override
  String get quickPairing => 'Быстрый старт';

  @override
  String get lobby => 'Зал ожидания';

  @override
  String get anonymous => 'Аноним';

  @override
  String yourScore(String param) {
    return 'Ваш счёт: $param';
  }

  @override
  String get language => 'Язык (Language)';

  @override
  String get background => 'Тема';

  @override
  String get light => 'Светлая';

  @override
  String get dark => 'Тёмная';

  @override
  String get transparent => 'Прозрачная';

  @override
  String get deviceTheme => 'Системная';

  @override
  String get backgroundImageUrl => 'URL фонового изображения:';

  @override
  String get board => 'Доска';

  @override
  String get size => 'Размер';

  @override
  String get opacity => 'Непрозрачность';

  @override
  String get brightness => 'Яркость';

  @override
  String get hue => 'Насыщенность';

  @override
  String get boardReset => 'Сбросить на цвета по умолчанию';

  @override
  String get pieceSet => 'Оформление фигур';

  @override
  String get embedInYourWebsite => 'Получить код для вставки на свой сайт';

  @override
  String get usernameAlreadyUsed => 'Такое имя пользователя уже занято. Пожалуйста, попробуйте другое.';

  @override
  String get usernamePrefixInvalid => 'Имя пользователя должно начинаться с буквы.';

  @override
  String get usernameSuffixInvalid => 'Имя пользователя должно заканчиваться буквой или цифрой.';

  @override
  String get usernameCharsInvalid => 'Имя пользователя должно состоять только из букв, цифр, подчёркиваний и дефисов.';

  @override
  String get usernameUnacceptable => 'Это имя пользователя уже занято или недопустимо.';

  @override
  String get playChessInStyle => 'В шахматном стиле';

  @override
  String get chessBasics => 'Основы шахмат';

  @override
  String get coaches => 'Тренеры';

  @override
  String get invalidPgn => 'Некорректный PGN';

  @override
  String get invalidFen => 'Некорректный FEN';

  @override
  String get custom => 'Своя игра';

  @override
  String get notifications => 'Уведомления';

  @override
  String notificationsX(String param1) {
    return 'Уведомлений: $param1';
  }

  @override
  String perfRatingX(String param) {
    return 'Рейтинг: $param';
  }

  @override
  String get practiceWithComputer => 'Тренировка с компьютером';

  @override
  String anotherWasX(String param) {
    return 'Можно было $param';
  }

  @override
  String bestWasX(String param) {
    return 'Лучше было $param';
  }

  @override
  String get youBrowsedAway => 'Вы вышли из режима тренировки';

  @override
  String get resumePractice => 'Возобновить тренировку';

  @override
  String get drawByFiftyMoves => 'Партия была сыграна вничью по правилу пятидесяти ходов.';

  @override
  String get theGameIsADraw => 'Игра окончилась вничью.';

  @override
  String get computerThinking => 'Компьютер думает...';

  @override
  String get seeBestMove => 'Посмотреть лучший ход';

  @override
  String get hideBestMove => 'Скрыть лучший ход';

  @override
  String get getAHint => 'Взять подсказку';

  @override
  String get evaluatingYourMove => 'Оценка вашего хода...';

  @override
  String get whiteWinsGame => 'Белые выиграли';

  @override
  String get blackWinsGame => 'Чёрные выиграли';

  @override
  String get learnFromYourMistakes => 'Разобрать свои ошибки';

  @override
  String get learnFromThisMistake => 'Разобрать эту ошибку';

  @override
  String get skipThisMove => 'Пропустить этот ход';

  @override
  String get next => 'Далее';

  @override
  String xWasPlayed(String param) {
    return 'Было сыграно $param';
  }

  @override
  String get findBetterMoveForWhite => 'Найдите более сильный ход за белых';

  @override
  String get findBetterMoveForBlack => 'Найдите более сильный ход за чёрных';

  @override
  String get resumeLearning => 'Вернуться к обучению';

  @override
  String get youCanDoBetter => 'Есть более сильный ход';

  @override
  String get tryAnotherMoveForWhite => 'Попробуйте другой ход за белых';

  @override
  String get tryAnotherMoveForBlack => 'Попробуйте другой ход за чёрных';

  @override
  String get solution => 'Ответ';

  @override
  String get waitingForAnalysis => 'Ожидание получения анализа';

  @override
  String get noMistakesFoundForWhite => 'Ошибок белых не найдено';

  @override
  String get noMistakesFoundForBlack => 'Ошибок чёрных не найдено';

  @override
  String get doneReviewingWhiteMistakes => 'Ошибки белых разобраны';

  @override
  String get doneReviewingBlackMistakes => 'Ошибки чёрных разобраны';

  @override
  String get doItAgain => 'Выполнить ещё раз';

  @override
  String get reviewWhiteMistakes => 'Разобрать ошибки белых';

  @override
  String get reviewBlackMistakes => 'Разобрать ошибки чёрных';

  @override
  String get advantage => 'Преимущество';

  @override
  String get opening => 'Дебют';

  @override
  String get middlegame => 'Миттельшпиль';

  @override
  String get endgame => 'Эндшпиль';

  @override
  String get conditionalPremoves => 'Условные предходы';

  @override
  String get addCurrentVariation => 'Добавить текущий вариант';

  @override
  String get playVariationToCreateConditionalPremoves => 'Выполните ходы на доске, чтобы задать условные предходы';

  @override
  String get noConditionalPremoves => 'Безусловные предходы';

  @override
  String playX(String param) {
    return 'Сыграть $param';
  }

  @override
  String get showUnreadLichessMessage => 'Вы получили личное сообщение от Lichess.';

  @override
  String get clickHereToReadIt => 'Нажмите здесь, чтобы прочитать его';

  @override
  String get sorry => 'Извините :(';

  @override
  String get weHadToTimeYouOutForAWhile => 'Мы вынуждены прервать вас на время.';

  @override
  String get why => 'Почему?';

  @override
  String get pleasantChessExperience => 'Наша цель — сделать шахматы интересными для всех.';

  @override
  String get goodPractice => 'Чтобы этого добиться, мы должны сделать так, чтобы все игроки следовали правилам хорошего тона.';

  @override
  String get potentialProblem => 'Когда мы обнаруживаем потенциальную проблему, мы показываем это сообщение.';

  @override
  String get howToAvoidThis => 'Как избежать этого?';

  @override
  String get playEveryGame => 'Доигрывайте все партии, которые начинали.';

  @override
  String get tryToWin => 'Пытайтесь выиграть (или хотя бы свести на ничью) каждую свою партию.';

  @override
  String get resignLostGames => 'Сдавайтесь в безнадёжной позиции (а не ждите, когда время закончится).';

  @override
  String get temporaryInconvenience => 'Приносим извинения за временные неудобства,';

  @override
  String get wishYouGreatGames => 'и желаем вам отличной игры на lichess.org.';

  @override
  String get thankYouForReading => 'Спасибо за внимание!';

  @override
  String get lifetimeScore => 'Счёт за всё время';

  @override
  String get currentMatchScore => 'Счёт в текущем матче';

  @override
  String get agreementAssistance => 'Подтверждаю, что я никогда не воспользуюсь посторонней помощью в своих играх (из шахматных программ, книг, баз данных и от других игроков).';

  @override
  String get agreementNice => 'Подтверждаю, что я буду с уважением относиться к другим игрокам.';

  @override
  String agreementMultipleAccounts(String param) {
    return 'Я согласен с тем, что не должен создавать множество учётных записей (за исключением причин, указанных в $param).';
  }

  @override
  String get agreementPolicy => 'Подтверждаю, что я буду следовать всем правилам Lichess.';

  @override
  String get searchOrStartNewDiscussion => 'Найти обсуждение или начать новое';

  @override
  String get edit => 'Изменить';

  @override
  String get bullet => 'Пуля';

  @override
  String get blitz => 'Блиц';

  @override
  String get rapid => 'Рапид';

  @override
  String get classical => 'Классика';

  @override
  String get ultraBulletDesc => 'Безумно быстрые игры: менее 30 секунд';

  @override
  String get bulletDesc => 'Очень быстрые игры: менее 3 минут';

  @override
  String get blitzDesc => 'Быстрые игры: от 3 до 8 минут';

  @override
  String get rapidDesc => 'Быстрые игры: от 8 до 25 минут';

  @override
  String get classicalDesc => 'Классические игры: 25 минут и больше';

  @override
  String get correspondenceDesc => 'Игры по переписке: один или несколько дней на ход';

  @override
  String get puzzleDesc => 'Тактический тренажёр';

  @override
  String get important => 'Важно';

  @override
  String yourQuestionMayHaveBeenAnswered(String param1) {
    return 'На ваш вопрос уже мог быть дан ответ $param1';
  }

  @override
  String get inTheFAQ => 'в ЧаВо';

  @override
  String toReportSomeoneForCheatingOrBadBehavior(String param1) {
    return 'Чтобы сообщить о мошенничестве или недостойном поведении, $param1';
  }

  @override
  String get useTheReportForm => 'заполните форму обращения';

  @override
  String toRequestSupport(String param1) {
    return 'Чтобы получить поддержку, $param1';
  }

  @override
  String get tryTheContactPage => 'посмотрите контактную информацию';

  @override
  String makeSureToRead(String param1) {
    return 'Не забудьте прочитать $param1';
  }

  @override
  String get theForumEtiquette => 'форумный этикет';

  @override
  String get thisTopicIsArchived => 'Эта тема была помещена в архив и добавить комментарий уже нельзя.';

  @override
  String joinTheTeamXToPost(String param1) {
    return 'Вступите в $param1, чтобы писать в этом форуме';
  }

  @override
  String teamNamedX(String param1) {
    return 'клуб $param1';
  }

  @override
  String get youCannotPostYetPlaySomeGames => 'Вы пока не можете писать на форуме. Сыграйте несколько партий!';

  @override
  String get subscribe => 'Подписаться';

  @override
  String get unsubscribe => 'Отписаться';

  @override
  String mentionedYouInX(String param1) {
    return 'упомянул вас в «$param1».';
  }

  @override
  String xMentionedYouInY(String param1, String param2) {
    return '$param1 упомянул вас в «$param2».';
  }

  @override
  String invitedYouToX(String param1) {
    return 'пригласил вас в «$param1».';
  }

  @override
  String xInvitedYouToY(String param1, String param2) {
    return '$param1 пригласил вас в «$param2».';
  }

  @override
  String get youAreNowPartOfTeam => 'Теперь вы член клуба.';

  @override
  String youHaveJoinedTeamX(String param1) {
    return 'Вы вступили в «$param1».';
  }

  @override
  String get someoneYouReportedWasBanned => 'Кто-то был заблокирован по вашему обращению';

  @override
  String get congratsYouWon => 'Поздравляем, вы выиграли!';

  @override
  String gameVsX(String param1) {
    return 'Игра против $param1';
  }

  @override
  String resVsX(String param1, String param2) {
    return '$param1 против $param2';
  }

  @override
  String get lostAgainstTOSViolator => 'Вы проиграли тому, кто нарушил пользовательское соглашение Lichess';

  @override
  String refundXpointsTimeControlY(String param1, String param2) {
    return 'Возврат: $param1 $param2 рейтинговых очков.';
  }

  @override
  String get timeAlmostUp => 'Время почти истекло!';

  @override
  String get clickToRevealEmailAddress => '[Нажмите, чтобы раскрыть адрес электронной почты]';

  @override
  String get download => 'Загрузить';

  @override
  String get coachManager => 'Для тренеров';

  @override
  String get streamerManager => 'Управление стримом';

  @override
  String get cancelTournament => 'Отменить турнир';

  @override
  String get tournDescription => 'Описание турнира';

  @override
  String get tournDescriptionHelp => 'Хотите рассказать что-то пользователям? Постарайтесь быть лаконичны. Доступны ссылки в формате Markdown: [name](https://url)';

  @override
  String get ratedFormHelp => 'Игры идут с обсчётом рейтинга\nи влияют на рейтинг игроков';

  @override
  String get onlyMembersOfTeam => 'Только для членов клуба';

  @override
  String get noRestriction => 'Без ограничений';

  @override
  String get minimumRatedGames => 'Минимум рейтинговых игр';

  @override
  String get minimumRating => 'Минимальный рейтинг';

  @override
  String get maximumWeeklyRating => 'Максимальный еженедельный рейтинг';

  @override
  String positionInputHelp(String param) {
    return 'Вставьте правильную строку FEN, чтобы каждая игра начиналась с заданной позиции.\nЭто работает только для стандартных игр, но не с вариантами.\nВы можете использовать $param для создания позиции FEN, а затем вставить её здесь.\nОставьте поле пустым, чтобы игры начинались с обычной начальной позиции.';
  }

  @override
  String get cancelSimul => 'Отменить сеанс';

  @override
  String get simulHostcolor => 'Цвет сеансёра в каждой партии';

  @override
  String get estimatedStart => 'Предполагаемое время начала сеанса';

  @override
  String simulFeatured(String param) {
    return 'Показывать на $param';
  }

  @override
  String simulFeaturedHelp(String param) {
    return 'Показывать сеанс на $param. Отключите для частных сеансов.';
  }

  @override
  String get simulDescription => 'Описание сеанса';

  @override
  String get simulDescriptionHelp => 'Хотите что-нибудь сказать участникам?';

  @override
  String markdownAvailable(String param) {
    return '$param доступен для расширенного форматирования.';
  }

  @override
  String get embedsAvailable => 'Вставьте URL игры или ссылку на студию, чтобы встроить её.';

  @override
  String get inYourLocalTimezone => 'В вашем часовом поясе';

  @override
  String get tournChat => 'Чат турнира';

  @override
  String get noChat => 'Без чата';

  @override
  String get onlyTeamLeaders => 'Только организаторы клуба';

  @override
  String get onlyTeamMembers => 'Только члены клуба';

  @override
  String get navigateMoveTree => 'Переход по ходам';

  @override
  String get mouseTricks => 'Движения мышкой';

  @override
  String get toggleLocalAnalysis => 'Включить компьютерный анализ';

  @override
  String get toggleAllAnalysis => 'Переключить все способы компьютерного анализа';

  @override
  String get playComputerMove => 'Play best computer move';

  @override
  String get analysisOptions => 'Параметры анализа';

  @override
  String get focusChat => 'Переключиться в окно чата';

  @override
  String get showHelpDialog => 'Показать справку';

  @override
  String get reopenYourAccount => 'Переоткройте свой аккаунт';

  @override
  String get closedAccountChangedMind => 'Если вы закрыли свой аккаунт, но с тех пор передумали, то у вас есть однократная возможность восстановить его.';

  @override
  String get onlyWorksOnce => 'Это сработает только один раз.';

  @override
  String get cantDoThisTwice => 'Если вы закроете свой аккаунт ещё раз, вы уже не сможете открыть его.';

  @override
  String get emailAssociatedToaccount => 'Адрес электронной почты, привязанный в этому аккаунту';

  @override
  String get sentEmailWithLink => 'Мы отправили вам письмо со ссылкой.';

  @override
  String get tournamentEntryCode => 'Код для участия в турнире';

  @override
  String get hangOn => 'Подождите!';

  @override
  String gameInProgress(String param) {
    return 'У вас идёт игра с $param.';
  }

  @override
  String get abortTheGame => 'Прервать игру';

  @override
  String get resignTheGame => 'Сдаться';

  @override
  String get youCantStartNewGame => 'Вы не можете начать новую игру, пока не завершена текущая.';

  @override
  String get since => 'С';

  @override
  String get until => 'До';

  @override
  String get lichessDbExplanation => 'Рейтинговые игры по всем игрокам Lichess';

  @override
  String get switchSides => 'Сменить сторону';

  @override
  String get closingAccountWithdrawAppeal => 'Закрытие вашей учётной записи отменит ваше обращение';

  @override
  String get ourEventTips => 'Наши советы по организации мероприятий';

  @override
  String get instructions => 'Руководство';

  @override
  String get showMeEverything => 'Показать всё';

  @override
  String get lichessPatronInfo => 'Lichess - это благотворительное и полностью бесплатное программное обеспечение с открытым исходным кодом.\nВсе эксплуатационные расходы, разработка и контент финансируются исключительно за счет пожертвований пользователей.';

  @override
  String get nothingToSeeHere => 'Здесь ничего нет пока.';

  @override
  String opponentLeftCounter(int count) {
    String _temp0 = intl.Intl.pluralLogic(
      count,
      locale: localeName,
      other: 'Ваш соперник покинул игру. Вы можете объявить победу через $count секунд.',
      many: 'Ваш соперник покинул игру. Вы можете объявить победу через $count секунд.',
      few: 'Ваш соперник покинул игру. Вы можете объявить победу через $count секунды.',
      one: 'Ваш соперник покинул игру. Вы можете объявить победу через $count секунду.',
    );
    return '$_temp0';
  }

  @override
  String mateInXHalfMoves(int count) {
    String _temp0 = intl.Intl.pluralLogic(
      count,
      locale: localeName,
      other: 'Мат в $count полуходов',
      many: 'Мат в $count полуходов',
      few: 'Мат в $count полухода',
      one: 'Мат в $count полуход',
    );
    return '$_temp0';
  }

  @override
  String nbBlunders(int count) {
    String _temp0 = intl.Intl.pluralLogic(
      count,
      locale: localeName,
      other: '$count зевков',
      many: '$count зевков',
      few: '$count зевка',
      one: '$count зевок',
    );
    return '$_temp0';
  }

  @override
  String nbMistakes(int count) {
    String _temp0 = intl.Intl.pluralLogic(
      count,
      locale: localeName,
      other: '$count ошибок',
      many: '$count ошибок',
      few: '$count ошибки',
      one: '$count ошибка',
    );
    return '$_temp0';
  }

  @override
  String nbInaccuracies(int count) {
    String _temp0 = intl.Intl.pluralLogic(
      count,
      locale: localeName,
      other: '$count неточностей',
      many: '$count неточностей',
      few: '$count неточности',
      one: '$count неточность',
    );
    return '$_temp0';
  }

  @override
  String nbPlayers(int count) {
    String _temp0 = intl.Intl.pluralLogic(
      count,
      locale: localeName,
      other: '$count игроков',
      many: '$count игроков',
      few: '$count игрока',
      one: '$count игрок',
    );
    return '$_temp0';
  }

  @override
  String nbGames(int count) {
    String _temp0 = intl.Intl.pluralLogic(
      count,
      locale: localeName,
      other: '$count игр',
      many: '$count игр',
      few: '$count игры',
      one: '$count игра',
    );
    return '$_temp0';
  }

  @override
  String ratingXOverYGames(int count, String param2) {
    String _temp0 = intl.Intl.pluralLogic(
      count,
      locale: localeName,
      other: 'Рейтинг $count за $param2 партий',
      many: 'Рейтинг $count за $param2 партий',
      few: 'Рейтинг $count за $param2 партии',
      one: 'Рейтинг $count за $param2 партию',
    );
    return '$_temp0';
  }

  @override
  String nbBookmarks(int count) {
    String _temp0 = intl.Intl.pluralLogic(
      count,
      locale: localeName,
      other: '$count отмеченных',
      many: '$count отмеченных',
      few: '$count отмеченные',
      one: '$count отмеченная',
    );
    return '$_temp0';
  }

  @override
  String nbDays(int count) {
    String _temp0 = intl.Intl.pluralLogic(
      count,
      locale: localeName,
      other: '$count дней',
      many: '$count дней',
      few: '$count дня',
      one: '$count день',
    );
    return '$_temp0';
  }

  @override
  String nbHours(int count) {
    String _temp0 = intl.Intl.pluralLogic(
      count,
      locale: localeName,
      other: '$count часов',
      many: '$count часов',
      few: '$count часа',
      one: '$count час',
    );
    return '$_temp0';
  }

  @override
  String nbMinutes(int count) {
    String _temp0 = intl.Intl.pluralLogic(
      count,
      locale: localeName,
      other: '$count минут',
      many: '$count минут',
      few: '$count минуты',
      one: '$count минута',
    );
    return '$_temp0';
  }

  @override
  String rankIsUpdatedEveryNbMinutes(int count) {
    String _temp0 = intl.Intl.pluralLogic(
      count,
      locale: localeName,
      other: 'Место обновляется каждые $count минут',
      many: 'Место обновляется каждые $count минут',
      few: 'Место обновляется каждые $count минуты',
      one: 'Место обновляется ежеминутно',
    );
    return '$_temp0';
  }

  @override
  String nbPuzzles(int count) {
    String _temp0 = intl.Intl.pluralLogic(
      count,
      locale: localeName,
      other: '$count задач',
      many: '$count задач',
      few: '$count задачи',
      one: '$count задача',
    );
    return '$_temp0';
  }

  @override
  String nbGamesWithYou(int count) {
    String _temp0 = intl.Intl.pluralLogic(
      count,
      locale: localeName,
      other: '$count партий с вами',
      many: '$count партий с вами',
      few: '$count партии с вами',
      one: '$count партия с вами',
    );
    return '$_temp0';
  }

  @override
  String nbRated(int count) {
    String _temp0 = intl.Intl.pluralLogic(
      count,
      locale: localeName,
      other: '$count рейтинговых',
      many: '$count рейтинговых',
      few: '$count рейтинговые',
      one: '$count рейтинговая',
    );
    return '$_temp0';
  }

  @override
  String nbWins(int count) {
    String _temp0 = intl.Intl.pluralLogic(
      count,
      locale: localeName,
      other: '$count побед',
      many: '$count побед',
      few: '$count победы',
      one: '$count победа',
    );
    return '$_temp0';
  }

  @override
  String nbLosses(int count) {
    String _temp0 = intl.Intl.pluralLogic(
      count,
      locale: localeName,
      other: '$count поражений',
      many: '$count поражений',
      few: '$count поражения',
      one: '$count поражение',
    );
    return '$_temp0';
  }

  @override
  String nbDraws(int count) {
    String _temp0 = intl.Intl.pluralLogic(
      count,
      locale: localeName,
      other: '$count ничьих',
      many: '$count ничьих',
      few: '$count ничьи',
      one: '$count ничья',
    );
    return '$_temp0';
  }

  @override
  String nbPlaying(int count) {
    String _temp0 = intl.Intl.pluralLogic(
      count,
      locale: localeName,
      other: '$count играются',
      many: '$count играются',
      few: '$count играются',
      one: '$count играется',
    );
    return '$_temp0';
  }

  @override
  String giveNbSeconds(int count) {
    String _temp0 = intl.Intl.pluralLogic(
      count,
      locale: localeName,
      other: 'Дать $count секунд',
      many: 'Дать $count секунд',
      few: 'Дать $count секунды',
      one: 'Дать $count секунду',
    );
    return '$_temp0';
  }

  @override
  String nbTournamentPoints(int count) {
    String _temp0 = intl.Intl.pluralLogic(
      count,
      locale: localeName,
      other: '$count турнирных очков',
      many: '$count турнирных очков',
      few: '$count турнирных очка',
      one: '$count турнирное очко',
    );
    return '$_temp0';
  }

  @override
  String nbStudies(int count) {
    String _temp0 = intl.Intl.pluralLogic(
      count,
      locale: localeName,
      other: '$count студий',
      many: '$count студий',
      few: '$count студии',
      one: '$count студия',
    );
    return '$_temp0';
  }

  @override
  String nbSimuls(int count) {
    String _temp0 = intl.Intl.pluralLogic(
      count,
      locale: localeName,
      other: '$count сеансов',
      many: '$count сеансов',
      few: '$count сеанса',
      one: '$count сеанс',
    );
    return '$_temp0';
  }

  @override
  String moreThanNbRatedGames(int count) {
    String _temp0 = intl.Intl.pluralLogic(
      count,
      locale: localeName,
      other: 'Рейтинговых игр ≥ $count',
      many: 'Рейтинговых игр ≥ $count',
      few: 'Рейтинговых игр ≥ $count',
      one: 'Рейтинговых игр ≥ $count',
    );
    return '$_temp0';
  }

  @override
  String moreThanNbPerfRatedGames(int count, String param2) {
    String _temp0 = intl.Intl.pluralLogic(
      count,
      locale: localeName,
      other: 'Рейтинговых игр в $param2 ≥ $count',
      many: 'Рейтинговых игр в $param2 ≥ $count',
      few: 'Рейтинговых игр в $param2 ≥ $count',
      one: 'Рейтинговых игр в $param2 ≥ $count',
    );
    return '$_temp0';
  }

  @override
  String needNbMorePerfGames(int count, String param2) {
    String _temp0 = intl.Intl.pluralLogic(
      count,
      locale: localeName,
      other: 'Вы должны сыграть ещё $count рейтинговых игр в $param2',
      many: 'Вы должны сыграть ещё $count рейтинговых игр в $param2',
      few: 'Вы должны сыграть ещё $count рейтинговые игры в $param2',
      one: 'Вы должны сыграть ещё $count рейтинговую игру в $param2',
    );
    return '$_temp0';
  }

  @override
  String needNbMoreGames(int count) {
    String _temp0 = intl.Intl.pluralLogic(
      count,
      locale: localeName,
      other: 'Вы должны сыграть ещё $count рейтинговых игр',
      many: 'Вы должны сыграть ещё $count рейтинговых игр',
      few: 'Вы должны сыграть ещё $count рейтинговые игры',
      one: 'Вы должны сыграть ещё $count рейтинговую игру',
    );
    return '$_temp0';
  }

  @override
  String nbImportedGames(int count) {
    String _temp0 = intl.Intl.pluralLogic(
      count,
      locale: localeName,
      other: '$count импортированных',
      many: '$count импортированных',
      few: '$count импортированные',
      one: '$count импортированная',
    );
    return '$_temp0';
  }

  @override
  String nbFriendsOnline(int count) {
    String _temp0 = intl.Intl.pluralLogic(
      count,
      locale: localeName,
      other: '$count друзей онлайн',
      many: '$count друзей онлайн',
      few: '$count друга онлайн',
      one: '$count друг онлайн',
    );
    return '$_temp0';
  }

  @override
  String nbFollowers(int count) {
    String _temp0 = intl.Intl.pluralLogic(
      count,
      locale: localeName,
      other: '$count подписчиков',
      many: '$count подписчиков',
      few: '$count подписчика',
      one: '$count подписчик',
    );
    return '$_temp0';
  }

  @override
  String nbFollowing(int count) {
    String _temp0 = intl.Intl.pluralLogic(
      count,
      locale: localeName,
      other: 'подписан на $count игроков',
      many: 'подписан на $count игроков',
      few: 'подписаны $count',
      one: 'подписан на $count игрока',
    );
    return '$_temp0';
  }

  @override
  String lessThanNbMinutes(int count) {
    String _temp0 = intl.Intl.pluralLogic(
      count,
      locale: localeName,
      other: 'Менее $count минут',
      many: 'Менее $count минут',
      few: 'Менее $count минут',
      one: 'Менее $count минуты',
    );
    return '$_temp0';
  }

  @override
  String nbGamesInPlay(int count) {
    String _temp0 = intl.Intl.pluralLogic(
      count,
      locale: localeName,
      other: '$count партий',
      many: '$count партий',
      few: '$count партии',
      one: '$count партия',
    );
    return '$_temp0';
  }

  @override
  String maximumNbCharacters(int count) {
    String _temp0 = intl.Intl.pluralLogic(
      count,
      locale: localeName,
      other: 'Максимум: $count символов.',
      many: 'Максимум: $count символов.',
      few: 'Максимум: $count символа.',
      one: 'Максимум: $count символ.',
    );
    return '$_temp0';
  }

  @override
  String blocks(int count) {
    String _temp0 = intl.Intl.pluralLogic(
      count,
      locale: localeName,
      other: '$count блокировок',
      many: '$count блокировок',
      few: '$count блокировки',
      one: '$count блокировка',
    );
    return '$_temp0';
  }

  @override
  String nbForumPosts(int count) {
    String _temp0 = intl.Intl.pluralLogic(
      count,
      locale: localeName,
      other: '$count сообщений на форуме',
      many: '$count сообщений на форуме',
      few: '$count сообщения на форуме',
      one: '$count сообщение на форуме',
    );
    return '$_temp0';
  }

  @override
  String nbPerfTypePlayersThisWeek(int count, String param2) {
    String _temp0 = intl.Intl.pluralLogic(
      count,
      locale: localeName,
      other: '$count игроков в $param2 на этой неделе.',
      many: '$count игроков в $param2 на этой неделе.',
      few: '$count игрока в $param2 на этой неделе.',
      one: '$count игрок в $param2 на этой неделе.',
    );
    return '$_temp0';
  }

  @override
  String availableInNbLanguages(int count) {
    String _temp0 = intl.Intl.pluralLogic(
      count,
      locale: localeName,
      other: 'Доступно на $count языках!',
      many: 'Доступно на $count языках!',
      few: 'Доступно на $count языках!',
      one: 'Доступно на $count языке!',
    );
    return '$_temp0';
  }

  @override
  String nbSecondsToPlayTheFirstMove(int count) {
    String _temp0 = intl.Intl.pluralLogic(
      count,
      locale: localeName,
      other: '$count секунд на первый ход',
      many: '$count секунд на первый ход',
      few: '$count секунды на первый ход',
      one: '$count секунда на первый ход',
    );
    return '$_temp0';
  }

  @override
  String nbSeconds(int count) {
    String _temp0 = intl.Intl.pluralLogic(
      count,
      locale: localeName,
      other: '$count секунд',
      many: '$count секунд',
      few: '$count секунды',
      one: '$count секунда',
    );
    return '$_temp0';
  }

  @override
  String andSaveNbPremoveLines(int count) {
    String _temp0 = intl.Intl.pluralLogic(
      count,
      locale: localeName,
      other: 'и сохранить $count последовательностей',
      many: 'и сохранить $count последовательностей',
      few: 'и сохранить $count последовательности',
      one: 'и сохранить $count последовательность',
    );
    return '$_temp0';
  }

  @override
  String get stormMoveToStart => 'Сделайте ход, чтобы начать';

  @override
  String get stormYouPlayTheWhitePiecesInAllPuzzles => 'Вы играете белыми фигурами во всех задачах';

  @override
  String get stormYouPlayTheBlackPiecesInAllPuzzles => 'Вы играете чёрными фигурами во всех задачах';

  @override
  String get stormPuzzlesSolved => 'задач решено';

  @override
  String get stormNewDailyHighscore => 'Новый дневной рекорд!';

  @override
  String get stormNewWeeklyHighscore => 'Новый недельный рекорд!';

  @override
  String get stormNewMonthlyHighscore => 'Новый месячный рекорд!';

  @override
  String get stormNewAllTimeHighscore => 'Новый рекорд за всё время!';

  @override
  String stormPreviousHighscoreWasX(String param) {
    return 'Предыдущий рекорд был $param';
  }

  @override
  String get stormPlayAgain => 'Сыграть снова';

  @override
  String stormHighscoreX(String param) {
    return 'Рекорд: $param';
  }

  @override
  String get stormScore => 'Результат';

  @override
  String get stormMoves => 'Ходов';

  @override
  String get stormAccuracy => 'Точность';

  @override
  String get stormCombo => 'Комбо';

  @override
  String get stormTime => 'Время';

  @override
  String get stormTimePerMove => 'Времени на ход';

  @override
  String get stormHighestSolved => 'Труднейшая задача';

  @override
  String get stormPuzzlesPlayed => 'Сыгранные задачи';

  @override
  String get stormNewRun => 'Новая попытка (клавиша: Пробел)';

  @override
  String get stormEndRun => 'Закончить попытку (клавиша: Ввод)';

  @override
  String get stormHighscores => 'Рекорды';

  @override
  String get stormViewBestRuns => 'Посмотреть лучшие попытки';

  @override
  String get stormBestRunOfDay => 'Лучшая попытка дня';

  @override
  String get stormRuns => 'Серий';

  @override
  String get stormGetReady => 'Приготовьтесь!';

  @override
  String get stormWaitingForMorePlayers => 'Ожидание других игроков...';

  @override
  String get stormRaceComplete => 'Гонка завершена!';

  @override
  String get stormSpectating => 'Наблюдение';

  @override
  String get stormJoinTheRace => 'Присоединиться к гонке!';

  @override
  String get stormStartTheRace => 'Начать гонку';

  @override
  String stormYourRankX(String param) {
    return 'Ваше место: $param';
  }

  @override
  String get stormWaitForRematch => 'Ожидание реванша';

  @override
  String get stormNextRace => 'Следующая гонка';

  @override
  String get stormJoinRematch => 'Присоединиться к реваншу';

  @override
  String get stormWaitingToStart => 'Ожидание начала';

  @override
  String get stormCreateNewGame => 'Создать новую игру';

  @override
  String get stormJoinPublicRace => 'Принять участие в общей гонке';

  @override
  String get stormRaceYourFriends => 'Погоняться с друзьями';

  @override
  String get stormSkip => 'пропустить';

  @override
  String get stormSkipHelp => 'НОВИНКА! Вы можете пропустить один ход за гонку:';

  @override
  String get stormSkipExplanation => 'Пропустить этот ход, чтобы сохранить комбо! Только один раз за гонку.';

  @override
  String get stormFailedPuzzles => 'Нерешённые задачи';

  @override
  String get stormSlowPuzzles => 'Долго решаемые задачи';

  @override
  String get stormSkippedPuzzle => 'Пропущенная задача';

  @override
  String get stormThisWeek => 'На этой неделе';

  @override
  String get stormThisMonth => 'В этом месяце';

  @override
  String get stormAllTime => 'За всё время';

  @override
  String get stormClickToReload => 'Нажмите, чтобы перезагрузить';

  @override
  String get stormThisRunHasExpired => 'Время этой серии истекло!';

  @override
  String get stormThisRunWasOpenedInAnotherTab => 'Эта серия была открыта в другой вкладке!';

  @override
  String stormXRuns(int count) {
    String _temp0 = intl.Intl.pluralLogic(
      count,
      locale: localeName,
      other: '$count попыток',
      many: '$count попыток',
      few: '$count попытки',
      one: '1 попытка',
    );
    return '$_temp0';
  }

  @override
  String stormPlayedNbRunsOfPuzzleStorm(int count, String param2) {
    String _temp0 = intl.Intl.pluralLogic(
      count,
      locale: localeName,
      other: 'Сыграно $count серий в $param2',
      many: 'Сыграны $count серий в $param2',
      few: 'Сыграны $count серии в $param2',
      one: 'Сыграна $count серия в $param2',
    );
    return '$_temp0';
  }

  @override
  String get streamerLichessStreamers => 'Стримеры Lichess';

  @override
  String get studyShareAndExport => 'Поделиться и экспортировать';

  @override
  String get studyStart => 'Начать';
}<|MERGE_RESOLUTION|>--- conflicted
+++ resolved
@@ -22,9 +22,6 @@
   String get mobileSettingsTab => 'Settings';
 
   @override
-<<<<<<< HEAD
-  String get mobileDeleteLocalDatabase => 'Delete local database';
-=======
   String get mobileMustBeLoggedIn => 'You must be logged in to view this page.';
 
   @override
@@ -124,7 +121,9 @@
 
   @override
   String get mobileSomethingWentWrong => 'Something went wrong.';
->>>>>>> 604d7201
+
+  @override
+  String get mobileDeleteLocalDatabase => 'Delete local database';
 
   @override
   String get activityActivity => 'Активность';
