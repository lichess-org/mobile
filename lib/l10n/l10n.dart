--- conflicted
+++ resolved
@@ -232,211 +232,209 @@
   /// **'Settings'**
   String get mobileSettingsTab;
 
-<<<<<<< HEAD
+  /// No description provided for @mobileMustBeLoggedIn.
+  ///
+  /// In en, this message translates to:
+  /// **'You must be logged in to view this page.'**
+  String get mobileMustBeLoggedIn;
+
+  /// No description provided for @mobileSystemColors.
+  ///
+  /// In en, this message translates to:
+  /// **'System colors'**
+  String get mobileSystemColors;
+
+  /// No description provided for @mobileFeedbackButton.
+  ///
+  /// In en, this message translates to:
+  /// **'Feedback'**
+  String get mobileFeedbackButton;
+
+  /// No description provided for @mobileOkButton.
+  ///
+  /// In en, this message translates to:
+  /// **'OK'**
+  String get mobileOkButton;
+
+  /// No description provided for @mobileSettingsHapticFeedback.
+  ///
+  /// In en, this message translates to:
+  /// **'Haptic feedback'**
+  String get mobileSettingsHapticFeedback;
+
+  /// No description provided for @mobileSettingsImmersiveMode.
+  ///
+  /// In en, this message translates to:
+  /// **'Immersive mode'**
+  String get mobileSettingsImmersiveMode;
+
+  /// No description provided for @mobileSettingsImmersiveModeSubtitle.
+  ///
+  /// In en, this message translates to:
+  /// **'Hide system UI while playing. Use this if you are bothered by the system\'s navigation gestures at the edges of the screen. Applies to game and Puzzle Storm screens.'**
+  String get mobileSettingsImmersiveModeSubtitle;
+
+  /// No description provided for @mobileNotFollowingAnyUser.
+  ///
+  /// In en, this message translates to:
+  /// **'You are not following any user.'**
+  String get mobileNotFollowingAnyUser;
+
+  /// No description provided for @mobileAllGames.
+  ///
+  /// In en, this message translates to:
+  /// **'All games'**
+  String get mobileAllGames;
+
+  /// No description provided for @mobileRecentSearches.
+  ///
+  /// In en, this message translates to:
+  /// **'Recent searches'**
+  String get mobileRecentSearches;
+
+  /// No description provided for @mobileClearButton.
+  ///
+  /// In en, this message translates to:
+  /// **'Clear'**
+  String get mobileClearButton;
+
+  /// No description provided for @mobilePlayersMatchingSearchTerm.
+  ///
+  /// In en, this message translates to:
+  /// **'Players with \"{param}\"'**
+  String mobilePlayersMatchingSearchTerm(String param);
+
+  /// No description provided for @mobileNoSearchResults.
+  ///
+  /// In en, this message translates to:
+  /// **'No results'**
+  String get mobileNoSearchResults;
+
+  /// No description provided for @mobileAreYouSure.
+  ///
+  /// In en, this message translates to:
+  /// **'Are you sure?'**
+  String get mobileAreYouSure;
+
+  /// No description provided for @mobilePuzzleStreakAbortWarning.
+  ///
+  /// In en, this message translates to:
+  /// **'You will lose your current streak and your score will be saved.'**
+  String get mobilePuzzleStreakAbortWarning;
+
+  /// No description provided for @mobilePuzzleStormNothingToShow.
+  ///
+  /// In en, this message translates to:
+  /// **'Nothing to show. Play some runs of storm'**
+  String get mobilePuzzleStormNothingToShow;
+
+  /// No description provided for @mobileSharePuzzle.
+  ///
+  /// In en, this message translates to:
+  /// **'Share this puzzle'**
+  String get mobileSharePuzzle;
+
+  /// No description provided for @mobileShareGameURL.
+  ///
+  /// In en, this message translates to:
+  /// **'Share game URL'**
+  String get mobileShareGameURL;
+
+  /// No description provided for @mobileShareGamePGN.
+  ///
+  /// In en, this message translates to:
+  /// **'Share PGN'**
+  String get mobileShareGamePGN;
+
+  /// No description provided for @mobileSharePositionAsFEN.
+  ///
+  /// In en, this message translates to:
+  /// **'Share position as FEN'**
+  String get mobileSharePositionAsFEN;
+
+  /// No description provided for @mobileShowVariations.
+  ///
+  /// In en, this message translates to:
+  /// **'Show variations'**
+  String get mobileShowVariations;
+
+  /// No description provided for @mobileHideVariation.
+  ///
+  /// In en, this message translates to:
+  /// **'Hide variation'**
+  String get mobileHideVariation;
+
+  /// No description provided for @mobileShowComments.
+  ///
+  /// In en, this message translates to:
+  /// **'Show comments'**
+  String get mobileShowComments;
+
+  /// No description provided for @mobilePuzzleStormConfirmEndRun.
+  ///
+  /// In en, this message translates to:
+  /// **'Do you want to end this run?'**
+  String get mobilePuzzleStormConfirmEndRun;
+
+  /// No description provided for @mobilePuzzleStormFilterNothingToShow.
+  ///
+  /// In en, this message translates to:
+  /// **'Nothing to show, please change the filters'**
+  String get mobilePuzzleStormFilterNothingToShow;
+
+  /// No description provided for @mobileCancelTakebackOffer.
+  ///
+  /// In en, this message translates to:
+  /// **'Cancel takeback offer'**
+  String get mobileCancelTakebackOffer;
+
+  /// No description provided for @mobileCancelDrawOffer.
+  ///
+  /// In en, this message translates to:
+  /// **'Cancel draw offer'**
+  String get mobileCancelDrawOffer;
+
+  /// No description provided for @mobileWaitingForOpponentToJoin.
+  ///
+  /// In en, this message translates to:
+  /// **'Waiting for opponent to join...'**
+  String get mobileWaitingForOpponentToJoin;
+
+  /// No description provided for @mobileBlindfoldMode.
+  ///
+  /// In en, this message translates to:
+  /// **'Blindfold'**
+  String get mobileBlindfoldMode;
+
+  /// No description provided for @mobileLiveStreamers.
+  ///
+  /// In en, this message translates to:
+  /// **'Live streamers'**
+  String get mobileLiveStreamers;
+
+  /// No description provided for @mobileCustomGameJoinAGame.
+  ///
+  /// In en, this message translates to:
+  /// **'Join a game'**
+  String get mobileCustomGameJoinAGame;
+
+  /// No description provided for @mobileCorrespondenceClearSavedMove.
+  ///
+  /// In en, this message translates to:
+  /// **'Clear saved move'**
+  String get mobileCorrespondenceClearSavedMove;
+
+  /// No description provided for @mobileSomethingWentWrong.
+  ///
+  /// In en, this message translates to:
+  /// **'Something went wrong.'**
+  String get mobileSomethingWentWrong;
+
   /// No description provided for @mobileDeleteLocalDatabase.
   ///
   /// In en, this message translates to:
   /// **'Delete local database'**
   String get mobileDeleteLocalDatabase;
-=======
-  /// No description provided for @mobileMustBeLoggedIn.
-  ///
-  /// In en, this message translates to:
-  /// **'You must be logged in to view this page.'**
-  String get mobileMustBeLoggedIn;
-
-  /// No description provided for @mobileSystemColors.
-  ///
-  /// In en, this message translates to:
-  /// **'System colors'**
-  String get mobileSystemColors;
-
-  /// No description provided for @mobileFeedbackButton.
-  ///
-  /// In en, this message translates to:
-  /// **'Feedback'**
-  String get mobileFeedbackButton;
-
-  /// No description provided for @mobileOkButton.
-  ///
-  /// In en, this message translates to:
-  /// **'OK'**
-  String get mobileOkButton;
-
-  /// No description provided for @mobileSettingsHapticFeedback.
-  ///
-  /// In en, this message translates to:
-  /// **'Haptic feedback'**
-  String get mobileSettingsHapticFeedback;
-
-  /// No description provided for @mobileSettingsImmersiveMode.
-  ///
-  /// In en, this message translates to:
-  /// **'Immersive mode'**
-  String get mobileSettingsImmersiveMode;
-
-  /// No description provided for @mobileSettingsImmersiveModeSubtitle.
-  ///
-  /// In en, this message translates to:
-  /// **'Hide system UI while playing. Use this if you are bothered by the system\'s navigation gestures at the edges of the screen. Applies to game and Puzzle Storm screens.'**
-  String get mobileSettingsImmersiveModeSubtitle;
-
-  /// No description provided for @mobileNotFollowingAnyUser.
-  ///
-  /// In en, this message translates to:
-  /// **'You are not following any user.'**
-  String get mobileNotFollowingAnyUser;
-
-  /// No description provided for @mobileAllGames.
-  ///
-  /// In en, this message translates to:
-  /// **'All games'**
-  String get mobileAllGames;
-
-  /// No description provided for @mobileRecentSearches.
-  ///
-  /// In en, this message translates to:
-  /// **'Recent searches'**
-  String get mobileRecentSearches;
-
-  /// No description provided for @mobileClearButton.
-  ///
-  /// In en, this message translates to:
-  /// **'Clear'**
-  String get mobileClearButton;
-
-  /// No description provided for @mobilePlayersMatchingSearchTerm.
-  ///
-  /// In en, this message translates to:
-  /// **'Players with \"{param}\"'**
-  String mobilePlayersMatchingSearchTerm(String param);
-
-  /// No description provided for @mobileNoSearchResults.
-  ///
-  /// In en, this message translates to:
-  /// **'No results'**
-  String get mobileNoSearchResults;
-
-  /// No description provided for @mobileAreYouSure.
-  ///
-  /// In en, this message translates to:
-  /// **'Are you sure?'**
-  String get mobileAreYouSure;
-
-  /// No description provided for @mobilePuzzleStreakAbortWarning.
-  ///
-  /// In en, this message translates to:
-  /// **'You will lose your current streak and your score will be saved.'**
-  String get mobilePuzzleStreakAbortWarning;
-
-  /// No description provided for @mobilePuzzleStormNothingToShow.
-  ///
-  /// In en, this message translates to:
-  /// **'Nothing to show. Play some runs of storm'**
-  String get mobilePuzzleStormNothingToShow;
-
-  /// No description provided for @mobileSharePuzzle.
-  ///
-  /// In en, this message translates to:
-  /// **'Share this puzzle'**
-  String get mobileSharePuzzle;
-
-  /// No description provided for @mobileShareGameURL.
-  ///
-  /// In en, this message translates to:
-  /// **'Share game URL'**
-  String get mobileShareGameURL;
-
-  /// No description provided for @mobileShareGamePGN.
-  ///
-  /// In en, this message translates to:
-  /// **'Share PGN'**
-  String get mobileShareGamePGN;
-
-  /// No description provided for @mobileSharePositionAsFEN.
-  ///
-  /// In en, this message translates to:
-  /// **'Share position as FEN'**
-  String get mobileSharePositionAsFEN;
-
-  /// No description provided for @mobileShowVariations.
-  ///
-  /// In en, this message translates to:
-  /// **'Show variations'**
-  String get mobileShowVariations;
-
-  /// No description provided for @mobileHideVariation.
-  ///
-  /// In en, this message translates to:
-  /// **'Hide variation'**
-  String get mobileHideVariation;
-
-  /// No description provided for @mobileShowComments.
-  ///
-  /// In en, this message translates to:
-  /// **'Show comments'**
-  String get mobileShowComments;
-
-  /// No description provided for @mobilePuzzleStormConfirmEndRun.
-  ///
-  /// In en, this message translates to:
-  /// **'Do you want to end this run?'**
-  String get mobilePuzzleStormConfirmEndRun;
-
-  /// No description provided for @mobilePuzzleStormFilterNothingToShow.
-  ///
-  /// In en, this message translates to:
-  /// **'Nothing to show, please change the filters'**
-  String get mobilePuzzleStormFilterNothingToShow;
-
-  /// No description provided for @mobileCancelTakebackOffer.
-  ///
-  /// In en, this message translates to:
-  /// **'Cancel takeback offer'**
-  String get mobileCancelTakebackOffer;
-
-  /// No description provided for @mobileCancelDrawOffer.
-  ///
-  /// In en, this message translates to:
-  /// **'Cancel draw offer'**
-  String get mobileCancelDrawOffer;
-
-  /// No description provided for @mobileWaitingForOpponentToJoin.
-  ///
-  /// In en, this message translates to:
-  /// **'Waiting for opponent to join...'**
-  String get mobileWaitingForOpponentToJoin;
-
-  /// No description provided for @mobileBlindfoldMode.
-  ///
-  /// In en, this message translates to:
-  /// **'Blindfold'**
-  String get mobileBlindfoldMode;
-
-  /// No description provided for @mobileLiveStreamers.
-  ///
-  /// In en, this message translates to:
-  /// **'Live streamers'**
-  String get mobileLiveStreamers;
-
-  /// No description provided for @mobileCustomGameJoinAGame.
-  ///
-  /// In en, this message translates to:
-  /// **'Join a game'**
-  String get mobileCustomGameJoinAGame;
-
-  /// No description provided for @mobileCorrespondenceClearSavedMove.
-  ///
-  /// In en, this message translates to:
-  /// **'Clear saved move'**
-  String get mobileCorrespondenceClearSavedMove;
-
-  /// No description provided for @mobileSomethingWentWrong.
-  ///
-  /// In en, this message translates to:
-  /// **'Something went wrong.'**
-  String get mobileSomethingWentWrong;
->>>>>>> 604d7201
 
   /// No description provided for @activityActivity.
   ///
