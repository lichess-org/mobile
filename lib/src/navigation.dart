--- conflicted
+++ resolved
@@ -216,44 +216,6 @@
   }
 }
 
-<<<<<<< HEAD
-  Widget _androidTabBuilder(BuildContext context, int index) {
-    switch (index) {
-      case 0:
-        return _MaterialTabView(
-          navigatorKey: homeNavigatorKey,
-          tab: BottomTab.home,
-          builder: (context) => const HomeTabScreen(),
-        );
-      case 1:
-        return _MaterialTabView(
-          navigatorKey: puzzlesNavigatorKey,
-          tab: BottomTab.puzzles,
-          builder: (context) => const PuzzleTabScreen(),
-        );
-      case 2:
-        return _MaterialTabView(
-          navigatorKey: toolsNavigatorKey,
-          tab: BottomTab.tools,
-          builder: (context) => const ToolsTabScreen(),
-        );
-      case 3:
-        return _MaterialTabView(
-          navigatorKey: watchNavigatorKey,
-          tab: BottomTab.watch,
-          builder: (context) => const WatchTabScreen(),
-        );
-      case 4:
-        return _MaterialTabView(
-          navigatorKey: settingsNavigatorKey,
-          tab: BottomTab.settings,
-          builder: (context) => const SettingsScreen(),
-        );
-      default:
-        assert(false, 'Unexpected tab');
-        return const SizedBox.shrink();
-    }
-=======
 Widget _androidTabBuilder(BuildContext context, int index) {
   switch (index) {
     case 0:
@@ -280,51 +242,18 @@
         tab: BottomTab.watch,
         builder: (context) => const WatchTabScreen(),
       );
+    case 4:
+      return _MaterialTabView(
+        navigatorKey: settingsNavigatorKey,
+        tab: BottomTab.settings,
+        builder: (context) => const SettingsScreen(),
+      );
     default:
       assert(false, 'Unexpected tab');
       return const SizedBox.shrink();
->>>>>>> 9ea3c3bd
-  }
-}
-
-<<<<<<< HEAD
-  Widget _iOSTabBuilder(BuildContext context, int index) {
-    switch (index) {
-      case 0:
-        return CupertinoTabView(
-          defaultTitle: context.l10n.play,
-          navigatorKey: homeNavigatorKey,
-          builder: (context) => const HomeTabScreen(),
-        );
-      case 1:
-        return CupertinoTabView(
-          defaultTitle: context.l10n.puzzles,
-          navigatorKey: puzzlesNavigatorKey,
-          builder: (context) => const PuzzleTabScreen(),
-        );
-      case 2:
-        return CupertinoTabView(
-          defaultTitle: context.l10n.tools,
-          navigatorKey: toolsNavigatorKey,
-          builder: (context) => const ToolsTabScreen(),
-        );
-      case 3:
-        return CupertinoTabView(
-          defaultTitle: context.l10n.watch,
-          navigatorKey: watchNavigatorKey,
-          builder: (context) => const WatchTabScreen(),
-        );
-      case 4:
-        return CupertinoTabView(
-          defaultTitle: context.l10n.settingsSettings,
-          navigatorKey: settingsNavigatorKey,
-          builder: (context) => const SettingsScreen(),
-        );
-      default:
-        assert(false, 'Unexpected tab');
-        return const SizedBox.shrink();
-    }
-=======
+  }
+}
+
 Widget _iOSTabBuilder(BuildContext context, int index) {
   switch (index) {
     case 0:
@@ -351,10 +280,15 @@
         navigatorKey: watchNavigatorKey,
         builder: (context) => const WatchTabScreen(),
       );
+    case 4:
+      return CupertinoTabView(
+        defaultTitle: context.l10n.settingsSettings,
+        navigatorKey: settingsNavigatorKey,
+        builder: (context) => const SettingsScreen(),
+      );
     default:
       assert(false, 'Unexpected tab');
       return const SizedBox.shrink();
->>>>>>> 9ea3c3bd
   }
 }
 
