import 'package:fast_immutable_collections/fast_immutable_collections.dart';
import 'package:flutter/cupertino.dart';
import 'package:flutter/material.dart';
import 'package:flutter_linkify/flutter_linkify.dart';
import 'package:flutter_riverpod/flutter_riverpod.dart';
import 'package:lichess_mobile/src/model/auth/auth_session.dart';
import 'package:lichess_mobile/src/model/common/id.dart';
import 'package:lichess_mobile/src/model/common/perf.dart';
import 'package:lichess_mobile/src/model/user/user.dart';
import 'package:lichess_mobile/src/model/user/user_repository.dart';
import 'package:lichess_mobile/src/network/http.dart';
import 'package:lichess_mobile/src/styles/styles.dart';
import 'package:lichess_mobile/src/utils/l10n_context.dart';
import 'package:lichess_mobile/src/utils/navigation.dart';
import 'package:lichess_mobile/src/view/play/challenge_odd_bots_screen.dart';
import 'package:lichess_mobile/src/view/play/challenge_stockfish.dart';
import 'package:lichess_mobile/src/view/play/create_challenge_screen.dart';
import 'package:lichess_mobile/src/view/user/user_screen.dart';
import 'package:lichess_mobile/src/widgets/adaptive_bottom_sheet.dart';
import 'package:lichess_mobile/src/widgets/feedback.dart';
import 'package:lichess_mobile/src/widgets/list.dart';
import 'package:lichess_mobile/src/widgets/platform_scaffold.dart';
import 'package:lichess_mobile/src/widgets/user_full_name.dart';
import 'package:linkify/linkify.dart';
import 'package:url_launcher/url_launcher.dart';

final _onlineBotsProvider = FutureProvider.autoDispose<IList<User>>((ref) async {
  return ref.withClientCacheFor(
    (client) => UserRepository(client).getOnlineBots().then((bots) => bots.toIList()),
    const Duration(hours: 5),
  );
});

class OnlineBotsScreen extends StatelessWidget {
  const OnlineBotsScreen();

  static Route<dynamic> buildRoute(BuildContext context) {
    return buildScreenRoute(context, screen: const OnlineBotsScreen());
  }

  @override
  Widget build(BuildContext context) {
    return PlatformScaffold(
      backgroundColor: Styles.listingsScreenBackgroundColor(context),
      appBar: PlatformAppBar(title: Text(context.l10n.onlineBots)),
      body: _Body(),
    );
  }
}

class _Body extends ConsumerWidget {
  @override
  Widget build(BuildContext context, WidgetRef ref) {
    final onlineBots = ref.watch(_onlineBotsProvider);

    return onlineBots.when(
      data:
          (data) => ListView.separated(
            itemCount: data.length + 1,
            separatorBuilder:
                (context, index) =>
                    Theme.of(context).platform == TargetPlatform.iOS
                        ? Divider(
                          height: 0,
                          thickness: 0,
                          // equals to _kNotchedPaddingWithoutLeading constant
                          // See: https://github.com/flutter/flutter/blob/89ea49204b37523a16daec53b5e6fae70995929d/packages/flutter/lib/src/cupertino/list_tile.dart#L24
                          indent: 28,
                          color: CupertinoDynamicColor.resolve(CupertinoColors.separator, context),
                        )
                        : const SizedBox.shrink(),
            itemBuilder: (context, index) {
              late final User bot;
              final isLichessAI = index == 0;

              if (index == 0) {
                bot = User(
                  // TODO
                  username: 'Stockfish',
                  verified: true,
                  id: const UserId(''),
                  perfs: IMap(),
                );
              } else {
                bot = data[index + 1];
              }
              return PlatformListTile(
                isThreeLine: !isLichessAI,
                trailing:
                    Theme.of(context).platform == TargetPlatform.iOS
                        ? Row(
                          children: [
                            if (bot.verified == true) ...[
                              const Icon(Icons.verified_outlined),
                              const SizedBox(width: 5),
                            ],
                            const CupertinoListTileChevron(),
                          ],
                        )
                        : bot.verified == true
                        ? const Icon(Icons.verified_outlined)
                        : null,
                title: Padding(
                  padding: const EdgeInsets.only(right: 5.0),
                  child: UserFullNameWidget(
                    user: bot.lightUser,
                    style: const TextStyle(fontWeight: FontWeight.w600),
                  ),
                ),
                subtitle: Column(
                  children: [
                    Row(
                      children:
                          isLichessAI ? [] : [Perf.blitz, Perf.rapid, Perf.classical].map((perf) {
                            final rating = bot.perfs[perf]?.rating;
                            final nbGames = bot.perfs[perf]?.games ?? 0;
                            return Padding(
                              padding: const EdgeInsets.only(right: 16.0, top: 4.0, bottom: 4.0),
                              child: Row(
                                children: [
                                  Icon(perf.icon, size: 16),
                                  const SizedBox(width: 4.0),
                                  if (rating != null && nbGames > 0)
                                    Text('$rating', style: const TextStyle(color: Colors.grey))
                                  else
                                    const Text('  -  '),
                                ],
                              ),
                            );
                          }).toList(),
                    ),
                    if (isLichessAI) Text(context.l10n.playWithTheMachine, maxLines: 2, overflow: TextOverflow.ellipsis) else Text(bot.profile?.bio ?? '', maxLines: 2, overflow: TextOverflow.ellipsis),
                  ],
                ),
                onTap: () {
                  final session = ref.read(authSessionProvider);
                  if (session == null) {
                    showPlatformSnackbar(
                      context,
                      context.l10n.challengeRegisterToSendChallenges,
                      type: SnackBarType.error,
                    );
                    return;
                  }
                  final isOddBot = oddBots.contains(bot.lightUser.name.toLowerCase());
<<<<<<< HEAD
                  pushPlatformRoute(
                    context,
                    title: context.l10n.challengeChallengesX(bot.lightUser.name),
                    builder:
                        (context) =>
                            isOddBot
                                ? ChallengeOddBotsScreen(bot.lightUser)
                                : isLichessAI
                                ? const ComputerChallengeScreen()
                                : CreateChallengeScreen(bot.lightUser),
=======
                  Navigator.of(context).push(
                    isOddBot
                        ? ChallengeOddBotsScreen.buildRoute(context, bot.lightUser)
                        : CreateChallengeScreen.buildRoute(context, bot.lightUser),
>>>>>>> 2be4ffd5
                  );
                },
                onLongPress:
                    index > 0
                        ? () {
                          showAdaptiveBottomSheet<void>(
                            context: context,
                            useRootNavigator: true,
                            isDismissible: true,
                            isScrollControlled: true,
                            showDragHandle: true,
                            builder: (context) => _ContextMenu(bot: bot),
                          );
                        }
                        : () {}, // TODO
              );
            },
          ),
      loading: () => const Center(child: CircularProgressIndicator.adaptive()),
      error: (e, s) {
        debugPrint('Could not load bots: $e');
        return FullScreenRetryRequest(onRetry: () => ref.refresh(_onlineBotsProvider));
      },
    );
  }
}

class _ContextMenu extends ConsumerWidget {
  const _ContextMenu({required this.bot});

  final User bot;

  @override
  Widget build(BuildContext context, WidgetRef ref) {
    return BottomSheetScrollableContainer(
      children: [
        Padding(
          padding: Styles.horizontalBodyPadding.add(const EdgeInsets.only(bottom: 16.0)),
          child: Column(
            crossAxisAlignment: CrossAxisAlignment.stretch,
            children: [
              UserFullNameWidget(user: bot.lightUser, style: Styles.title),
              const SizedBox(height: 8.0),
              if (bot.profile?.bio != null)
                Linkify(
                  onOpen: (link) async {
                    if (link.originText.startsWith('@')) {
                      final username = link.originText.substring(1);
                      Navigator.of(context).push(
                        UserScreen.buildRoute(
                          context,
                          LightUser(id: UserId.fromUserName(username), name: username),
                        ),
                      );
                    } else {
                      launchUrl(Uri.parse(link.url));
                    }
                  },
                  linkifiers: const [UrlLinkifier(), EmailLinkifier(), UserTagLinkifier()],
                  text: bot.profile!.bio!,
                  maxLines: 20,
                  overflow: TextOverflow.ellipsis,
                  linkStyle: const TextStyle(
                    color: Colors.blueAccent,
                    decoration: TextDecoration.none,
                  ),
                ),
            ],
          ),
        ),
        const PlatformDivider(),
        BottomSheetContextMenuAction(
          onPressed: () {
            Navigator.of(context).push(UserScreen.buildRoute(context, bot.lightUser));
          },
          icon: Icons.person,
          child: Text(context.l10n.profile),
        ),
      ],
    );
  }
}<|MERGE_RESOLUTION|>--- conflicted
+++ resolved
@@ -143,23 +143,12 @@
                     return;
                   }
                   final isOddBot = oddBots.contains(bot.lightUser.name.toLowerCase());
-<<<<<<< HEAD
-                  pushPlatformRoute(
-                    context,
-                    title: context.l10n.challengeChallengesX(bot.lightUser.name),
-                    builder:
-                        (context) =>
-                            isOddBot
-                                ? ChallengeOddBotsScreen(bot.lightUser)
-                                : isLichessAI
-                                ? const ComputerChallengeScreen()
-                                : CreateChallengeScreen(bot.lightUser),
-=======
                   Navigator.of(context).push(
-                    isOddBot
-                        ? ChallengeOddBotsScreen.buildRoute(context, bot.lightUser)
-                        : CreateChallengeScreen.buildRoute(context, bot.lightUser),
->>>>>>> 2be4ffd5
+                      isOddBot
+                          ? ChallengeOddBotsScreen.buildRoute(context, bot.lightUser)
+                          : isLichessAI
+                          ? const ComputerChallengeScreen.buildRoute(context)
+                          : CreateChallengeScreen.buildRoute(context, bot.lightUser),
                   );
                 },
                 onLongPress:
