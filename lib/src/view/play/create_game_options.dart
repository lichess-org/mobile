import 'package:flutter/cupertino.dart';
import 'package:flutter/material.dart';
import 'package:flutter_riverpod/flutter_riverpod.dart';
import 'package:lichess_mobile/src/model/account/account_repository.dart';
import 'package:lichess_mobile/src/network/connectivity.dart';
import 'package:lichess_mobile/src/styles/lichess_icons.dart';
import 'package:lichess_mobile/src/styles/styles.dart';
import 'package:lichess_mobile/src/utils/l10n_context.dart';
import 'package:lichess_mobile/src/view/over_the_board/over_the_board_screen.dart';
import 'package:lichess_mobile/src/view/play/create_custom_game_screen.dart';
import 'package:lichess_mobile/src/view/play/online_bots_screen.dart';
import 'package:lichess_mobile/src/widgets/list.dart';

/// A widget that displays the options for creating a game.
class CreateGameOptions extends ConsumerWidget {
  const CreateGameOptions();

  @override
  Widget build(BuildContext context, WidgetRef ref) {
    final isOnline =
        ref.watch(connectivityChangesProvider).valueOrNull?.isOnline ?? false;

    return Column(
      children: [
        _Section(
          children: [
            _CreateGamePlatformButton(
<<<<<<< HEAD
              onTap: isOnline
                  ? () {
                      ref.invalidate(accountProvider);
                      pushPlatformRoute(
                        context,
                        title: context.l10n.custom,
                        builder: (_) => const CreateCustomGameScreen(),
                      );
                    }
                  : null,
=======
              onTap:
                  isOnline
                      ? () {
                        ref.invalidate(accountProvider);
                        Navigator.of(context).push(CreateCustomGameScreen.buildRoute(context));
                      }
                      : null,
>>>>>>> 2be4ffd5
              icon: Icons.tune,
              label: context.l10n.custom,
            ),
            _CreateGamePlatformButton(
<<<<<<< HEAD
              onTap: isOnline
                  ? () {
                      pushPlatformRoute(
                        context,
                        title: context.l10n.onlineBots,
                        builder: (_) => const OnlineBotsScreen(),
                      );
                    }
                  : null,
=======
              onTap:
                  isOnline
                      ? () {
                        // pushPlatformRoute(
                        //   context,
                        //   title: context.l10n.onlineBots,
                        //   builder: (_) => const OnlineBotsScreen(),
                        // );
                        Navigator.of(context).push(OnlineBotsScreen.buildRoute(context));
                      }
                      : null,
>>>>>>> 2be4ffd5
              icon: Icons.computer,
              label: context.l10n.onlineBots,
            ),
          ],
        ),
        _Section(
          children: [
            _CreateGamePlatformButton(
              onTap: () {
                Navigator.of(
                  context,
                  rootNavigator: true,
                ).push(OverTheBoardScreen.buildRoute(context));
              },
              icon: LichessIcons.chess_board,
              label: 'Over the board',
            ),
          ],
        ),
      ],
    );
  }
}

class _Section extends StatelessWidget {
  const _Section({
    required this.children,
  });

  final List<Widget> children;

  @override
  Widget build(BuildContext context) {
    return Theme.of(context).platform == TargetPlatform.iOS
        ? ListSection(
            hasLeading: true,
            children: children,
          )
        : Padding(
            padding: Styles.horizontalBodyPadding.add(Styles.sectionTopPadding),
            child: Column(
              crossAxisAlignment: CrossAxisAlignment.stretch,
              children: children,
            ),
          );
  }
}

class _CreateGamePlatformButton extends StatelessWidget {
  const _CreateGamePlatformButton({
    required this.icon,
    required this.label,
    required this.onTap,
  });

  final IconData icon;

  final String label;

  final void Function()? onTap;

  @override
  Widget build(BuildContext context) {
    return Theme.of(context).platform == TargetPlatform.iOS
        ? PlatformListTile(
<<<<<<< HEAD
            leading: Icon(
              icon,
              size: 28,
            ),
            trailing: const CupertinoListTileChevron(),
            title: Text(label, style: Styles.mainListTileTitle),
            onTap: onTap,
          )
        : ElevatedButton.icon(
            onPressed: onTap,
            icon: Icon(icon),
            label: Text(label),
          );
=======
          leading: Icon(icon, size: 28),
          trailing: const CupertinoListTileChevron(),
          title: Text(label, style: Styles.mainListTileTitle),
          onTap: onTap,
        )
        : FilledButton.tonalIcon(
          onPressed: onTap,
          icon: Icon(icon),
          label: Text(label, style: const TextStyle(fontSize: 18, fontWeight: FontWeight.w500)),
          style: const ButtonStyle(
            padding: WidgetStatePropertyAll(EdgeInsets.symmetric(vertical: 8.0)),
          ),
        );
>>>>>>> 2be4ffd5
  }
}<|MERGE_RESOLUTION|>--- conflicted
+++ resolved
@@ -25,18 +25,6 @@
         _Section(
           children: [
             _CreateGamePlatformButton(
-<<<<<<< HEAD
-              onTap: isOnline
-                  ? () {
-                      ref.invalidate(accountProvider);
-                      pushPlatformRoute(
-                        context,
-                        title: context.l10n.custom,
-                        builder: (_) => const CreateCustomGameScreen(),
-                      );
-                    }
-                  : null,
-=======
               onTap:
                   isOnline
                       ? () {
@@ -44,22 +32,10 @@
                         Navigator.of(context).push(CreateCustomGameScreen.buildRoute(context));
                       }
                       : null,
->>>>>>> 2be4ffd5
               icon: Icons.tune,
               label: context.l10n.custom,
             ),
             _CreateGamePlatformButton(
-<<<<<<< HEAD
-              onTap: isOnline
-                  ? () {
-                      pushPlatformRoute(
-                        context,
-                        title: context.l10n.onlineBots,
-                        builder: (_) => const OnlineBotsScreen(),
-                      );
-                    }
-                  : null,
-=======
               onTap:
                   isOnline
                       ? () {
@@ -71,7 +47,6 @@
                         Navigator.of(context).push(OnlineBotsScreen.buildRoute(context));
                       }
                       : null,
->>>>>>> 2be4ffd5
               icon: Icons.computer,
               label: context.l10n.onlineBots,
             ),
@@ -137,21 +112,6 @@
   Widget build(BuildContext context) {
     return Theme.of(context).platform == TargetPlatform.iOS
         ? PlatformListTile(
-<<<<<<< HEAD
-            leading: Icon(
-              icon,
-              size: 28,
-            ),
-            trailing: const CupertinoListTileChevron(),
-            title: Text(label, style: Styles.mainListTileTitle),
-            onTap: onTap,
-          )
-        : ElevatedButton.icon(
-            onPressed: onTap,
-            icon: Icon(icon),
-            label: Text(label),
-          );
-=======
           leading: Icon(icon, size: 28),
           trailing: const CupertinoListTileChevron(),
           title: Text(label, style: Styles.mainListTileTitle),
@@ -165,6 +125,5 @@
             padding: WidgetStatePropertyAll(EdgeInsets.symmetric(vertical: 8.0)),
           ),
         );
->>>>>>> 2be4ffd5
   }
 }