import 'dart:async';

import 'package:chessground/chessground.dart';
import 'package:dartchess/dartchess.dart';
import 'package:fast_immutable_collections/fast_immutable_collections.dart';
import 'package:flutter/material.dart';
import 'package:flutter_riverpod/flutter_riverpod.dart';
import 'package:lichess_mobile/src/constants.dart';
import 'package:lichess_mobile/src/model/common/game.dart';
import 'package:lichess_mobile/src/model/coordinate_training/coordinate_training_controller.dart';
import 'package:lichess_mobile/src/model/coordinate_training/coordinate_training_preferences.dart';
import 'package:lichess_mobile/src/model/settings/board_preferences.dart';
import 'package:lichess_mobile/src/styles/styles.dart';
import 'package:lichess_mobile/src/utils/l10n_context.dart';
import 'package:lichess_mobile/src/utils/screen.dart';
import 'package:lichess_mobile/src/view/coordinate_training/coordinate_display.dart';
import 'package:lichess_mobile/src/widgets/adaptive_bottom_sheet.dart';
import 'package:lichess_mobile/src/widgets/bottom_bar.dart';
import 'package:lichess_mobile/src/widgets/bottom_bar_button.dart';
import 'package:lichess_mobile/src/widgets/buttons.dart';
import 'package:lichess_mobile/src/widgets/list.dart';
import 'package:lichess_mobile/src/widgets/platform_alert_dialog.dart';
import 'package:lichess_mobile/src/widgets/platform_scaffold.dart';
import 'package:lichess_mobile/src/widgets/settings.dart';

class CoordinateTrainingScreen extends StatelessWidget {
  const CoordinateTrainingScreen({super.key});

  @override
  Widget build(BuildContext context) {
    return const PlatformScaffold(
      appBar: PlatformAppBar(
        title: Text('Coordinate Training'), // TODO l10n once script works
      ),
      body: _Body(),
    );
  }
}

class _Body extends ConsumerStatefulWidget {
  const _Body();

  @override
  ConsumerState<_Body> createState() => _BodyState();
}

class _BodyState extends ConsumerState<_Body> {
  Square? highlightLastGuess;

  Timer? highlightTimer;

  @override
  void dispose() {
    super.dispose();
    highlightTimer?.cancel();
  }

  @override
  Widget build(BuildContext context) {
    final trainingState = ref.watch(coordinateTrainingControllerProvider);
    final trainingPrefs = ref.watch(coordinateTrainingPreferencesProvider);

    final IMap<Square, SquareHighlight> squareHighlights =
        <Square, SquareHighlight>{
      if (trainingState.trainingActive)
        if (trainingPrefs.mode == TrainingMode.findSquare) ...{
          if (highlightLastGuess != null) ...{
            highlightLastGuess!: SquareHighlight(
              details: HighlightDetails(
                solidColor: (trainingState.lastGuess == Guess.correct
                        ? context.lichessColors.good
                        : context.lichessColors.error)
                    .withValues(alpha: 0.5),
              ),
            ),
          },
        } else ...{
          trainingState.currentCoord!: SquareHighlight(
            details: HighlightDetails(
              solidColor: context.lichessColors.good.withValues(alpha: 0.5),
            ),
          ),
        },
    }.lock;

    return SafeArea(
      child: Column(
        children: [
          Expanded(
            child: LayoutBuilder(
              builder: (context, constraints) {
                final aspectRatio = constraints.biggest.aspectRatio;

                final defaultBoardSize = constraints.biggest.shortestSide;
                final isTablet = isTabletOrLarger(context);
                final remainingHeight =
                    constraints.maxHeight - defaultBoardSize;
                final isSmallScreen =
                    remainingHeight < kSmallRemainingHeightLeftBoardThreshold;
                final boardSize = isTablet || isSmallScreen
                    ? defaultBoardSize - kTabletBoardTableSidePadding * 2
                    : defaultBoardSize;

                final direction =
                    aspectRatio > 1 ? Axis.horizontal : Axis.vertical;

                return Flex(
                  direction: direction,
                  mainAxisAlignment: MainAxisAlignment.start,
                  mainAxisSize: MainAxisSize.max,
                  crossAxisAlignment: CrossAxisAlignment.center,
                  children: [
                    Column(
                      children: [
                        _TimeBar(
                          maxWidth: boardSize,
                          timeFractionElapsed:
                              trainingState.timeFractionElapsed,
                          color: trainingState.lastGuess == Guess.incorrect
                              ? context.lichessColors.error
                              : context.lichessColors.good,
                        ),
                        _TrainingBoard(
                          boardSize: boardSize,
                          isTablet: isTablet,
                          orientation: trainingState.orientation,
                          squareHighlights: squareHighlights,
                          onGuess: _onGuess,
                        ),
                      ],
                    ),
                    if (trainingState.trainingActive)
                      _ScoreAndTrainingButton(
                        scoreSize: boardSize / 8,
                        score: trainingState.score,
                        onPressed: ref
                            .read(
                              coordinateTrainingControllerProvider.notifier,
                            )
                            .abortTraining,
                        label: 'Abort Training',
                      )
                    else if (trainingState.lastScore != null)
                      _ScoreAndTrainingButton(
                        scoreSize: boardSize / 8,
                        score: trainingState.lastScore!,
                        onPressed: ref
                            .read(
                              coordinateTrainingControllerProvider.notifier,
                            )
                            .newTraining,
                        label: 'New Training',
                      )
                    else
                      Expanded(
                        child: _Settings(),
                      ),
                  ],
                );
              },
            ),
          ),
          BottomBar(
            children: [
              BottomBarButton(
                label: context.l10n.menu,
                onTap: () => showAdaptiveBottomSheet<void>(
                  context: context,
                  builder: (BuildContext context) =>
                      const _CoordinateTrainingMenu(),
                ),
                icon: Icons.tune,
              ),
              BottomBarButton(
                icon: Icons.info_outline,
                label: context.l10n.aboutX('Coordinate Training'),
                onTap: () => _coordinateTrainingInfoDialogBuilder(context),
              ),
            ],
          ),
        ],
      ),
    );
  }

  void _onGuess(Square square) {
    ref
        .read(coordinateTrainingControllerProvider.notifier)
        .guessCoordinate(square);

    setState(() {
      highlightLastGuess = square;

      highlightTimer?.cancel();
      highlightTimer = Timer(const Duration(milliseconds: 200), () {
        setState(() {
          highlightLastGuess = null;
        });
      });
    });
  }
}

class _TimeBar extends StatelessWidget {
  const _TimeBar({
    required this.maxWidth,
    required this.timeFractionElapsed,
    required this.color,
  });

  final double maxWidth;
  final double? timeFractionElapsed;
  final Color color;

  @override
  Widget build(BuildContext context) {
    return Align(
      alignment: Alignment.centerLeft,
      child: SizedBox(
        width: maxWidth * (timeFractionElapsed ?? 0.0),
        height: 15.0,
        child: ColoredBox(
          color: color,
        ),
      ),
    );
  }
}

class _CoordinateTrainingMenu extends ConsumerWidget {
  const _CoordinateTrainingMenu();

  @override
  Widget build(BuildContext context, WidgetRef ref) {
    final trainingPrefs = ref.watch(coordinateTrainingPreferencesProvider);

    return BottomSheetScrollableContainer(
      padding: const EdgeInsets.symmetric(vertical: 16.0, horizontal: 8.0),
      children: [
        ListSection(
          header: Text(
            context.l10n.preferencesDisplay,
            style: Styles.sectionTitle,
          ),
          children: [
            SwitchSettingTile(
              title: const Text('Show Coordinates'),
              value: trainingPrefs.showCoordinates,
              onChanged: ref
                  .read(coordinateTrainingPreferencesProvider.notifier)
                  .setShowCoordinates,
            ),
            SwitchSettingTile(
              title: const Text('Show Pieces'),
              value: trainingPrefs.showPieces,
              onChanged: ref
                  .read(coordinateTrainingPreferencesProvider.notifier)
                  .setShowPieces,
            ),
          ],
        ),
      ],
    );
  }
}

class _ScoreAndTrainingButton extends ConsumerWidget {
  const _ScoreAndTrainingButton({
    required this.scoreSize,
    required this.score,
    required this.onPressed,
    required this.label,
  });

  final double scoreSize;
  final int score;
  final VoidCallback onPressed;
  final String label;

  @override
  Widget build(BuildContext context, WidgetRef ref) {
    final trainingState = ref.watch(coordinateTrainingControllerProvider);

    return Expanded(
      child: Column(
        mainAxisAlignment: MainAxisAlignment.spaceEvenly,
        children: [
          _Score(
            score: score,
            size: scoreSize,
            color: trainingState.lastGuess == Guess.incorrect
                ? context.lichessColors.error
                : context.lichessColors.good,
          ),
          FatButton(
            semanticsLabel: label,
            onPressed: onPressed,
            child: Text(
              label,
              style: Styles.bold,
            ),
          ),
        ],
      ),
    );
  }
}

class _Score extends StatelessWidget {
  const _Score({
    required this.size,
    required this.color,
    required this.score,
  });

  final int score;

  final double size;

  final Color color;

  @override
  Widget build(BuildContext context) {
    return Padding(
      padding: const EdgeInsets.only(
        top: 10.0,
        left: 10.0,
        right: 10.0,
      ),
      child: Container(
        decoration: BoxDecoration(
          borderRadius: const BorderRadius.all(
            Radius.circular(4.0),
          ),
          color: color,
        ),
        width: size,
        height: size,
        child: Center(
          child: Text(
            score.toString(),
            style: Styles.bold.copyWith(
              color: Colors.white,
              fontSize: 24.0,
            ),
          ),
        ),
      ),
    );
  }
}

class _Settings extends ConsumerStatefulWidget {
  @override
  ConsumerState<_Settings> createState() => _SettingsState();
}

class _SettingsState extends ConsumerState<_Settings> {
  @override
  Widget build(BuildContext context) {
    final trainingPrefs = ref.watch(coordinateTrainingPreferencesProvider);

    return Column(
      mainAxisAlignment: MainAxisAlignment.spaceEvenly,
      crossAxisAlignment: CrossAxisAlignment.center,
      children: [
<<<<<<< HEAD
        Wrap(
          spacing: 8.0,
          children: SideChoice.values.map((choice) {
            return ChoiceChip(
              label: Text(sideChoiceL10n(context, choice)),
              selected: trainingPrefs.sideChoice == choice,
              showCheckmark: false,
              onSelected: (selected) {
                ref
                    .read(coordinateTrainingPreferencesProvider.notifier)
                    .setSideChoice(choice);
              },
            );
          }).toList(),
        ),
        Wrap(
          spacing: 8.0,
          children: TimeChoice.values.map((choice) {
            return ChoiceChip(
              label: timeChoiceL10n(context, choice),
              selected: trainingPrefs.timeChoice == choice,
              showCheckmark: false,
              onSelected: (selected) {
                if (selected) {
                  ref
                      .read(
                        coordinateTrainingPreferencesProvider.notifier,
                      )
                      .setTimeChoice(choice);
                }
              },
            );
          }).toList(),
=======
        PlatformListTile(
          title: Text(context.l10n.side),
          trailing: Padding(
            padding: Styles.horizontalBodyPadding,
            child: Wrap(
              spacing: 8.0,
              children: SideChoice.values.map((choice) {
                return ChoiceChip(
                  label: Text(choice.label(context.l10n)),
                  selected: trainingPrefs.sideChoice == choice,
                  showCheckmark: false,
                  onSelected: (selected) {
                    widget.onSideChoiceSelected(choice);
                    ref
                        .read(coordinateTrainingPreferencesProvider.notifier)
                        .setSideChoice(choice);
                  },
                );
              }).toList(),
            ),
          ),
        ),
        PlatformListTile(
          title: Text(context.l10n.time),
          trailing: Padding(
            padding: Styles.horizontalBodyPadding,
            child: Wrap(
              spacing: 8.0,
              children: TimeChoice.values.map((choice) {
                return ChoiceChip(
                  label: choice.label(context.l10n),
                  selected: trainingPrefs.timeChoice == choice,
                  showCheckmark: false,
                  onSelected: (selected) {
                    if (selected) {
                      ref
                          .read(
                            coordinateTrainingPreferencesProvider.notifier,
                          )
                          .setTimeChoice(choice);
                    }
                  },
                );
              }).toList(),
            ),
          ),
>>>>>>> ef9fc55f
        ),
        FatButton(
          semanticsLabel: 'Start Training',
          onPressed: () {
            ref
                .read(coordinateTrainingControllerProvider.notifier)
                .startTraining(trainingPrefs.timeChoice.duration);
          },
          child: const Text(
            // TODO l10n once script works
            'Start Training',
            style: Styles.bold,
          ),
        ),
      ],
    );
  }
}

class _TrainingBoard extends ConsumerStatefulWidget {
  const _TrainingBoard({
    required this.boardSize,
    required this.isTablet,
    required this.orientation,
    required this.onGuess,
    required this.squareHighlights,
  });

  final double boardSize;

  final bool isTablet;

  final Side orientation;

  final void Function(Square) onGuess;

  final IMap<Square, SquareHighlight> squareHighlights;

  @override
  ConsumerState<_TrainingBoard> createState() => _TrainingBoardState();
}

class _TrainingBoardState extends ConsumerState<_TrainingBoard> {
  @override
  Widget build(BuildContext context) {
    final boardPrefs = ref.watch(boardPreferencesProvider);
    final trainingPrefs = ref.watch(coordinateTrainingPreferencesProvider);
    final trainingState = ref.watch(coordinateTrainingControllerProvider);

    return Column(
      children: [
        Stack(
          alignment: Alignment.center,
          children: [
            ChessboardEditor(
              size: widget.boardSize,
              pieces: readFen(
                trainingPrefs.showPieces ? kInitialFEN : kEmptyFEN,
              ),
              squareHighlights: widget.squareHighlights,
              orientation: widget.orientation,
              settings: ChessboardEditorSettings(
                pieceAssets: boardPrefs.pieceSet.assets,
                colorScheme: boardPrefs.boardTheme.colors,
                enableCoordinates: trainingPrefs.showCoordinates,
                borderRadius: widget.isTablet
                    ? const BorderRadius.all(Radius.circular(4.0))
                    : BorderRadius.zero,
                boxShadow: widget.isTablet ? boardShadows : const <BoxShadow>[],
              ),
              pointerMode: EditorPointerMode.edit,
              onEditedSquare: (square) {
                if (trainingState.trainingActive &&
                    trainingPrefs.mode == TrainingMode.findSquare) {
                  widget.onGuess(square);
                }
              },
            ),
            if (trainingState.trainingActive &&
                trainingPrefs.mode == TrainingMode.findSquare)
              CoordinateDisplay(
                currentCoord: trainingState.currentCoord!,
                nextCoord: trainingState.nextCoord!,
              ),
          ],
        ),
      ],
    );
  }
}

Future<void> _coordinateTrainingInfoDialogBuilder(BuildContext context) {
  return showAdaptiveDialog(
    context: context,
    builder: (context) {
      final content = SingleChildScrollView(
        child: RichText(
          text: TextSpan(
            style: DefaultTextStyle.of(context).style,
            // TODO translate
            children: const [
              TextSpan(
                text:
                    'Knowing the chessboard coordinates is a very important skill for several reasons:\n',
              ),
              TextSpan(
                text:
                    '  • Most chess courses and exercises use the algebraic notation extensively.\n',
              ),
              TextSpan(
                text:
                    "  • It makes it easier to talk to your chess friends, since you both understand the 'language of chess'.\n",
              ),
              TextSpan(
                text:
                    '  • You can analyse a game more effectively if you can quickly recognise coordinates.\n',
              ),
              TextSpan(
                text: '\n',
              ),
              TextSpan(
                text: 'Find Square\n',
                style: TextStyle(fontWeight: FontWeight.bold),
              ),
              TextSpan(
                text:
                    'A coordinate appears on the board and you must click on the corresponding square.\n',
              ),
              TextSpan(
                text:
                    'You have 30 seconds to correctly map as many squares as possible!\n',
              ),
            ],
          ),
        ),
      );

      return PlatformAlertDialog(
        title: Text(context.l10n.aboutX('Coordinate Training')),
        content: content,
        actions: [
          PlatformDialogAction(
            onPressed: () => Navigator.of(context).pop(),
            child: Text(context.l10n.mobileOkButton),
          ),
        ],
      );
    },
  );
}<|MERGE_RESOLUTION|>--- conflicted
+++ resolved
@@ -18,6 +18,7 @@
 import 'package:lichess_mobile/src/widgets/bottom_bar.dart';
 import 'package:lichess_mobile/src/widgets/bottom_bar_button.dart';
 import 'package:lichess_mobile/src/widgets/buttons.dart';
+import 'package:lichess_mobile/src/widgets/filter.dart';
 import 'package:lichess_mobile/src/widgets/list.dart';
 import 'package:lichess_mobile/src/widgets/platform_alert_dialog.dart';
 import 'package:lichess_mobile/src/widgets/platform_scaffold.dart';
@@ -28,11 +29,21 @@
 
   @override
   Widget build(BuildContext context) {
-    return const PlatformScaffold(
+    return PlatformScaffold(
       appBar: PlatformAppBar(
-        title: Text('Coordinate Training'), // TODO l10n once script works
-      ),
-      body: _Body(),
+        title: const Text('Coordinate Training'), // TODO l10n once script works
+        actions: [
+          IconButton(
+            icon: const Icon(Icons.settings),
+            onPressed: () => showAdaptiveBottomSheet<void>(
+              context: context,
+              builder: (BuildContext context) =>
+                  const _CoordinateTrainingMenu(),
+            ),
+          ),
+        ],
+      ),
+      body: const _Body(),
     );
   }
 }
@@ -153,31 +164,47 @@
                       )
                     else
                       Expanded(
-                        child: _Settings(),
+                        child: Center(
+                          child: FatButton(
+                            semanticsLabel: 'Start Training',
+                            onPressed: () {
+                              ref
+                                  .read(
+                                    coordinateTrainingControllerProvider
+                                        .notifier,
+                                  )
+                                  .startTraining(
+                                    trainingPrefs.timeChoice.duration,
+                                  );
+                            },
+                            child: const Text(
+                              // TODO l10n once script works
+                              'Start Training',
+                              style: Styles.bold,
+                            ),
+                          ),
+                        ),
                       ),
                   ],
                 );
               },
             ),
           ),
-          BottomBar(
-            children: [
-              BottomBarButton(
-                label: context.l10n.menu,
-                onTap: () => showAdaptiveBottomSheet<void>(
-                  context: context,
-                  builder: (BuildContext context) =>
-                      const _CoordinateTrainingMenu(),
+          if (!trainingState.trainingActive)
+            BottomBar(
+              children: [
+                BottomBarButton(
+                  label: context.l10n.menu,
+                  onTap: () => _coordinateTrainingSettingsBuilder(context),
+                  icon: Icons.tune,
                 ),
-                icon: Icons.tune,
-              ),
-              BottomBarButton(
-                icon: Icons.info_outline,
-                label: context.l10n.aboutX('Coordinate Training'),
-                onTap: () => _coordinateTrainingInfoDialogBuilder(context),
-              ),
-            ],
-          ),
+                BottomBarButton(
+                  icon: Icons.info_outline,
+                  label: context.l10n.aboutX('Coordinate Training'),
+                  onTap: () => _coordinateTrainingInfoDialogBuilder(context),
+                ),
+              ],
+            ),
         ],
       ),
     );
@@ -350,117 +377,56 @@
   }
 }
 
-class _Settings extends ConsumerStatefulWidget {
-  @override
-  ConsumerState<_Settings> createState() => _SettingsState();
-}
-
-class _SettingsState extends ConsumerState<_Settings> {
-  @override
-  Widget build(BuildContext context) {
+class Settings extends ConsumerWidget {
+  const Settings();
+
+  @override
+  Widget build(BuildContext context, WidgetRef ref) {
     final trainingPrefs = ref.watch(coordinateTrainingPreferencesProvider);
 
-    return Column(
-      mainAxisAlignment: MainAxisAlignment.spaceEvenly,
-      crossAxisAlignment: CrossAxisAlignment.center,
-      children: [
-<<<<<<< HEAD
-        Wrap(
-          spacing: 8.0,
-          children: SideChoice.values.map((choice) {
-            return ChoiceChip(
-              label: Text(sideChoiceL10n(context, choice)),
-              selected: trainingPrefs.sideChoice == choice,
-              showCheckmark: false,
-              onSelected: (selected) {
+    return Padding(
+      padding: const EdgeInsets.all(20.0),
+      child: Column(
+        children: [
+          Filter(
+            filterName: context.l10n.time,
+            filterType: FilterType.singleChoice,
+            choices: SideChoice.values,
+            showCheckmark: false,
+            choiceSelected: (choice) => trainingPrefs.sideChoice == choice,
+            choiceLabel: (choice) => Text(choice.label(context.l10n)),
+            onSelected: (choice, selected) {
+              if (selected) {
                 ref
-                    .read(coordinateTrainingPreferencesProvider.notifier)
+                    .read(
+                      coordinateTrainingPreferencesProvider.notifier,
+                    )
                     .setSideChoice(choice);
-              },
-            );
-          }).toList(),
-        ),
-        Wrap(
-          spacing: 8.0,
-          children: TimeChoice.values.map((choice) {
-            return ChoiceChip(
-              label: timeChoiceL10n(context, choice),
-              selected: trainingPrefs.timeChoice == choice,
-              showCheckmark: false,
-              onSelected: (selected) {
-                if (selected) {
-                  ref
-                      .read(
-                        coordinateTrainingPreferencesProvider.notifier,
-                      )
-                      .setTimeChoice(choice);
-                }
-              },
-            );
-          }).toList(),
-=======
-        PlatformListTile(
-          title: Text(context.l10n.side),
-          trailing: Padding(
-            padding: Styles.horizontalBodyPadding,
-            child: Wrap(
-              spacing: 8.0,
-              children: SideChoice.values.map((choice) {
-                return ChoiceChip(
-                  label: Text(choice.label(context.l10n)),
-                  selected: trainingPrefs.sideChoice == choice,
-                  showCheckmark: false,
-                  onSelected: (selected) {
-                    widget.onSideChoiceSelected(choice);
-                    ref
-                        .read(coordinateTrainingPreferencesProvider.notifier)
-                        .setSideChoice(choice);
-                  },
-                );
-              }).toList(),
-            ),
-          ),
-        ),
-        PlatformListTile(
-          title: Text(context.l10n.time),
-          trailing: Padding(
-            padding: Styles.horizontalBodyPadding,
-            child: Wrap(
-              spacing: 8.0,
-              children: TimeChoice.values.map((choice) {
-                return ChoiceChip(
-                  label: choice.label(context.l10n),
-                  selected: trainingPrefs.timeChoice == choice,
-                  showCheckmark: false,
-                  onSelected: (selected) {
-                    if (selected) {
-                      ref
-                          .read(
-                            coordinateTrainingPreferencesProvider.notifier,
-                          )
-                          .setTimeChoice(choice);
-                    }
-                  },
-                );
-              }).toList(),
-            ),
-          ),
->>>>>>> ef9fc55f
-        ),
-        FatButton(
-          semanticsLabel: 'Start Training',
-          onPressed: () {
-            ref
-                .read(coordinateTrainingControllerProvider.notifier)
-                .startTraining(trainingPrefs.timeChoice.duration);
-          },
-          child: const Text(
-            // TODO l10n once script works
-            'Start Training',
-            style: Styles.bold,
-          ),
-        ),
-      ],
+              }
+            },
+          ),
+          const SizedBox(height: 12.0),
+          const PlatformDivider(thickness: 1, indent: 0),
+          const SizedBox(height: 12.0),
+          Filter(
+            filterName: context.l10n.side,
+            filterType: FilterType.singleChoice,
+            choices: TimeChoice.values,
+            showCheckmark: false,
+            choiceSelected: (choice) => trainingPrefs.timeChoice == choice,
+            choiceLabel: (choice) => choice.label(context.l10n),
+            onSelected: (choice, selected) {
+              if (selected) {
+                ref
+                    .read(
+                      coordinateTrainingPreferencesProvider.notifier,
+                    )
+                    .setTimeChoice(choice);
+              }
+            },
+          ),
+        ],
+      ),
     );
   }
 }
@@ -537,6 +503,13 @@
   }
 }
 
+Future<void> _coordinateTrainingSettingsBuilder(BuildContext context) {
+  return showAdaptiveBottomSheet<void>(
+    context: context,
+    builder: (BuildContext context) => const Settings(),
+  );
+}
+
 Future<void> _coordinateTrainingInfoDialogBuilder(BuildContext context) {
   return showAdaptiveDialog(
     context: context,
