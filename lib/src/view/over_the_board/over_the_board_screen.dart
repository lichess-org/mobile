import 'dart:async';
import 'dart:math';

import 'package:chessground/chessground.dart';
import 'package:dartchess/dartchess.dart';
import 'package:flutter/cupertino.dart';
import 'package:flutter/material.dart';
import 'package:flutter_riverpod/flutter_riverpod.dart';
import 'package:lichess_mobile/src/model/analysis/analysis_controller.dart';
import 'package:lichess_mobile/src/model/over_the_board/over_the_board_clock.dart';
import 'package:lichess_mobile/src/model/over_the_board/over_the_board_game_controller.dart';
import 'package:lichess_mobile/src/model/settings/board_preferences.dart';
import 'package:lichess_mobile/src/model/settings/over_the_board_preferences.dart';
import 'package:lichess_mobile/src/utils/immersive_mode.dart';
import 'package:lichess_mobile/src/utils/l10n_context.dart';
import 'package:lichess_mobile/src/utils/navigation.dart';
import 'package:lichess_mobile/src/utils/string.dart';
import 'package:lichess_mobile/src/view/analysis/analysis_screen.dart';
import 'package:lichess_mobile/src/view/game/game_player.dart';
import 'package:lichess_mobile/src/view/game/game_result_dialog.dart';
import 'package:lichess_mobile/src/view/over_the_board/configure_over_the_board_game.dart';
import 'package:lichess_mobile/src/widgets/adaptive_action_sheet.dart';
import 'package:lichess_mobile/src/widgets/bottom_bar.dart';
import 'package:lichess_mobile/src/widgets/buttons.dart';
import 'package:lichess_mobile/src/widgets/clock.dart';
import 'package:lichess_mobile/src/widgets/game_layout.dart';
import 'package:lichess_mobile/src/widgets/yes_no_dialog.dart';

class OverTheBoardScreen extends StatelessWidget {
  const OverTheBoardScreen({super.key});

  static Route<void> buildRoute(BuildContext context) {
    return buildScreenRoute(context, screen: const OverTheBoardScreen());
  }

  @override
  Widget build(BuildContext context) {
    return Scaffold(
      appBar: AppBar(
        title: Text(context.l10n.mobileOverTheBoard),
        actions: [
          SemanticIconButton(
            onPressed: () => showConfigureDisplaySettings(context),
            semanticsLabel: context.l10n.settingsSettings,
            icon: const Icon(Icons.settings),
          ),
        ],
      ),
      body: const _Body(),
    );
  }
}

class _Body extends ConsumerStatefulWidget {
  const _Body();

  @override
  ConsumerState<_Body> createState() => _BodyState();
}

class _BodyState extends ConsumerState<_Body> {
  final _boardKey = GlobalKey(debugLabel: 'boardOnOverTheBoardScreen');

  Side orientation = Side.white;

  @override
  Widget build(BuildContext context) {
    final gameState = ref.watch(overTheBoardGameControllerProvider);
    final overTheBoardPrefs = ref.watch(overTheBoardPreferencesProvider);

    ref.listen(
        overTheBoardClockProvider.select((value) => value.flagSide), (previous,
        flagSide) {
      if (previous == null && flagSide != null) {
        ref.read(overTheBoardGameControllerProvider.notifier).onFlag(flagSide);
      }
    });

    ref.listen(overTheBoardGameControllerProvider, (previous, newGameState) {
      if (previous?.finished == false && newGameState.finished) {
        ref.read(overTheBoardClockProvider.notifier).pause();
        Timer(const Duration(milliseconds: 500), () {
          if (context.mounted) {
            showAdaptiveDialog<void>(
              context: context,
              builder: (context) => OverTheBoardGameResultDialog(
                game: newGameState.game,
                onRematch: () {
                  setState(() {
                    orientation = orientation.opposite;
                    ref.read(overTheBoardGameControllerProvider.notifier).rematch();
                    ref.read(overTheBoardClockProvider.notifier).restart();
                    Navigator.pop(context);
                  });
                },
              ),
              barrierDismissible: true,
            );
          }
        });
      }

      if (previous?.game.isThreefoldRepetition == false &&
          newGameState.game.isThreefoldRepetition == true) {
        Timer(const Duration(milliseconds: 500), () {
          if (context.mounted) {
            ref.read(overTheBoardClockProvider.notifier).pause();
            showAdaptiveDialog<void>(
              context: context,
              builder: (context) =>
                  YesNoDialog(
                    title: Text(context.l10n.threefoldRepetition),
                    content: const Text('Accept draw?'),
                    onYes: () {
                      Navigator.pop(context);
                      ref
                          .read(overTheBoardGameControllerProvider.notifier)
                          .draw();
                    },
                    onNo: () {
                      Navigator.pop(context);
                      ref.read(overTheBoardClockProvider.notifier).resume(
                          previous!.turn);
                    },
                  ),
            );
          }
        });
      }
    });

    return WakelockWidget(
      child: PopScope(
        canPop: false,
        onPopInvokedWithResult: (didPop, _) async {
          if (didPop) return;

          final navigator = Navigator.of(context);
          final game = gameState.game;
          if (game.abortable) return navigator.pop();

          if (game.playable) {
            ref.read(overTheBoardClockProvider.notifier).pause();
          }

          final shouldPop = await showAdaptiveDialog<bool>(
            context: context,
            builder: (context) {
              return YesNoDialog(
                title: Text(context.l10n.mobileAreYouSure),
                content: const Text('Your game will be lost.'),
                onNo: () => Navigator.of(context).pop(false),
                onYes: () => Navigator.of(context).pop(true),
              );
            },
          );
          if (shouldPop == true) {
            navigator.pop();
          } else if (game.playable) {
            ref.read(overTheBoardClockProvider.notifier).resume(gameState.turn);
          }
        },
        child: Column(
          children: [
            Expanded(
              child: SafeArea(
                child: GameLayout(
                  key: _boardKey,
                  topTable: _Player(
                    side: orientation.opposite,
                    upsideDown:
                    !overTheBoardPrefs.flipPiecesAfterMove ||
                        orientation != gameState.turn,
                    clockKey: const ValueKey('topClock'),
                  ),
                  bottomTable: _Player(
                    side: orientation,
                    upsideDown:
                    overTheBoardPrefs.flipPiecesAfterMove &&
                        orientation != gameState.turn,
                    clockKey: const ValueKey('bottomClock'),
                  ),
                  orientation: orientation,
                  fen: gameState.currentPosition.fen,
                  lastMove: gameState.lastMove,
                  interactiveBoardParams: (
                  variant: gameState.game.meta.variant,
                  position: gameState.currentPosition,
                  playerSide: gameState.game.finished
                      ? PlayerSide.none
                      : gameState.turn == Side.white
                      ? PlayerSide.white
                      : PlayerSide.black,
                  onPromotionSelection: ref
                      .read(overTheBoardGameControllerProvider.notifier)
                      .onPromotionSelection,
                  promotionMove: gameState.promotionMove,
                  onMove: (move, {isDrop}) {
                    ref
                        .read(overTheBoardClockProvider.notifier)
                        .onMove(newSideToMove: gameState.turn.opposite);
                    ref
                        .read(overTheBoardGameControllerProvider.notifier)
                        .makeMove(move);
                  },
                  premovable: null,
                  ),
                  moves: gameState.moves,
                  currentMoveIndex: gameState.stepCursor,
                  boardSettingsOverrides: BoardSettingsOverrides(
                    drawShape: const DrawShapeOptions(enable: false),
                    pieceOrientationBehavior: overTheBoardPrefs
                        .flipPiecesAfterMove
                        ? PieceOrientationBehavior.sideToPlay
                        : PieceOrientationBehavior.opponentUpsideDown,
                    pieceAssets: overTheBoardPrefs.symmetricPieces
                        ? PieceSet.symmetric.assets
                        : null,
                  ),
                  userActionsBar: _BottomBar(
                    onFlipBoard: () {
                      setState(() {
                        orientation = orientation.opposite;
                      });
                    },
                  ),
                ),
              ),
            ),
          ],
        ),
      ),
    );
  }
}

class _BottomBar extends ConsumerWidget {
  const _BottomBar({required this.onFlipBoard});

  final VoidCallback onFlipBoard;

  @override
  Widget build(BuildContext context, WidgetRef ref) {
    final gameState = ref.watch(overTheBoardGameControllerProvider);
    final clock = ref.watch(overTheBoardClockProvider);

    return BottomBar(
      children: [
        BottomBarButton(
          label: context.l10n.menu,
          onTap: () {
            _showOtbGameMenu(context, ref);
          },
          icon: Icons.menu,
        ),
        if (!clock.timeIncrement.isInfinite)
          BottomBarButton(
            label: clock.active ? 'Pause' : 'Resume',
            onTap: gameState.finished
                ? null
                : () {
              if (clock.active) {
                ref.read(overTheBoardClockProvider.notifier).pause();
              } else {
                ref.read(overTheBoardClockProvider.notifier).resume(
                    gameState.turn);
              }
            },
            icon: clock.active ? CupertinoIcons.pause : CupertinoIcons.play,
          ),
        BottomBarButton(
          label: 'Previous',
          onTap: gameState.canGoBack
              ? () {
            ref.read(overTheBoardGameControllerProvider.notifier).goBack();
            if (clock.active) {
              ref
                  .read(overTheBoardClockProvider.notifier)
                  .switchSide(
                  newSideToMove: gameState.turn.opposite, addIncrement: false);
            }
          }
              : null,
          icon: CupertinoIcons.chevron_back,
        ),
        BottomBarButton(
          label: 'Next',
          onTap: gameState.canGoForward
              ? () {
            ref.read(overTheBoardGameControllerProvider.notifier).goForward();
            if (clock.active) {
              ref
                  .read(overTheBoardClockProvider.notifier)
                  .switchSide(
                  newSideToMove: gameState.turn.opposite, addIncrement: false);
            }
          }
              : null,
          icon: CupertinoIcons.chevron_forward,
        ),
      ],
    );
  }

  Future<void> _showOtbGameMenu(BuildContext context, WidgetRef ref) {
    final gameState = ref.read(overTheBoardGameControllerProvider);
    final gameClock = ref.read(overTheBoardClockProvider);

    return showAdaptiveActionSheet(
      context: context,
      actions: [
        BottomSheetAction(
          makeLabel: (context) => const Text('New game'),
          onPressed: () => showConfigureGameSheet(context, isDismissible: true),
        ),
        if (gameState.game.finished)
          BottomSheetAction(
            makeLabel: (context) => Text(context.l10n.analysis),
            onPressed: () =>
                Navigator.of(context).push(
                  AnalysisScreen.buildRoute(
                    context,
                    AnalysisOptions.standalone(
                      orientation: Side.white,
                      pgn: gameState.game.makePgn(),
                      isComputerAnalysisAllowed: true,
                      variant: gameState.game.meta.variant,
                    ),
                  ),
                ),
          ),
        BottomSheetAction(
          makeLabel: (context) => Text(context.l10n.flipBoard),
          onPressed: onFlipBoard,
        ),
        if (gameState.game.drawable)
          BottomSheetAction(
            makeLabel: (context) => Text(context.l10n.offerDraw),
            onPressed: () {
              final offerer = gameState.turn.name.capitalize();
              showAdaptiveDialog<void>(
                context: context,
                builder: (context) =>
                    YesNoDialog(
                      title: Text('${context.l10n.draw}?'),
                      content: Text(
                          '$offerer offers draw. Does opponent accept?'),
                      onYes: () {
                        Navigator.pop(context);
                        ref
                            .read(overTheBoardGameControllerProvider.notifier)
                            .draw();
                      },
                      onNo: () => Navigator.pop(context),
                    ),
              );
            },
          ),
        if (gameState.game.resignable)
          BottomSheetAction(
            makeLabel: (context) => Text(context.l10n.resign),
            onPressed: () {
              final offerer = gameState.turn.name.capitalize();
              showAdaptiveDialog<void>(
                context: context,
                builder: (context) =>
                    YesNoDialog(
                      title: Text('${context.l10n.resign}?'),
                      content: Text(
                          'Are you sure you want to resign as $offerer?'),
                      onYes: () {
                        Navigator.pop(context);
                        ref
                            .read(overTheBoardGameControllerProvider.notifier)
                            .resign();
                      },
                      onNo: () => Navigator.pop(context),
                    ),
              );
            },
          ),
        if (!gameState.game.finished &&
            gameClock.blackTimeLeft != null &&
            gameClock.whiteTimeLeft != null)
          BottomSheetAction(
<<<<<<< HEAD
            makeLabel: (context) =>
                Text(
                  context.l10n.giveNbSeconds(
                      gameState.game.meta.clock?.moreTime?.inSeconds ?? 15),
                ),
            onPressed: () {
              if (gameState.turn == Side.white) {
                ref.read(overTheBoardClockProvider.notifier).giveTime(
                    Side.black);
              } else {
                ref.read(overTheBoardClockProvider.notifier).giveTime(
                    Side.white);
=======
            makeLabel: (context) => Text(
              context.l10n.giveNbSeconds(gameState.game.meta.clock?.moreTime?.inSeconds ?? 15),
            ),
            onPressed: () {
              if (gameState.turn == Side.white) {
                ref.read(overTheBoardClockProvider.notifier).giveTime(Side.black);
              } else {
                ref.read(overTheBoardClockProvider.notifier).giveTime(Side.white);
>>>>>>> fb1c8dbe
              }
            },
          ),
      ],
    );
  }
}

class _Player extends ConsumerWidget {
  const _Player(
      {required this.clockKey, required this.side, required this.upsideDown});

  final Side side;
  final Key clockKey;
  final bool upsideDown;

  @override
  Widget build(BuildContext context, WidgetRef ref) {
    final gameState = ref.watch(overTheBoardGameControllerProvider);
    final boardPreferences = ref.watch(boardPreferencesProvider);
    final clock = ref.watch(overTheBoardClockProvider);

    return RotatedBox(
      quarterTurns: upsideDown ? 2 : 0,
      child: GamePlayer(
        game: gameState.game,
        side: side,
        materialDiff: boardPreferences.materialDifferenceFormat.visible
            ? gameState.currentMaterialDiff(side)
            : null,
        materialDifferenceFormat: boardPreferences.materialDifferenceFormat,
        shouldLinkToUserProfile: false,
        clock: clock.timeIncrement.isInfinite
            ? null
            : Clock(
<<<<<<< HEAD
          timeLeft: Duration(
              milliseconds: max(0, clock.timeLeft(side)!.inMilliseconds)),
          key: clockKey,
          active: clock.activeClock == side,
          emergencyThreshold: Duration(
            seconds: (clock.timeIncrement.time * 0.125).clamp(10, 60).toInt(),
          ),
        ),
=======
                timeLeft: Duration(milliseconds: max(0, clock.timeLeft(side)!.inMilliseconds)),
                key: clockKey,
                active: clock.activeClock == side,
                emergencyThreshold: Duration(
                  seconds: (clock.timeIncrement.time * 0.125).clamp(10, 60).toInt(),
                ),
              ),
>>>>>>> fb1c8dbe
      ),
    );
  }
}<|MERGE_RESOLUTION|>--- conflicted
+++ resolved
@@ -68,9 +68,7 @@
     final gameState = ref.watch(overTheBoardGameControllerProvider);
     final overTheBoardPrefs = ref.watch(overTheBoardPreferencesProvider);
 
-    ref.listen(
-        overTheBoardClockProvider.select((value) => value.flagSide), (previous,
-        flagSide) {
+    ref.listen(overTheBoardClockProvider.select((value) => value.flagSide), (previous, flagSide) {
       if (previous == null && flagSide != null) {
         ref.read(overTheBoardGameControllerProvider.notifier).onFlag(flagSide);
       }
@@ -107,22 +105,18 @@
             ref.read(overTheBoardClockProvider.notifier).pause();
             showAdaptiveDialog<void>(
               context: context,
-              builder: (context) =>
-                  YesNoDialog(
-                    title: Text(context.l10n.threefoldRepetition),
-                    content: const Text('Accept draw?'),
-                    onYes: () {
-                      Navigator.pop(context);
-                      ref
-                          .read(overTheBoardGameControllerProvider.notifier)
-                          .draw();
-                    },
-                    onNo: () {
-                      Navigator.pop(context);
-                      ref.read(overTheBoardClockProvider.notifier).resume(
-                          previous!.turn);
-                    },
-                  ),
+              builder: (context) => YesNoDialog(
+                title: Text(context.l10n.threefoldRepetition),
+                content: const Text('Accept draw?'),
+                onYes: () {
+                  Navigator.pop(context);
+                  ref.read(overTheBoardGameControllerProvider.notifier).draw();
+                },
+                onNo: () {
+                  Navigator.pop(context);
+                  ref.read(overTheBoardClockProvider.notifier).resume(previous!.turn);
+                },
+              ),
             );
           }
         });
@@ -169,48 +163,43 @@
                   topTable: _Player(
                     side: orientation.opposite,
                     upsideDown:
-                    !overTheBoardPrefs.flipPiecesAfterMove ||
-                        orientation != gameState.turn,
+                        !overTheBoardPrefs.flipPiecesAfterMove || orientation != gameState.turn,
                     clockKey: const ValueKey('topClock'),
                   ),
                   bottomTable: _Player(
                     side: orientation,
                     upsideDown:
-                    overTheBoardPrefs.flipPiecesAfterMove &&
-                        orientation != gameState.turn,
+                        overTheBoardPrefs.flipPiecesAfterMove && orientation != gameState.turn,
                     clockKey: const ValueKey('bottomClock'),
                   ),
                   orientation: orientation,
                   fen: gameState.currentPosition.fen,
                   lastMove: gameState.lastMove,
                   interactiveBoardParams: (
-                  variant: gameState.game.meta.variant,
-                  position: gameState.currentPosition,
-                  playerSide: gameState.game.finished
-                      ? PlayerSide.none
-                      : gameState.turn == Side.white
-                      ? PlayerSide.white
-                      : PlayerSide.black,
-                  onPromotionSelection: ref
-                      .read(overTheBoardGameControllerProvider.notifier)
-                      .onPromotionSelection,
-                  promotionMove: gameState.promotionMove,
-                  onMove: (move, {isDrop}) {
-                    ref
-                        .read(overTheBoardClockProvider.notifier)
-                        .onMove(newSideToMove: gameState.turn.opposite);
-                    ref
+                    variant: gameState.game.meta.variant,
+                    position: gameState.currentPosition,
+                    playerSide: gameState.game.finished
+                        ? PlayerSide.none
+                        : gameState.turn == Side.white
+                        ? PlayerSide.white
+                        : PlayerSide.black,
+                    onPromotionSelection: ref
                         .read(overTheBoardGameControllerProvider.notifier)
-                        .makeMove(move);
-                  },
-                  premovable: null,
+                        .onPromotionSelection,
+                    promotionMove: gameState.promotionMove,
+                    onMove: (move, {isDrop}) {
+                      ref
+                          .read(overTheBoardClockProvider.notifier)
+                          .onMove(newSideToMove: gameState.turn.opposite);
+                      ref.read(overTheBoardGameControllerProvider.notifier).makeMove(move);
+                    },
+                    premovable: null,
                   ),
                   moves: gameState.moves,
                   currentMoveIndex: gameState.stepCursor,
                   boardSettingsOverrides: BoardSettingsOverrides(
                     drawShape: const DrawShapeOptions(enable: false),
-                    pieceOrientationBehavior: overTheBoardPrefs
-                        .flipPiecesAfterMove
+                    pieceOrientationBehavior: overTheBoardPrefs.flipPiecesAfterMove
                         ? PieceOrientationBehavior.sideToPlay
                         : PieceOrientationBehavior.opponentUpsideDown,
                     pieceAssets: overTheBoardPrefs.symmetricPieces
@@ -259,27 +248,25 @@
             onTap: gameState.finished
                 ? null
                 : () {
-              if (clock.active) {
-                ref.read(overTheBoardClockProvider.notifier).pause();
-              } else {
-                ref.read(overTheBoardClockProvider.notifier).resume(
-                    gameState.turn);
-              }
-            },
+                    if (clock.active) {
+                      ref.read(overTheBoardClockProvider.notifier).pause();
+                    } else {
+                      ref.read(overTheBoardClockProvider.notifier).resume(gameState.turn);
+                    }
+                  },
             icon: clock.active ? CupertinoIcons.pause : CupertinoIcons.play,
           ),
         BottomBarButton(
           label: 'Previous',
           onTap: gameState.canGoBack
               ? () {
-            ref.read(overTheBoardGameControllerProvider.notifier).goBack();
-            if (clock.active) {
-              ref
-                  .read(overTheBoardClockProvider.notifier)
-                  .switchSide(
-                  newSideToMove: gameState.turn.opposite, addIncrement: false);
-            }
-          }
+                  ref.read(overTheBoardGameControllerProvider.notifier).goBack();
+                  if (clock.active) {
+                    ref
+                        .read(overTheBoardClockProvider.notifier)
+                        .switchSide(newSideToMove: gameState.turn.opposite, addIncrement: false);
+                  }
+                }
               : null,
           icon: CupertinoIcons.chevron_back,
         ),
@@ -287,14 +274,13 @@
           label: 'Next',
           onTap: gameState.canGoForward
               ? () {
-            ref.read(overTheBoardGameControllerProvider.notifier).goForward();
-            if (clock.active) {
-              ref
-                  .read(overTheBoardClockProvider.notifier)
-                  .switchSide(
-                  newSideToMove: gameState.turn.opposite, addIncrement: false);
-            }
-          }
+                  ref.read(overTheBoardGameControllerProvider.notifier).goForward();
+                  if (clock.active) {
+                    ref
+                        .read(overTheBoardClockProvider.notifier)
+                        .switchSide(newSideToMove: gameState.turn.opposite, addIncrement: false);
+                  }
+                }
               : null,
           icon: CupertinoIcons.chevron_forward,
         ),
@@ -316,18 +302,17 @@
         if (gameState.game.finished)
           BottomSheetAction(
             makeLabel: (context) => Text(context.l10n.analysis),
-            onPressed: () =>
-                Navigator.of(context).push(
-                  AnalysisScreen.buildRoute(
-                    context,
-                    AnalysisOptions.standalone(
-                      orientation: Side.white,
-                      pgn: gameState.game.makePgn(),
-                      isComputerAnalysisAllowed: true,
-                      variant: gameState.game.meta.variant,
-                    ),
-                  ),
+            onPressed: () => Navigator.of(context).push(
+              AnalysisScreen.buildRoute(
+                context,
+                AnalysisOptions.standalone(
+                  orientation: Side.white,
+                  pgn: gameState.game.makePgn(),
+                  isComputerAnalysisAllowed: true,
+                  variant: gameState.game.meta.variant,
                 ),
+              ),
+            ),
           ),
         BottomSheetAction(
           makeLabel: (context) => Text(context.l10n.flipBoard),
@@ -340,19 +325,15 @@
               final offerer = gameState.turn.name.capitalize();
               showAdaptiveDialog<void>(
                 context: context,
-                builder: (context) =>
-                    YesNoDialog(
-                      title: Text('${context.l10n.draw}?'),
-                      content: Text(
-                          '$offerer offers draw. Does opponent accept?'),
-                      onYes: () {
-                        Navigator.pop(context);
-                        ref
-                            .read(overTheBoardGameControllerProvider.notifier)
-                            .draw();
-                      },
-                      onNo: () => Navigator.pop(context),
-                    ),
+                builder: (context) => YesNoDialog(
+                  title: Text('${context.l10n.draw}?'),
+                  content: Text('$offerer offers draw. Does opponent accept?'),
+                  onYes: () {
+                    Navigator.pop(context);
+                    ref.read(overTheBoardGameControllerProvider.notifier).draw();
+                  },
+                  onNo: () => Navigator.pop(context),
+                ),
               );
             },
           ),
@@ -363,19 +344,15 @@
               final offerer = gameState.turn.name.capitalize();
               showAdaptiveDialog<void>(
                 context: context,
-                builder: (context) =>
-                    YesNoDialog(
-                      title: Text('${context.l10n.resign}?'),
-                      content: Text(
-                          'Are you sure you want to resign as $offerer?'),
-                      onYes: () {
-                        Navigator.pop(context);
-                        ref
-                            .read(overTheBoardGameControllerProvider.notifier)
-                            .resign();
-                      },
-                      onNo: () => Navigator.pop(context),
-                    ),
+                builder: (context) => YesNoDialog(
+                  title: Text('${context.l10n.resign}?'),
+                  content: Text('Are you sure you want to resign as $offerer?'),
+                  onYes: () {
+                    Navigator.pop(context);
+                    ref.read(overTheBoardGameControllerProvider.notifier).resign();
+                  },
+                  onNo: () => Navigator.pop(context),
+                ),
               );
             },
           ),
@@ -383,20 +360,6 @@
             gameClock.blackTimeLeft != null &&
             gameClock.whiteTimeLeft != null)
           BottomSheetAction(
-<<<<<<< HEAD
-            makeLabel: (context) =>
-                Text(
-                  context.l10n.giveNbSeconds(
-                      gameState.game.meta.clock?.moreTime?.inSeconds ?? 15),
-                ),
-            onPressed: () {
-              if (gameState.turn == Side.white) {
-                ref.read(overTheBoardClockProvider.notifier).giveTime(
-                    Side.black);
-              } else {
-                ref.read(overTheBoardClockProvider.notifier).giveTime(
-                    Side.white);
-=======
             makeLabel: (context) => Text(
               context.l10n.giveNbSeconds(gameState.game.meta.clock?.moreTime?.inSeconds ?? 15),
             ),
@@ -405,7 +368,6 @@
                 ref.read(overTheBoardClockProvider.notifier).giveTime(Side.black);
               } else {
                 ref.read(overTheBoardClockProvider.notifier).giveTime(Side.white);
->>>>>>> fb1c8dbe
               }
             },
           ),
@@ -415,8 +377,7 @@
 }
 
 class _Player extends ConsumerWidget {
-  const _Player(
-      {required this.clockKey, required this.side, required this.upsideDown});
+  const _Player({required this.clockKey, required this.side, required this.upsideDown});
 
   final Side side;
   final Key clockKey;
@@ -441,16 +402,6 @@
         clock: clock.timeIncrement.isInfinite
             ? null
             : Clock(
-<<<<<<< HEAD
-          timeLeft: Duration(
-              milliseconds: max(0, clock.timeLeft(side)!.inMilliseconds)),
-          key: clockKey,
-          active: clock.activeClock == side,
-          emergencyThreshold: Duration(
-            seconds: (clock.timeIncrement.time * 0.125).clamp(10, 60).toInt(),
-          ),
-        ),
-=======
                 timeLeft: Duration(milliseconds: max(0, clock.timeLeft(side)!.inMilliseconds)),
                 key: clockKey,
                 active: clock.activeClock == side,
@@ -458,7 +409,6 @@
                   seconds: (clock.timeIncrement.time * 0.125).clamp(10, 60).toInt(),
                 ),
               ),
->>>>>>> fb1c8dbe
       ),
     );
   }
