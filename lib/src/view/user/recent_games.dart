import 'package:flutter/cupertino.dart';
import 'package:flutter_riverpod/flutter_riverpod.dart';
import 'package:lichess_mobile/src/model/game/game_history.dart';
import 'package:lichess_mobile/src/model/user/user.dart';
import 'package:lichess_mobile/src/network/connectivity.dart';
import 'package:lichess_mobile/src/styles/styles.dart';
import 'package:lichess_mobile/src/utils/l10n_context.dart';
import 'package:lichess_mobile/src/utils/navigation.dart';
import 'package:lichess_mobile/src/view/game/game_list_tile.dart';
import 'package:lichess_mobile/src/view/user/game_history_screen.dart';
import 'package:lichess_mobile/src/widgets/buttons.dart';
import 'package:lichess_mobile/src/widgets/list.dart';
import 'package:lichess_mobile/src/widgets/shimmer.dart';

/// A widget that show a list of recent games for a given player or the current user.
///
/// If [user] is not provided, the current logged in user's recent games are displayed.
/// If the current user is not logged in, or there is no connectivity, the stored recent games are displayed instead.
class RecentGamesWidget extends ConsumerWidget {
  const RecentGamesWidget({this.user, super.key});

  final LightUser? user;

  @override
  Widget build(BuildContext context, WidgetRef ref) {
    final connectivity = ref.watch(connectivityChangesProvider);

    final recentGames =
        user != null
            ? ref.watch(userRecentGamesProvider(userId: user!.id))
            : ref.watch(myRecentGamesProvider);

    final nbOfGames =
        ref
            .watch(
              userNumberOfGamesProvider(user, isOnline: connectivity.valueOrNull?.isOnline == true),
            )
            .valueOrNull ??
        0;

    return recentGames.when(
      data: (data) {
        if (data.isEmpty) {
          return const SizedBox.shrink();
        }
        return ListSection(
          header: Text(context.l10n.recentGames),
          hasLeading: true,
<<<<<<< HEAD
          headerTrailing: nbOfGames > data.length
              ? NoPaddingTextButton(
                  onPressed: () {
                    pushPlatformRoute(
                      context,
                      builder: (context) => GameHistoryScreen(
                        user: user,
                        isOnline: connectivity.valueOrNull?.isOnline == true,
                      ),
                    );
                  },
                  child: Text(
                    context.l10n.more,
                  ),
                )
              : null,
          children: data.map((item) {
            return ExtendedGameListTile(item: item);
          }).toList(),
=======
          headerTrailing:
              nbOfGames > data.length
                  ? NoPaddingTextButton(
                    onPressed: () {
                      pushPlatformRoute(
                        context,
                        builder:
                            (context) => GameHistoryScreen(
                              user: user,
                              isOnline: connectivity.valueOrNull?.isOnline == true,
                            ),
                      );
                    },
                    child: Text(context.l10n.more),
                  )
                  : null,
          children:
              data.map((item) {
                return ExtendedGameListTile(item: item, userId: userId);
              }).toList(),
>>>>>>> 2a8263ef
        );
      },
      error: (error, stackTrace) {
        debugPrint('SEVERE: [RecentGames] could not recent games; $error\n$stackTrace');
        return const Padding(
          padding: Styles.bodySectionPadding,
          child: Text('Could not load recent games.'),
        );
      },
      loading:
          () => Shimmer(
            child: ShimmerLoading(
              isLoading: true,
              child: ListSection.loading(itemsNumber: 10, header: true),
            ),
          ),
    );
  }
}<|MERGE_RESOLUTION|>--- conflicted
+++ resolved
@@ -46,27 +46,6 @@
         return ListSection(
           header: Text(context.l10n.recentGames),
           hasLeading: true,
-<<<<<<< HEAD
-          headerTrailing: nbOfGames > data.length
-              ? NoPaddingTextButton(
-                  onPressed: () {
-                    pushPlatformRoute(
-                      context,
-                      builder: (context) => GameHistoryScreen(
-                        user: user,
-                        isOnline: connectivity.valueOrNull?.isOnline == true,
-                      ),
-                    );
-                  },
-                  child: Text(
-                    context.l10n.more,
-                  ),
-                )
-              : null,
-          children: data.map((item) {
-            return ExtendedGameListTile(item: item);
-          }).toList(),
-=======
           headerTrailing:
               nbOfGames > data.length
                   ? NoPaddingTextButton(
@@ -85,9 +64,8 @@
                   : null,
           children:
               data.map((item) {
-                return ExtendedGameListTile(item: item, userId: userId);
+                return ExtendedGameListTile(item: item);
               }).toList(),
->>>>>>> 2a8263ef
         );
       },
       error: (error, stackTrace) {
