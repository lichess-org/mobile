import 'package:fast_immutable_collections/fast_immutable_collections.dart';
import 'package:flutter/cupertino.dart';
import 'package:flutter_riverpod/flutter_riverpod.dart';
import 'package:lichess_mobile/src/model/account/account_repository.dart';
import 'package:lichess_mobile/src/model/auth/auth_session.dart';
import 'package:lichess_mobile/src/model/game/game_repository_providers.dart';
import 'package:lichess_mobile/src/model/game/game_storage.dart';
import 'package:lichess_mobile/src/model/user/user.dart';
import 'package:lichess_mobile/src/styles/styles.dart';
import 'package:lichess_mobile/src/utils/connectivity.dart';
import 'package:lichess_mobile/src/utils/l10n_context.dart';
import 'package:lichess_mobile/src/utils/navigation.dart';
import 'package:lichess_mobile/src/view/game/game_list_tile.dart';
import 'package:lichess_mobile/src/view/user/full_games_screen.dart';
import 'package:lichess_mobile/src/widgets/buttons.dart';
import 'package:lichess_mobile/src/widgets/list.dart';
import 'package:lichess_mobile/src/widgets/shimmer.dart';

class RecentGames extends ConsumerWidget {
  const RecentGames({this.user, super.key});

  final LightUser? user;

  @override
  Widget build(BuildContext context, WidgetRef ref) {
    final connectivity = ref.watch(connectivityProvider);
    final session = ref.watch(authSessionProvider);
    final userId = user?.id ?? session?.user.id;

    final recentGames = user != null
<<<<<<< HEAD
        ? ref.watch(userRecentGamesProvider(userId: user!.id))
        : session != null && (isOnline.valueOrNull ?? false) == true
            ? ref.watch(accountRecentGamesProvider)
=======
        ? ref
            .watch(_userRecentGamesProvider(userId: user!.id))
            .whenData((data) {
            return data
                .map(
                  (e) =>
                      // user is not null for at least one of the players
                      (e, e.white.user?.id == userId ? Side.white : Side.black),
                )
                .toIList();
          })
        : session != null &&
                (connectivity.valueOrNull?.isOnline ?? false) == true
            ? ref.watch(accountRecentGamesProvider).whenData((data) {
                return data
                    .map(
                      (e) => (
                        e,
                        // user is not null for at least one of the players
                        e.white.user?.id == userId ? Side.white : Side.black
                      ),
                    )
                    .toIList();
              })
>>>>>>> c80768d8
            : ref.watch(recentStoredGamesProvider).whenData((data) {
                return data
                    // we can assume that `youAre` is not null either for logged
                    // in users or for anonymous users
                    .map((e) => (e.game.data, e.game.youAre ?? Side.white))
                    .toIList();
              });

    return recentGames.when(
      data: (data) {
        if (data.isEmpty) {
          return const SizedBox.shrink();
        }
        final u = user ?? ref.watch(authSessionProvider)?.user;
        return ListSection(
          header: Text(context.l10n.recentGames),
          hasLeading: true,
<<<<<<< HEAD
          headerTrailing: u != null
              ? NoPaddingTextButton(
                  onPressed: () {
                    pushPlatformRoute(
                      context,
                      builder: (context) => FullGameScreen(user: u),
                    );
                  },
                  child: Text(
                    context.l10n.more,
                  ),
                )
              : null,
          children: data.map((game) {
            return ExtendedGameListTile(game: game, userId: userId);
=======
          children: data.map((item) {
            final (game, youAre) = item;
            final me = youAre == Side.white ? game.white : game.black;
            final opponent = youAre == Side.white ? game.black : game.white;

            return GameListTile(
              game: game,
              mySide: youAre,
              onTap: game.variant.isSupported
                  ? () {
                      pushPlatformRoute(
                        context,
                        rootNavigator: true,
                        builder: (context) => game.fullId != null
                            ? StandaloneGameScreen(
                                params: InitialStandaloneGameParams(
                                  id: game.fullId!,
                                ),
                              )
                            : ArchivedGameScreen(
                                gameData: game,
                                orientation: youAre,
                              ),
                      );
                    }
                  : null,
              icon: game.perf.icon,
              oppponentTitle: UserFullNameWidget.player(
                user: opponent.user,
                aiLevel: opponent.aiLevel,
                rating: opponent.rating,
              ),
              subtitle: Text(
                timeago.format(game.lastMoveAt),
              ),
              trailing: Row(
                mainAxisSize: MainAxisSize.min,
                children: [
                  if (me.analysis != null) ...[
                    Column(
                      mainAxisSize: MainAxisSize.min,
                      children: [
                        Icon(
                          CupertinoIcons.chart_bar_alt_fill,
                          color: textShade(context, 0.5),
                        ),
                        Text(
                          me.analysis!.accuracy.toString(),
                          style: TextStyle(
                            fontSize: 10,
                            color: textShade(context, Styles.subtitleOpacity),
                          ),
                        ),
                      ],
                    ),
                    const SizedBox(width: 5),
                  ],
                  getResultIcon(game, youAre),
                ],
              ),
            );
>>>>>>> c80768d8
          }).toList(),
        );
      },
      error: (error, stackTrace) {
        debugPrint(
          'SEVERE: [RecentGames] could not recent games; $error\n$stackTrace',
        );
        return Padding(
          padding: Styles.bodySectionPadding,
          child: const Text('Could not load recent games.'),
        );
      },
      loading: () => Shimmer(
        child: ShimmerLoading(
          isLoading: true,
          child: ListSection.loading(
            itemsNumber: 10,
            header: true,
          ),
        ),
      ),
    );
  }
}<|MERGE_RESOLUTION|>--- conflicted
+++ resolved
@@ -28,11 +28,6 @@
     final userId = user?.id ?? session?.user.id;
 
     final recentGames = user != null
-<<<<<<< HEAD
-        ? ref.watch(userRecentGamesProvider(userId: user!.id))
-        : session != null && (isOnline.valueOrNull ?? false) == true
-            ? ref.watch(accountRecentGamesProvider)
-=======
         ? ref
             .watch(_userRecentGamesProvider(userId: user!.id))
             .whenData((data) {
@@ -57,7 +52,6 @@
                     )
                     .toIList();
               })
->>>>>>> c80768d8
             : ref.watch(recentStoredGamesProvider).whenData((data) {
                 return data
                     // we can assume that `youAre` is not null either for logged
@@ -75,7 +69,6 @@
         return ListSection(
           header: Text(context.l10n.recentGames),
           hasLeading: true,
-<<<<<<< HEAD
           headerTrailing: u != null
               ? NoPaddingTextButton(
                   onPressed: () {
@@ -91,69 +84,6 @@
               : null,
           children: data.map((game) {
             return ExtendedGameListTile(game: game, userId: userId);
-=======
-          children: data.map((item) {
-            final (game, youAre) = item;
-            final me = youAre == Side.white ? game.white : game.black;
-            final opponent = youAre == Side.white ? game.black : game.white;
-
-            return GameListTile(
-              game: game,
-              mySide: youAre,
-              onTap: game.variant.isSupported
-                  ? () {
-                      pushPlatformRoute(
-                        context,
-                        rootNavigator: true,
-                        builder: (context) => game.fullId != null
-                            ? StandaloneGameScreen(
-                                params: InitialStandaloneGameParams(
-                                  id: game.fullId!,
-                                ),
-                              )
-                            : ArchivedGameScreen(
-                                gameData: game,
-                                orientation: youAre,
-                              ),
-                      );
-                    }
-                  : null,
-              icon: game.perf.icon,
-              oppponentTitle: UserFullNameWidget.player(
-                user: opponent.user,
-                aiLevel: opponent.aiLevel,
-                rating: opponent.rating,
-              ),
-              subtitle: Text(
-                timeago.format(game.lastMoveAt),
-              ),
-              trailing: Row(
-                mainAxisSize: MainAxisSize.min,
-                children: [
-                  if (me.analysis != null) ...[
-                    Column(
-                      mainAxisSize: MainAxisSize.min,
-                      children: [
-                        Icon(
-                          CupertinoIcons.chart_bar_alt_fill,
-                          color: textShade(context, 0.5),
-                        ),
-                        Text(
-                          me.analysis!.accuracy.toString(),
-                          style: TextStyle(
-                            fontSize: 10,
-                            color: textShade(context, Styles.subtitleOpacity),
-                          ),
-                        ),
-                      ],
-                    ),
-                    const SizedBox(width: 5),
-                  ],
-                  getResultIcon(game, youAre),
-                ],
-              ),
-            );
->>>>>>> c80768d8
           }).toList(),
         );
       },
