--- conflicted
+++ resolved
@@ -116,12 +116,8 @@
 
     return PlatformScaffold(
       backgroundColor: Styles.listingsScreenBackgroundColor(context),
-<<<<<<< HEAD
       appBarTitle: title,
-      appBarActions: [filterBtn],
-=======
-      appBar: PlatformAppBar(title: title, actions: [filterBtn, displayModeButton]),
->>>>>>> ed47cfb5
+      appBarActions: [filterBtn, displayModeButton],
       body: _Body(user: user, isOnline: isOnline, gameFilter: gameFilter),
     );
   }
