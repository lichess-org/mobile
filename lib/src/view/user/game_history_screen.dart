--- conflicted
+++ resolved
@@ -54,26 +54,16 @@
             : Text(filtersInUse.selectionLabel(context));
     final filterBtn = AppBarIconButton(
       icon: Badge.count(
+        backgroundColor: Theme.of(context).colorScheme.secondary,
+        textStyle: TextStyle(
+          color: Theme.of(context).colorScheme.onSecondary,
+          fontWeight: FontWeight.bold,
+        ),
         count: filtersInUse.count,
         isLabelVisible: filtersInUse.count > 0,
         child: const Icon(Icons.tune),
       ),
       semanticsLabel: context.l10n.filterGames,
-<<<<<<< HEAD
-      onPressed: () => showAdaptiveBottomSheet<GameFilterState>(
-        context: context,
-        builder: (_) => _FilterGames(
-          filter: ref.read(gameFilterProvider(filter: gameFilter)),
-          user: user,
-        ),
-      ).then((value) {
-        if (value != null) {
-          ref
-              .read(gameFilterProvider(filter: gameFilter).notifier)
-              .setFilter(value);
-        }
-      }),
-=======
       onPressed:
           () => showAdaptiveBottomSheet<GameFilterState>(
             context: context,
@@ -88,7 +78,6 @@
               ref.read(gameFilterProvider(filter: gameFilter).notifier).setFilter(value);
             }
           }),
->>>>>>> fcc09d48
     );
 
     final displayMode = ref.watch(
@@ -97,26 +86,20 @@
     final displayModeButton = AppBarIconButton(
       icon: const Icon(Icons.view_list),
       semanticsLabel: 'Switch view',
-      onPressed: () => showChoicePicker<GameHistoryDisplayMode>(
-        context,
-        choices: GameHistoryDisplayMode.values,
-        selectedItem: displayMode,
-        labelBuilder: (choice) => Text(displayModeL10n(context, choice)),
-        onSelectedItemChanged: (choice) => ref
-            .read(gameHistoryPreferencesProvider.notifier)
-            .setDisplayMode(choice),
-      ),
+      onPressed:
+          () => showChoicePicker<GameHistoryDisplayMode>(
+            context,
+            choices: GameHistoryDisplayMode.values,
+            selectedItem: displayMode,
+            labelBuilder: (choice) => Text(displayModeL10n(context, choice)),
+            onSelectedItemChanged:
+                (choice) =>
+                    ref.read(gameHistoryPreferencesProvider.notifier).setDisplayMode(choice),
+          ),
     );
 
     return PlatformScaffold(
-<<<<<<< HEAD
-      appBar: PlatformAppBar(
-        title: title,
-        actions: [filterBtn, displayModeButton],
-      ),
-=======
-      appBar: PlatformAppBar(title: title, actions: [filterBtn]),
->>>>>>> fcc09d48
+      appBar: PlatformAppBar(title: title, actions: [filterBtn, displayModeButton]),
       body: _Body(user: user, isOnline: isOnline, gameFilter: gameFilter),
     );
   }
@@ -218,35 +201,17 @@
                   );
                 }
 
-<<<<<<< HEAD
-                    final displayMode = ref.watch(
-                      gameHistoryPreferencesProvider
-                          .select((value) => value.displayMode),
-                    );
-
-                    final item = list[index];
-                    return switch (displayMode) {
-                      GameHistoryDisplayMode.compact =>
-                        ExtendedGameListTile(item: item),
-                      GameHistoryDisplayMode.detail =>
-                        GameListDetailTile(item: item),
-                    };
-                  },
-                ),
-        );
-=======
-                return ExtendedGameListTile(
-                  item: list[index],
-                  userId: widget.user?.id,
-                  // see: https://github.com/flutter/flutter/blob/master/packages/flutter/lib/src/cupertino/list_tile.dart#L30 for horizontal padding value
-                  padding:
-                      Theme.of(context).platform == TargetPlatform.iOS
-                          ? const EdgeInsets.symmetric(horizontal: 14.0, vertical: 12.0)
-                          : null,
+                final displayMode = ref.watch(
+                  gameHistoryPreferencesProvider.select((value) => value.displayMode),
                 );
+
+                final item = list[index];
+                return switch (displayMode) {
+                  GameHistoryDisplayMode.compact => ExtendedGameListTile(item: item),
+                  GameHistoryDisplayMode.detail => GameListDetailTile(item: item),
+                };
               },
             );
->>>>>>> fcc09d48
       },
       error: (e, s) {
         debugPrint('SEVERE: [GameHistoryScreen] could not load game list');
