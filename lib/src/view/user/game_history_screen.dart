--- conflicted
+++ resolved
@@ -173,7 +173,6 @@
                 );
               }
 
-<<<<<<< HEAD
               return Slidable(
                 endActionPane: ActionPane(
                   motion: const ScrollMotion(),
@@ -192,19 +191,14 @@
                 ),
                 child: ExtendedGameListTile(
                   item: list[index],
+                  // see: https://github.com/flutter/flutter/blob/master/packages/flutter/lib/src/cupertino/list_tile.dart#L30 for horizontal padding value
+                  padding: Theme.of(context).platform == TargetPlatform.iOS
+                      ? const EdgeInsets.symmetric(
+                          horizontal: 14.0,
+                          vertical: 12.0,
+                        )
+                      : null,
                 ),
-=======
-              return ExtendedGameListTile(
-                item: list[index],
-                userId: widget.user?.id,
-                // see: https://github.com/flutter/flutter/blob/master/packages/flutter/lib/src/cupertino/list_tile.dart#L30 for horizontal padding value
-                padding: Theme.of(context).platform == TargetPlatform.iOS
-                    ? const EdgeInsets.symmetric(
-                        horizontal: 14.0,
-                        vertical: 12.0,
-                      )
-                    : null,
->>>>>>> 36d251b6
               );
             },
           ),
