--- conflicted
+++ resolved
@@ -114,11 +114,6 @@
           context: context,
           actions: allPerfs.map((p) {
             return BottomSheetAction(
-<<<<<<< HEAD
-              makeLabel: (context) => Text(
-                context.l10n.perfStatPerfStats(p.title),
-                overflow: TextOverflow.ellipsis,
-=======
               makeLabel: (context) => Row(
                 mainAxisAlignment: MainAxisAlignment.center,
                 children: [
@@ -128,12 +123,12 @@
                         ? CupertinoTheme.of(context).primaryColor
                         : null,
                   ),
+                  const SizedBox(width: 6),
                   Text(
-                    ' ${context.l10n.perfStatPerfStats(p.title)}',
+                    context.l10n.perfStatPerfStats(p.title),
                     overflow: TextOverflow.ellipsis,
                   ),
                 ],
->>>>>>> e694e3b2
               ),
               onPressed: (ctx) {
                 pushReplacementPlatformRoute(
