--- conflicted
+++ resolved
@@ -262,16 +262,16 @@
                   ref.read(ctrlProvider.notifier).onPromotionSelection(role);
                 },
               ),
-<<<<<<< HEAD
-              shapes: puzzleState.isEngineEnabled && evalBestMove != null
-                  ? ISet([
-                      Arrow(
-                        color: const Color(0x40003088),
-                        orig: evalBestMove.from,
-                        dest: evalBestMove.to,
-                      ),
-                    ])
-                  : puzzleState.showHint && puzzleState.hintMove != null
+              shapes:
+                  puzzleState.isEngineEnabled && evalBestMove != null
+                      ? ISet([
+                        Arrow(
+                          color: boardPreferences.shapeColor.color,
+                          orig: evalBestMove.from,
+                          dest: evalBestMove.to,
+                        ),
+                      ])
+                      : puzzleState.showHint && puzzleState.hintMove != null
                       ? ISet([
                           Circle(
                             color: const Color(0x40003088),
@@ -288,25 +288,6 @@
                               .toList(),
                         )
                       : null,
-              engineGauge: puzzleState.isEngineEnabled
-                  ? (
-                      orientation: puzzleState.pov,
-                      isLocalEngineAvailable: true,
-                      position: puzzleState.position,
-                      savedEval: puzzleState.node.eval,
-                    )
-                  : null,
-=======
-              shapes:
-                  puzzleState.isEngineEnabled && evalBestMove != null
-                      ? ISet([
-                        Arrow(
-                          color: boardPreferences.shapeColor.color,
-                          orig: evalBestMove.from,
-                          dest: evalBestMove.to,
-                        ),
-                      ])
-                      : null,
               engineGauge:
                   puzzleState.isEngineEnabled
                       ? (
@@ -316,7 +297,6 @@
                         savedEval: puzzleState.node.eval,
                       )
                       : null,
->>>>>>> 9dc51fa5
               showEngineGaugePlaceholder: true,
               topTable: Center(
                 child: PuzzleFeedbackWidget(
@@ -441,7 +421,6 @@
             puzzleState.mode != PuzzleMode.view)
           _DifficultySelector(initialPuzzleContext: widget.initialPuzzleContext),
         if (puzzleState.mode != PuzzleMode.view)
-<<<<<<< HEAD
           BottomBarButton(
             icon: Icons.info,
             label: context.l10n.getAHint,
@@ -452,14 +431,6 @@
                 : null,
           ),
         if (puzzleState.mode != PuzzleMode.view)
-          BottomBarButton(
-            icon: Icons.help,
-            label: context.l10n.viewTheSolution,
-            showLabel: true,
-            onTap: puzzleState.canViewSolution
-                ? () => ref.read(ctrlProvider.notifier).viewSolution()
-                : null,
-=======
           FutureBuilder(
             future: _viewSolutionCompleter.future,
             builder: (context, snapshot) {
@@ -473,7 +444,6 @@
                         : null,
               );
             },
->>>>>>> 9dc51fa5
           ),
         if (puzzleState.mode == PuzzleMode.view)
           BottomBarButton(
