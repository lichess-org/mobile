import 'package:chessground/chessground.dart';
import 'package:dartchess/dartchess.dart';
import 'package:fast_immutable_collections/fast_immutable_collections.dart';
import 'package:flutter/cupertino.dart';
import 'package:flutter/material.dart';
import 'package:flutter_riverpod/flutter_riverpod.dart';
import 'package:lichess_mobile/src/constants.dart';
import 'package:lichess_mobile/src/model/analysis/analysis_controller.dart';
import 'package:lichess_mobile/src/model/analysis/analysis_preferences.dart';
import 'package:lichess_mobile/src/model/common/chess.dart';
import 'package:lichess_mobile/src/model/common/eval.dart';
import 'package:lichess_mobile/src/model/engine/evaluation_preferences.dart';
import 'package:lichess_mobile/src/model/engine/evaluation_service.dart';
import 'package:lichess_mobile/src/model/settings/board_preferences.dart';
import 'package:lichess_mobile/src/widgets/interactive_board.dart';
import 'package:lichess_mobile/src/widgets/pgn.dart';

class AnalysisBoard extends ConsumerStatefulWidget {
  const AnalysisBoard(
    this.options,
    this.boardSize, {
    this.borderRadius,
    this.enableDrawingShapes = true,
    this.shouldReplaceChildOnUserMove = false,
  });

  final AnalysisOptions options;
  final double boardSize;
  final BorderRadiusGeometry? borderRadius;

  final bool enableDrawingShapes;
  final bool shouldReplaceChildOnUserMove;

  @override
  ConsumerState<AnalysisBoard> createState() => AnalysisBoardState();
}

class AnalysisBoardState extends ConsumerState<AnalysisBoard> {
  ISet<Shape> userShapes = ISet();

  @override
  Widget build(BuildContext context) {
    final ctrlProvider = analysisControllerProvider(widget.options);
    final analysisState = ref.watch(ctrlProvider).requireValue;
    final boardPrefs = ref.watch(boardPreferencesProvider);
    final analysisPrefs = ref.watch(analysisPreferencesProvider);
    final enginePrefs = ref.watch(engineEvaluationPreferencesProvider);

    final enableComputerAnalysis = analysisState.isComputerAnalysisAllowedAndEnabled;
    final showBestMoveArrow = enableComputerAnalysis && analysisPrefs.showBestMoveArrow;
    final showAnnotationsOnBoard = enableComputerAnalysis && analysisPrefs.showAnnotations;
    final currentNode = analysisState.currentNode;

    final localBestMoves =
        analysisState.isEngineAvailable(enginePrefs) && showBestMoveArrow
            ? ref.watch(engineEvaluationProvider.select((value) => value.eval?.bestMoves))
            : null;
    final bestMoves = pickBestMoves(localBestMoves: localBestMoves, savedEval: currentNode.eval);
    final ISet<Shape> bestMoveShapes =
        bestMoves != null
            ? computeBestMoveShapes(
              bestMoves,
              currentNode.position.turn,
              boardPrefs.pieceSet.assets,
            )
            : ISet();

<<<<<<< HEAD
    return InteractiveBoardWidget(
      size: widget.boardSize,
      boardPrefs: boardPrefs,
      fen: analysisState.position.fen,
=======
    final annotation = showAnnotationsOnBoard ? makeAnnotation(currentNode.nags) : null;
    final sanMove = currentNode.sanMove;

    return Chessboard(
      size: widget.boardSize,
      fen: analysisState.currentPosition.fen,
>>>>>>> c21f0394
      lastMove: analysisState.lastMove as NormalMove?,
      orientation: analysisState.pov,
      gameData: GameData(
        playerSide:
            analysisState.currentPosition.isGameOver
                ? PlayerSide.none
                : analysisState.currentPosition.turn == Side.white
                ? PlayerSide.white
                : PlayerSide.black,
        isCheck: boardPrefs.boardHighlights && analysisState.currentPosition.isCheck,
        sideToMove: analysisState.currentPosition.turn,
        validMoves: analysisState.validMoves,
        promotionMove: analysisState.promotionMove,
        onMove:
            (move, {isDrop, captured}) => ref
                .read(ctrlProvider.notifier)
                .onUserMove(move, shouldReplace: widget.shouldReplaceChildOnUserMove),
        onPromotionSelection: (role) => ref.read(ctrlProvider.notifier).onPromotionSelection(role),
      ),
      shapes: userShapes.union(bestMoveShapes),
      annotations:
          showAnnotationsOnBoard && sanMove != null && annotation != null
              ? altCastles.containsKey(sanMove.move.uci)
                  ? IMap({Move.parse(altCastles[sanMove.move.uci]!)!.to: annotation})
                  : IMap({sanMove.move.to: annotation})
              : null,
      settings: boardPrefs.toBoardSettings().copyWith(
        borderRadius: widget.borderRadius,
        boxShadow: widget.borderRadius != null ? boardShadows : const <BoxShadow>[],
        drawShape: DrawShapeOptions(
          enable: widget.enableDrawingShapes,
          onCompleteShape: _onCompleteShape,
          onClearShapes: _onClearShapes,
          newShapeColor: boardPrefs.shapeColor.color,
        ),
      ),
    );
  }

  void _onCompleteShape(Shape shape) {
    if (userShapes.any((element) => element == shape)) {
      setState(() {
        userShapes = userShapes.remove(shape);
      });
      return;
    } else {
      setState(() {
        userShapes = userShapes.add(shape);
      });
    }
  }

  void _onClearShapes() {
    setState(() {
      userShapes = ISet();
    });
  }
}<|MERGE_RESOLUTION|>--- conflicted
+++ resolved
@@ -65,19 +65,13 @@
             )
             : ISet();
 
-<<<<<<< HEAD
-    return InteractiveBoardWidget(
-      size: widget.boardSize,
-      boardPrefs: boardPrefs,
-      fen: analysisState.position.fen,
-=======
     final annotation = showAnnotationsOnBoard ? makeAnnotation(currentNode.nags) : null;
     final sanMove = currentNode.sanMove;
 
-    return Chessboard(
+    return InteractiveBoardWidget(
+      boardPrefs: boardPrefs,
       size: widget.boardSize,
       fen: analysisState.currentPosition.fen,
->>>>>>> c21f0394
       lastMove: analysisState.lastMove as NormalMove?,
       orientation: analysisState.pov,
       gameData: GameData(
