--- conflicted
+++ resolved
@@ -16,12 +16,9 @@
 import 'package:lichess_mobile/src/view/board_editor/board_editor_screen.dart';
 import 'package:lichess_mobile/src/view/engine/engine_depth.dart';
 import 'package:lichess_mobile/src/view/engine/engine_gauge.dart';
-<<<<<<< HEAD
+import 'package:lichess_mobile/src/view/engine/engine_lines.dart';
 import 'package:lichess_mobile/src/view/game/game_common_widgets.dart';
-=======
-import 'package:lichess_mobile/src/view/engine/engine_lines.dart';
 import 'package:lichess_mobile/src/view/opening_explorer/opening_explorer_view.dart';
->>>>>>> 2a8263ef
 import 'package:lichess_mobile/src/widgets/adaptive_action_sheet.dart';
 import 'package:lichess_mobile/src/widgets/bottom_bar.dart';
 import 'package:lichess_mobile/src/widgets/bottom_bar_button.dart';
@@ -63,63 +60,6 @@
       if (widget.options.gameId != null) AnalysisTab.summary,
     ];
 
-<<<<<<< HEAD
-    return Scaffold(
-      resizeToAvoidBottomInset: false,
-      appBar: AppBar(
-        title: _Title(options: options, title: title),
-        actions: [
-          _EngineDepth(ctrlProvider),
-          BookmarkButton(id: options.id as GameId),
-          AppBarIconButton(
-            onPressed: () => showAdaptiveBottomSheet<void>(
-              context: context,
-              isScrollControlled: true,
-              showDragHandle: true,
-              isDismissible: true,
-              builder: (_) => AnalysisSettings(pgn, options),
-            ),
-            semanticsLabel: context.l10n.settingsSettings,
-            icon: const Icon(Icons.settings),
-          ),
-        ],
-      ),
-      body: _Body(pgn: pgn, options: options),
-    );
-  }
-
-  Widget _iosBuilder(BuildContext context, WidgetRef ref) {
-    final ctrlProvider = analysisControllerProvider(pgn, options);
-
-    return CupertinoPageScaffold(
-      resizeToAvoidBottomInset: false,
-      navigationBar: CupertinoNavigationBar(
-        backgroundColor: Styles.cupertinoScaffoldColor.resolveFrom(context),
-        border: null,
-        padding: Styles.cupertinoAppBarTrailingWidgetPadding,
-        middle: _Title(options: options, title: title),
-        trailing: Row(
-          mainAxisSize: MainAxisSize.min,
-          children: [
-            _EngineDepth(ctrlProvider),
-            BookmarkButton(id: options.id as GameId),
-            AppBarIconButton(
-              onPressed: () => showAdaptiveBottomSheet<void>(
-                context: context,
-                isScrollControlled: true,
-                showDragHandle: true,
-                isDismissible: true,
-                builder: (_) => AnalysisSettings(pgn, options),
-              ),
-              semanticsLabel: context.l10n.settingsSettings,
-              icon: const Icon(Icons.settings),
-            ),
-          ],
-        ),
-      ),
-      child: _Body(pgn: pgn, options: options),
-    );
-=======
     _tabController = TabController(vsync: this, initialIndex: 1, length: tabs.length);
   }
 
@@ -127,7 +67,6 @@
   void dispose() {
     _tabController.dispose();
     super.dispose();
->>>>>>> 2a8263ef
   }
 
   @override
@@ -140,6 +79,7 @@
       if (prefs.enableComputerAnalysis)
         EngineDepth(defaultEval: asyncState.valueOrNull?.currentNode.eval),
       AppBarAnalysisTabIndicator(tabs: tabs, controller: _tabController),
+      if (widget.options.gameId != null) BookmarkButton(id: widget.options.gameId!),
       AppBarIconButton(
         onPressed: () {
           pushPlatformRoute(
