import 'package:flutter/material.dart';
import 'package:flutter_riverpod/flutter_riverpod.dart';
import 'package:lichess_mobile/src/model/analysis/analysis_controller.dart';
import 'package:lichess_mobile/src/model/analysis/opening_service.dart';
import 'package:lichess_mobile/src/model/common/chess.dart';
import 'package:lichess_mobile/src/utils/l10n_context.dart';
import 'package:lichess_mobile/src/widgets/pgn.dart';

const kOpeningHeaderHeight = 32.0;

class AnalysisTreeView extends ConsumerWidget {
  const AnalysisTreeView(
    this.pgn,
    this.options,
    this.displayMode,
  );

  final String pgn;
  final AnalysisOptions options;
  final Orientation displayMode;

  @override
<<<<<<< HEAD
  ConsumerState<AnalysisTreeView> createState() => _InlineTreeViewState();
}

class _InlineTreeViewState extends ConsumerState<AnalysisTreeView> {
  final currentMoveKey = GlobalKey();
  final _debounce = Debouncer(kFastReplayDebounceDelay);
  late UciPath pathToCurrentMove;
  late UciPath? pathToLiveMove;

  @override
  void initState() {
    super.initState();
    pathToCurrentMove = ref.read(
      analysisControllerProvider(widget.pgn, widget.options).select(
        (value) => value.currentPath,
      ),
    );
    pathToLiveMove = ref.read(
      analysisControllerProvider(widget.pgn, widget.options).select(
        (value) => value.livePath,
      ),
    );
    WidgetsBinding.instance.addPostFrameCallback((_) {
      if (currentMoveKey.currentContext != null) {
        Scrollable.ensureVisible(
          currentMoveKey.currentContext!,
          alignment: 0.5,
          alignmentPolicy: ScrollPositionAlignmentPolicy.keepVisibleAtEnd,
        );
      }
    });
  }

  @override
  void dispose() {
    _debounce.dispose();
    super.dispose();
  }

  // This is the most expensive part of the analysis view because of the tree
  // that may be very large.
  // Great care must be taken to avoid unnecessary rebuilds.
  // This should actually rebuild only when the current path changes or a new node
  // is added.
  // Debouncing the current path change is necessary to avoid rebuilding when
  // using the fast replay buttons.
  @override
  Widget build(BuildContext context) {
    ref.listen(
      analysisControllerProvider(widget.pgn, widget.options),
      (prev, state) {
        if (prev?.currentPath != state.currentPath ||
            prev?.livePath != state.livePath) {
          // debouncing the current and live path change to avoid rebuilding when using
          // the fast replay buttons or when receiving a lot of moves in a short time
          _debounce(() {
            setState(() {
              if (prev?.currentPath != state.currentPath) {
                pathToCurrentMove = state.currentPath;
              }
              if (prev?.livePath != state.livePath) {
                pathToLiveMove = state.livePath;
              }
            });
            if (prev?.currentPath != state.currentPath) {
              WidgetsBinding.instance.addPostFrameCallback((_) {
                if (currentMoveKey.currentContext != null) {
                  Scrollable.ensureVisible(
                    currentMoveKey.currentContext!,
                    duration: const Duration(milliseconds: 200),
                    curve: Curves.easeIn,
                    alignment: 0.5,
                    alignmentPolicy: ScrollPositionAlignmentPolicy.explicit,
                  );
                }
              });
            }
          });
        }
      },
    );
=======
  Widget build(BuildContext context, WidgetRef ref) {
    final ctrlProvider = analysisControllerProvider(pgn, options);
>>>>>>> 391cc97a

    final root = ref.watch(ctrlProvider.select((value) => value.root));
    final currentPath =
        ref.watch(ctrlProvider.select((value) => value.currentPath));
    final pgnRootComments =
        ref.watch(ctrlProvider.select((value) => value.pgnRootComments));

<<<<<<< HEAD
    return ListView(
      padding: EdgeInsets.zero,
      children: [
        if (kOpeningAllowedVariants.contains(widget.options.variant))
          _OpeningHeader(
            ctrlProvider,
            displayMode: widget.displayMode,
          ),
        _PgnTreeView(
          root: root,
          rootComments: rootComments,
          params: (
            shouldShowAnnotations: shouldShowAnnotations,
            shouldShowComments: shouldShowComments,
            currentMoveKey: currentMoveKey,
            pathToCurrentMove: pathToCurrentMove,
            pathToLiveMove: pathToLiveMove,
=======
    return CustomScrollView(
      slivers: [
        if (kOpeningAllowedVariants.contains(options.variant))
          SliverPersistentHeader(
            delegate: _OpeningHeaderDelegate(
              ctrlProvider,
              displayMode: displayMode,
            ),
          ),
        SliverFillRemaining(
          hasScrollBody: false,
          child: DebouncedPgnTreeView(
            root: root,
            currentPath: currentPath,
            pgnRootComments: pgnRootComments,
>>>>>>> 391cc97a
            notifier: ref.read(ctrlProvider.notifier),
          ),
        ),
      ],
    );
  }
}

<<<<<<< HEAD
/// A group of parameters that are passed through various parts of the tree view
/// and ultimately evaluated in the [InlineMove] widget.
///
/// Grouped in this record to improve readability.
typedef _PgnTreeViewParams = ({
  /// Path to the currently selected move in the tree.
  UciPath pathToCurrentMove,

  /// Path to the broadast move that is currently live if it exists.
  UciPath? pathToLiveMove,

  /// Whether to show NAG annotations like '!' and '??'.
  bool shouldShowAnnotations,

  /// Whether to show comments associated with the moves.
  bool shouldShowComments,

  /// Key that will we assigned to the widget corresponding to [pathToCurrentMove].
  /// Can be used e.g. to ensure that the current move is visible on the screen.
  GlobalKey currentMoveKey,

  /// Callbacks for when the user interacts with the tree view, e.g. selecting a different move.
  AnalysisController notifier,
});

/// Whether to display the sideline inline.
///
/// Sidelines are usually rendered on a new line and indented.
/// However sidelines are rendered inline (in parantheses) if the side line has no branching and is less than 6 moves deep.
bool _displaySideLineAsInline(ViewBranch node, [int depth = 0]) {
  if (depth == 6) return false;
  if (node.children.isEmpty) return true;
  if (node.children.length > 1) return false;
  return _displaySideLineAsInline(node.children.first, depth + 1);
}

/// Returns whether this node has a sideline that should not be displayed inline.
bool _hasNonInlineSideLine(ViewNode node) =>
    node.children.length > 2 ||
    (node.children.length == 2 && !_displaySideLineAsInline(node.children[1]));

/// Splits the mainline into parts, where each part is a sequence of moves that are displayed on the same line.
///
/// A part ends when a mainline node has a sideline that should not be displayed inline.
Iterable<List<ViewNode>> _mainlineParts(ViewRoot root) =>
    [root, ...root.mainline]
        .splitAfter(_hasNonInlineSideLine)
        .takeWhile((nodes) => nodes.firstOrNull?.children.isNotEmpty == true);

/// Displays a tree-like view of a PGN game's moves.
///
/// For example, the PGN 1. e4 e5 (1... d5) (1... Nc6) 2. Nf3 Nc6 (2... a5) 3. Bc4 * will be displayed as:
/// 1. e4 e5                      // [_MainLinePart]
/// |- 1... d5                    // [_SideLinePart]
/// |- 1... Nc6                   // [_SideLinePart]
/// 2. Nf3 Nc6 (2... a5) 3. Bc4   // [_MainLinePart], with inline sideline
/// Short sidelines without any branching are displayed inline with their parent line.
/// Longer sidelines are displayed on a new line and indented.
/// The mainline is split into parts whenever a move has a non-inline sideline, this corresponds to the [_MainLinePart] widget.
/// Similarly, a [_SideLinePart] contains the moves sequence of a sideline where each node has only one child.
class _PgnTreeView extends StatefulWidget {
  const _PgnTreeView({
    required this.root,
    required this.rootComments,
    required this.params,
  });

  /// Root of the PGN tree
  final ViewRoot root;

  /// Comments associated with the root node
  final IList<PgnComment>? rootComments;

  final _PgnTreeViewParams params;

  @override
  State<_PgnTreeView> createState() => _PgnTreeViewState();
}

/// A record that holds the rendered parts of a subtree.
typedef _CachedRenderedSubtree = ({
  /// The mainline part of the subtree.
  _MainLinePart mainLinePart,

  /// The sidelines part of the subtree.
  ///
  /// This is nullable since the very last mainline part might not have any sidelines.
  _IndentedSideLines? sidelines,

  /// Whether the subtree contains the current move.
  bool containsCurrentMove,
});

class _PgnTreeViewState extends State<_PgnTreeView> {
  /// Caches the result of [_mainlineParts], it only needs to be recalculated when the root changes,
  /// but not when `params.pathToCurrentMove` changes.
  List<List<ViewNode>> mainlineParts = [];

  /// Cache of the top-level subtrees obtained from the last `build()` method.
  ///
  /// Building the whole tree is expensive, so we cache the subtrees that did not change when the current move changes.
  /// The framework will skip the `build()` of each subtree since the widget reference is the same.
  List<_CachedRenderedSubtree> subtrees = [];

  UciPath _mainlinePartOfCurrentPath() {
    var path = UciPath.empty;
    for (final node in widget.root.mainline) {
      if (!widget.params.pathToCurrentMove.contains(path + node.id)) {
        break;
      }
      path = path + node.id;
    }
    return path;
  }

  List<_CachedRenderedSubtree> _buildChangedSubtrees({
    required bool fullRebuild,
  }) {
    var path = UciPath.empty;
    return mainlineParts.mapIndexed(
      (i, mainlineNodes) {
        final mainlineInitialPath = path;

        final sidelineInitialPath = UciPath.join(
          path,
          UciPath.fromIds(
            mainlineNodes
                .take(mainlineNodes.length - 1)
                .map((n) => n.children.first.id),
          ),
        );

        path = sidelineInitialPath;
        if (mainlineNodes.last.children.isNotEmpty) {
          path = path + mainlineNodes.last.children.first.id;
        }

        final mainlinePartOfCurrentPath = _mainlinePartOfCurrentPath();
        final containsCurrentMove =
            mainlinePartOfCurrentPath.size > mainlineInitialPath.size &&
                mainlinePartOfCurrentPath.size <= path.size;

        if (fullRebuild ||
            subtrees[i].containsCurrentMove ||
            containsCurrentMove) {
          // Skip the first node which is the continuation of the mainline
          final sidelineNodes = mainlineNodes.last.children.skip(1);
          return (
            mainLinePart: _MainLinePart(
              params: widget.params,
              initialPath: mainlineInitialPath,
              nodes: mainlineNodes,
            ),
            sidelines: sidelineNodes.isNotEmpty
                ? _IndentedSideLines(
                    sidelineNodes,
                    parent: mainlineNodes.last,
                    params: widget.params,
                    initialPath: sidelineInitialPath,
                    nesting: 1,
                  )
                : null,
            containsCurrentMove: containsCurrentMove,
          );
        } else {
          // Avoid expensive rebuilds ([State.build]) of the entire PGN tree by caching parts of the tree that did not change across a path change
          return subtrees[i];
        }
      },
    ).toList(growable: false);
  }

  void _updateLines({required bool fullRebuild}) {
    setState(() {
      if (fullRebuild) {
        mainlineParts = _mainlineParts(widget.root).toList(growable: false);
      }

      subtrees = _buildChangedSubtrees(fullRebuild: fullRebuild);
    });
  }

  @override
  void initState() {
    super.initState();
    _updateLines(fullRebuild: true);
  }

  @override
  void didUpdateWidget(covariant _PgnTreeView oldWidget) {
    super.didUpdateWidget(oldWidget);
    _updateLines(fullRebuild: oldWidget.root != widget.root);
  }

  @override
  Widget build(BuildContext context) {
    return Padding(
      padding: const EdgeInsets.symmetric(vertical: 10, horizontal: 10),
      child: Column(
        crossAxisAlignment: CrossAxisAlignment.start,
        children: [
          // trick to make auto-scroll work when returning to the root position
          if (widget.params.pathToCurrentMove.isEmpty)
            SizedBox.shrink(key: widget.params.currentMoveKey),

          if (widget.params.shouldShowComments &&
              widget.rootComments?.any((c) => c.text?.isNotEmpty == true) ==
                  true)
            Text.rich(
              TextSpan(
                children: _comments(
                  widget.rootComments!.map((c) => c.text!),
                  textStyle: _baseTextStyle,
                ),
              ),
            ),
          ...subtrees
              .map(
                (part) => [
                  part.mainLinePart,
                  if (part.sidelines != null) part.sidelines!,
                ],
              )
              .flattened,
        ],
      ),
    );
  }
}

List<InlineSpan> _buildInlineSideLine({
  required ViewBranch firstNode,
  required ViewNode parent,
  required UciPath initialPath,
  required TextStyle textStyle,
  required bool followsComment,
  required _PgnTreeViewParams params,
}) {
  textStyle = textStyle.copyWith(
    fontSize: textStyle.fontSize != null ? textStyle.fontSize! - 2.0 : null,
  );

  final sidelineNodes = [firstNode, ...firstNode.mainline];

  var path = initialPath;
  return [
    if (followsComment) const WidgetSpan(child: SizedBox(width: 4.0)),
    ...sidelineNodes.mapIndexedAndLast(
      (i, node, last) {
        final pathToNode = path;
        path = path + node.id;

        return [
          if (i == 0) ...[
            if (followsComment) const WidgetSpan(child: SizedBox(width: 4.0)),
            TextSpan(
              text: '(',
              style: textStyle,
            ),
          ],
          ..._moveWithComment(
            node,
            lineInfo: (
              type: _LineType.inlineSideline,
              startLine: i == 0 || sidelineNodes[i - 1].hasTextComment
            ),
            pathToNode: pathToNode,
            textStyle: textStyle,
            params: params,
          ),
          if (last)
            TextSpan(
              text: ')',
              style: textStyle,
            ),
        ];
      },
    ).flattened,
    const WidgetSpan(child: SizedBox(width: 4.0)),
  ];
}

const _baseTextStyle = TextStyle(
  fontSize: 16.0,
  height: 1.5,
);

/// The different types of lines (move sequences) that are displayed in the tree view.
enum _LineType {
  /// (A part of) the game's main line.
  mainline,

  /// A sideline branching off the main line or a parent sideline.
  ///
  /// Each sideline is rendered on a new line and indented.
  sideline,

  /// A short sideline without any branching, displayed in parantheses inline with it's parent line.
  inlineSideline,
}

/// Metadata about a move's role in the tree view.
typedef _LineInfo = ({_LineType type, bool startLine});

List<InlineSpan> _moveWithComment(
  ViewBranch branch, {
  required TextStyle textStyle,
  required _LineInfo lineInfo,
  required UciPath pathToNode,
  required _PgnTreeViewParams params,

  /// Optional [GlobalKey] that will be assigned to the [InlineMove] widget.
  ///
  /// It should only be set if it is the first move of a sideline.
  /// We use this to track the position of the first move widget. See [_SideLinePart.firstMoveKey].
  GlobalKey? firstMoveKey,
}) {
  return [
    WidgetSpan(
      alignment: PlaceholderAlignment.middle,
      child: InlineMove(
        key: firstMoveKey,
        branch: branch,
        lineInfo: lineInfo,
        path: pathToNode + branch.id,
        textStyle: textStyle,
        params: params,
      ),
    ),
    if (params.shouldShowComments && branch.hasTextComment)
      ..._comments(branch.textComments, textStyle: textStyle),
  ];
}

/// A widget that renders part of a sideline, where each move is displayed on the same line without branching.
///
/// Each node in the sideline has only one child (or two children where the second child is rendered as an inline sideline).
class _SideLinePart extends ConsumerWidget {
  _SideLinePart(
    this.nodes, {
    required this.initialPath,
    required this.firstMoveKey,
    required this.params,
  }) : assert(nodes.isNotEmpty);

  final List<ViewBranch> nodes;

  final UciPath initialPath;

  /// The key that will be assigned to the first move in this sideline.
  ///
  /// This is needed so that the indent guidelines can be drawn correctly.
  final GlobalKey firstMoveKey;

  final _PgnTreeViewParams params;

  @override
  Widget build(BuildContext context, WidgetRef ref) {
    final textStyle = _baseTextStyle.copyWith(
      color: _textColor(context, 0.6),
      fontSize: _baseTextStyle.fontSize! - 1.0,
    );

    var path = initialPath + nodes.first.id;
    final moves = [
      ..._moveWithComment(
        nodes.first,
        lineInfo: (
          type: _LineType.sideline,
          startLine: true,
        ),
        firstMoveKey: firstMoveKey,
        pathToNode: initialPath,
        textStyle: textStyle,
        params: params,
      ),
      ...nodes.take(nodes.length - 1).map(
        (node) {
          final moves = [
            ..._moveWithComment(
              node.children.first,
              lineInfo: (
                type: _LineType.sideline,
                startLine: node.hasTextComment,
              ),
              pathToNode: path,
              textStyle: textStyle,
              params: params,
            ),
            if (node.children.length == 2 &&
                _displaySideLineAsInline(node.children[1]))
              ..._buildInlineSideLine(
                followsComment: node.children.first.hasTextComment,
                firstNode: node.children[1],
                parent: node,
                initialPath: path,
                textStyle: textStyle,
                params: params,
              ),
          ];
          path = path + node.children.first.id;
          return moves;
        },
      ).flattened,
    ];

    return Text.rich(
      TextSpan(
        children: moves,
      ),
    );
  }
}

/// A widget that renders part of the mainline.
///
/// A part of the mainline is rendered on a single line. See [_mainlineParts].
class _MainLinePart extends ConsumerWidget {
  const _MainLinePart({
    required this.initialPath,
    required this.params,
    required this.nodes,
  });

  final UciPath initialPath;

  final List<ViewNode> nodes;

  final _PgnTreeViewParams params;

  @override
  Widget build(BuildContext context, WidgetRef ref) {
    final textStyle = _baseTextStyle.copyWith(
      color: _textColor(context, 0.9),
    );

    var path = initialPath;
    return Text.rich(
      TextSpan(
        children: nodes
            .takeWhile((node) => node.children.isNotEmpty)
            .mapIndexed(
              (i, node) {
                final mainlineNode = node.children.first;
                final moves = [
                  _moveWithComment(
                    mainlineNode,
                    lineInfo: (
                      type: _LineType.mainline,
                      startLine: i == 0 || (node as ViewBranch).hasTextComment,
                    ),
                    pathToNode: path,
                    textStyle: textStyle,
                    params: params,
                  ),
                  if (node.children.length == 2 &&
                      _displaySideLineAsInline(node.children[1])) ...[
                    _buildInlineSideLine(
                      followsComment: mainlineNode.hasTextComment,
                      firstNode: node.children[1],
                      parent: node,
                      initialPath: path,
                      textStyle: textStyle,
                      params: params,
                    ),
                  ],
                ];
                path = path + mainlineNode.id;
                return moves.flattened;
              },
            )
            .flattened
            .toList(growable: false),
      ),
    );
  }
}

/// A widget that renders a sideline.
///
/// The moves are rendered on the same line (see [_SideLinePart]) until further
/// branching is encountered, at which point the children sidelines are rendered
/// on new lines and indented (see [_IndentedSideLines]).
class _SideLine extends StatelessWidget {
  const _SideLine({
    required this.firstNode,
    required this.parent,
    required this.firstMoveKey,
    required this.initialPath,
    required this.params,
    required this.nesting,
  });

  final ViewBranch firstNode;
  final ViewNode parent;
  final GlobalKey firstMoveKey;
  final UciPath initialPath;
  final _PgnTreeViewParams params;
  final int nesting;

  List<ViewBranch> _getSidelinePartNodes() {
    final sidelineNodes = [firstNode];
    while (sidelineNodes.last.children.isNotEmpty &&
        !_hasNonInlineSideLine(sidelineNodes.last)) {
      sidelineNodes.add(sidelineNodes.last.children.first);
    }
    return sidelineNodes.toList(growable: false);
  }

  @override
  Widget build(BuildContext context) {
    final sidelinePartNodes = _getSidelinePartNodes();

    final lastNodeChildren = sidelinePartNodes.last.children;

    return Column(
      crossAxisAlignment: CrossAxisAlignment.start,
      children: [
        _SideLinePart(
          sidelinePartNodes,
          firstMoveKey: firstMoveKey,
          initialPath: initialPath,
          params: params,
        ),
        if (lastNodeChildren.isNotEmpty)
          _IndentedSideLines(
            lastNodeChildren,
            parent: sidelinePartNodes.last,
            initialPath: UciPath.join(
              initialPath,
              UciPath.fromIds(sidelinePartNodes.map((node) => node.id)),
            ),
            params: params,
            nesting: nesting + 1,
          ),
      ],
    );
  }
}

class _IndentPainter extends CustomPainter {
  const _IndentPainter({
    required this.sideLineStartPositions,
    required this.color,
    required this.padding,
  });

  final List<Offset> sideLineStartPositions;

  final Color color;

  final double padding;

  @override
  void paint(Canvas canvas, Size size) {
    if (sideLineStartPositions.isNotEmpty) {
      final paint = Paint()
        ..strokeWidth = 1.5
        ..color = color
        ..strokeCap = StrokeCap.round
        ..style = PaintingStyle.stroke;

      final origin = Offset(-padding, 0);

      final path = Path()..moveTo(origin.dx, origin.dy);
      path.lineTo(origin.dx, sideLineStartPositions.last.dy);
      for (final position in sideLineStartPositions) {
        path.moveTo(origin.dx, position.dy);
        path.lineTo(origin.dx + padding / 2, position.dy);
      }
      canvas.drawPath(path, paint);
    }
  }

  @override
  bool shouldRepaint(_IndentPainter oldDelegate) {
    return oldDelegate.sideLineStartPositions != sideLineStartPositions ||
        oldDelegate.color != color;
  }
}

/// A widget that displays indented sidelines.
///
/// Will show one ore more sidelines indented on their own line and add indent
/// guides.
/// If there are hidden lines, a "+" button is displayed to expand them.
class _IndentedSideLines extends StatefulWidget {
  const _IndentedSideLines(
    this.sideLines, {
    required this.parent,
    required this.initialPath,
    required this.params,
    required this.nesting,
  });

  final Iterable<ViewBranch> sideLines;

  final ViewNode parent;

  final UciPath initialPath;

  final _PgnTreeViewParams params;

  final int nesting;

  @override
  State<_IndentedSideLines> createState() => _IndentedSideLinesState();
}

class _IndentedSideLinesState extends State<_IndentedSideLines> {
  /// Keys for the first move of each sideline.
  ///
  /// Used to calculate the position of the indent guidelines. The keys are
  /// assigned to the first move of each sideline. The position of the keys is
  /// used to calculate the position of the indent guidelines. A [GlobalKey] is
  /// necessary because the exact position of the first move is not known until the
  /// widget is rendered, as the vertical space can vary depending on the length of
  /// the line, and if the line is wrapped.
  late List<GlobalKey> _sideLinesStartKeys;

  /// The position of the first move of each sideline computed relative to the column and derived from the [GlobalKey] found in [_sideLinesStartKeys].
  List<Offset> _sideLineStartPositions = [];

  /// The [GlobalKey] for the column that contains the side lines.
  final GlobalKey _columnKey = GlobalKey();

  /// Redraws the indents on demand.
  ///
  /// Will re-generate the [GlobalKey]s for the first move of each sideline and
  /// calculate the position of the indents in a post-frame callback.
  void _redrawIndents() {
    _sideLinesStartKeys = List.generate(
      _visibleSideLines.length + (_hasHiddenLines ? 1 : 0),
      (_) => GlobalKey(),
    );
    WidgetsBinding.instance.addPostFrameCallback((_) {
      final RenderBox? columnBox =
          _columnKey.currentContext?.findRenderObject() as RenderBox?;
      final Offset rowOffset =
          columnBox?.localToGlobal(Offset.zero) ?? Offset.zero;

      final positions = _sideLinesStartKeys.map((key) {
        final context = key.currentContext;
        final renderBox = context?.findRenderObject() as RenderBox?;
        final height = renderBox?.size.height ?? 0;
        final offset = renderBox?.localToGlobal(Offset.zero) ?? Offset.zero;
        return Offset(offset.dx, offset.dy + height / 2) - rowOffset;
      }).toList(growable: false);

      setState(() {
        _sideLineStartPositions = positions;
      });
    });
  }

  bool get _hasHiddenLines => widget.sideLines.any((node) => node.isHidden);

  Iterable<ViewBranch> get _visibleSideLines =>
      widget.sideLines.whereNot((node) => node.isHidden);

  @override
  void initState() {
    super.initState();
    _redrawIndents();
  }

  @override
  void didUpdateWidget(covariant _IndentedSideLines oldWidget) {
    super.didUpdateWidget(oldWidget);
    if (oldWidget.sideLines != widget.sideLines) {
      _redrawIndents();
    }
  }

  @override
  Widget build(BuildContext context) {
    final sideLineWidgets = _visibleSideLines
        .mapIndexed(
          (i, firstSidelineNode) => _SideLine(
            firstNode: firstSidelineNode,
            parent: widget.parent,
            firstMoveKey: _sideLinesStartKeys[i],
            initialPath: widget.initialPath,
            params: widget.params,
            nesting: widget.nesting,
          ),
        )
        .toList(growable: false);

    final padding = widget.nesting < 6 ? 12.0 : 0.0;

    return Padding(
      padding: EdgeInsets.only(left: padding),
      child: CustomPaint(
        painter: _IndentPainter(
          sideLineStartPositions: _sideLineStartPositions,
          color: _textColor(context, 0.6)!,
          padding: padding,
        ),
        child: Column(
          key: _columnKey,
          crossAxisAlignment: CrossAxisAlignment.start,
          children: [
            ...sideLineWidgets,
            if (_hasHiddenLines)
              GestureDetector(
                child: Icon(
                  Icons.add_box,
                  color: _textColor(context, 0.6),
                  key: _sideLinesStartKeys.last,
                  size: _baseTextStyle.fontSize! + 5,
                ),
                onTap: () {
                  widget.params.notifier.expandVariations(widget.initialPath);
                },
              ),
          ],
        ),
      ),
    );
  }
}

Color? _textColor(
  BuildContext context,
  double opacity, {
  int? nag,
}) {
  final defaultColor = Theme.of(context).platform == TargetPlatform.android
      ? Theme.of(context).textTheme.bodyLarge?.color?.withValues(alpha: opacity)
      : CupertinoTheme.of(context)
          .textTheme
          .textStyle
          .color
          ?.withValues(alpha: opacity);

  return nag != null && nag > 0 ? nagColor(nag) : defaultColor;
}

/// A widget that displays a single move in the tree view.
///
/// The move can optionnally be preceded by an index, and followed by a nag annotation.
/// The move is displayed as a clickable button that will jump to the move when pressed.
/// The move is highlighted if it is the current move.
/// A long press on the move will display a context menu with options to promote the move to the main line, collapse variations, etc.
class InlineMove extends ConsumerWidget {
  const InlineMove({
    required this.branch,
    required this.path,
    required this.textStyle,
    required this.lineInfo,
    required this.params,
    super.key,
  });

  final ViewBranch branch;
  final UciPath path;

  final TextStyle textStyle;

  final _LineInfo lineInfo;

  final _PgnTreeViewParams params;

  static const borderRadius = BorderRadius.all(Radius.circular(4.0));

  bool get isCurrentMove => params.pathToCurrentMove == path;

  bool get isLiveMove => params.pathToLiveMove == path;

  BoxDecoration? _boxDecoration(
    BuildContext context,
    bool isCurrentMove,
    bool isLiveMove,
  ) {
    return (isCurrentMove || isLiveMove)
        ? BoxDecoration(
            color: isCurrentMove
                ? Theme.of(context).platform == TargetPlatform.iOS
                    ? CupertinoColors.systemGrey3.resolveFrom(context)
                    : Theme.of(context).focusColor
                : null,
            shape: BoxShape.rectangle,
            borderRadius: borderRadius,
            border:
                isLiveMove ? Border.all(width: 2, color: Colors.orange) : null,
          )
        : null;
  }

  @override
  Widget build(BuildContext context, WidgetRef ref) {
    final pieceNotation = ref.watch(pieceNotationProvider).maybeWhen(
          data: (value) => value,
          orElse: () => defaultAccountPreferences.pieceNotation,
        );
    final moveFontFamily =
        pieceNotation == PieceNotation.symbol ? 'ChessFont' : null;

    final moveTextStyle = textStyle.copyWith(
      fontFamily: moveFontFamily,
      fontWeight: isCurrentMove
          ? FontWeight.bold
          : lineInfo.type == _LineType.inlineSideline
              ? FontWeight.normal
              : FontWeight.w600,
    );

    final indexTextStyle = textStyle.copyWith(
      color: _textColor(context, 0.6),
    );

    final indexText = branch.position.ply.isOdd
        ? TextSpan(
            text: '${(branch.position.ply / 2).ceil()}. ',
            style: indexTextStyle,
          )
        : (lineInfo.startLine
            ? TextSpan(
                text: '${(branch.position.ply / 2).ceil()}… ',
                style: indexTextStyle,
              )
            : null);

    final moveWithNag = branch.sanMove.san +
        (branch.nags != null && params.shouldShowAnnotations
            ? moveAnnotationChar(branch.nags!)
            : '');

    final nag = params.shouldShowAnnotations ? branch.nags?.firstOrNull : null;

    final ply = branch.position.ply;
    return AdaptiveInkWell(
      key: isCurrentMove ? params.currentMoveKey : null,
      borderRadius: borderRadius,
      onTap: () => params.notifier.userJump(path),
      onLongPress: () {
        showAdaptiveBottomSheet<void>(
          context: context,
          isDismissible: true,
          isScrollControlled: true,
          showDragHandle: true,
          builder: (context) => _MoveContextMenu(
            notifier: params.notifier,
            title: ply.isOdd
                ? '${(ply / 2).ceil()}. $moveWithNag'
                : '${(ply / 2).ceil()}... $moveWithNag',
            path: path,
            branch: branch,
            isSideline: lineInfo.type != _LineType.mainline,
          ),
        );
      },
      child: Container(
        padding: const EdgeInsets.symmetric(horizontal: 5.0, vertical: 2.0),
        decoration: _boxDecoration(context, isCurrentMove, isLiveMove),
        child: Text.rich(
          TextSpan(
            children: [
              if (indexText != null) ...[
                indexText,
              ],
              TextSpan(
                text: moveWithNag,
                style: moveTextStyle.copyWith(
                  color: _textColor(
                    context,
                    isCurrentMove ? 1 : 0.9,
                    nag: nag,
                  ),
                ),
              ),
            ],
          ),
        ),
      ),
    );
  }
}

class _MoveContextMenu extends ConsumerWidget {
  const _MoveContextMenu({
    required this.title,
    required this.path,
    required this.branch,
    required this.isSideline,
    required this.notifier,
  });

  final String title;
  final UciPath path;
  final ViewBranch branch;
  final bool isSideline;
  final AnalysisController notifier;

  @override
  Widget build(BuildContext context, WidgetRef ref) {
    return BottomSheetScrollableContainer(
      children: [
        Padding(
          padding: const EdgeInsets.symmetric(vertical: 8.0, horizontal: 16.0),
          child: Row(
            mainAxisSize: MainAxisSize.max,
            mainAxisAlignment: MainAxisAlignment.spaceBetween,
            children: [
              Text(
                title,
                style: Theme.of(context).textTheme.titleLarge,
              ),
              if (branch.clock != null)
                Column(
                  crossAxisAlignment: CrossAxisAlignment.start,
                  children: [
                    Row(
                      mainAxisSize: MainAxisSize.min,
                      children: [
                        const Icon(
                          Icons.punch_clock,
                        ),
                        const SizedBox(width: 4.0),
                        Text(
                          branch.clock!.toHoursMinutesSeconds(
                            showTenths:
                                branch.clock! < const Duration(minutes: 1),
                          ),
                        ),
                      ],
                    ),
                    if (branch.elapsedMoveTime != null) ...[
                      const SizedBox(height: 4.0),
                      Row(
                        mainAxisSize: MainAxisSize.min,
                        children: [
                          const Icon(
                            Icons.hourglass_bottom,
                          ),
                          const SizedBox(width: 4.0),
                          Text(
                            branch.elapsedMoveTime!
                                .toHoursMinutesSeconds(showTenths: true),
                          ),
                        ],
                      ),
                    ],
                  ],
                ),
            ],
          ),
        ),
        if (branch.hasTextComment)
          Padding(
            padding: const EdgeInsets.symmetric(
              horizontal: 16.0,
              vertical: 8.0,
            ),
            child: Text(
              branch.textComments.join(' '),
            ),
          ),
        const PlatformDivider(indent: 0),
        if (isSideline) ...[
          BottomSheetContextMenuAction(
            icon: Icons.subtitles_off,
            child: Text(context.l10n.collapseVariations),
            onPressed: () => notifier.collapseVariations(path),
          ),
          BottomSheetContextMenuAction(
            icon: Icons.expand_less,
            child: Text(context.l10n.promoteVariation),
            onPressed: () => notifier.promoteVariation(path, false),
          ),
          BottomSheetContextMenuAction(
            icon: Icons.check,
            child: Text(context.l10n.makeMainLine),
            onPressed: () => notifier.promoteVariation(path, true),
          ),
        ],
        BottomSheetContextMenuAction(
          icon: Icons.delete,
          child: Text(context.l10n.deleteFromHere),
          onPressed: () => notifier.deleteFromHere(path),
        ),
      ],
    );
  }
}

List<TextSpan> _comments(
  Iterable<String> comments, {
  required TextStyle textStyle,
}) =>
    comments
        .map(
          (comment) => TextSpan(
            text: comment,
            style: textStyle.copyWith(
              fontSize: textStyle.fontSize! - 2.0,
              fontStyle: FontStyle.italic,
            ),
          ),
        )
        .toList(growable: false);

class _OpeningHeader extends ConsumerWidget {
  const _OpeningHeader(
=======
class _OpeningHeaderDelegate extends SliverPersistentHeaderDelegate {
  const _OpeningHeaderDelegate(
>>>>>>> 391cc97a
    this.ctrlProvider, {
    required this.displayMode,
  });

  final AnalysisControllerProvider ctrlProvider;
  final Orientation displayMode;

  @override
  Widget build(BuildContext context, WidgetRef ref) {
    final isRootNode = ref.watch(
      ctrlProvider.select((s) => s.currentNode.isRoot),
    );
    final nodeOpening =
        ref.watch(ctrlProvider.select((s) => s.currentNode.opening));
    final branchOpening =
        ref.watch(ctrlProvider.select((s) => s.currentBranchOpening));
    final contextOpening =
        ref.watch(ctrlProvider.select((s) => s.contextOpening));
    final opening = isRootNode
        ? LightOpening(
            eco: '',
            name: context.l10n.startPosition,
          )
        : nodeOpening ?? branchOpening ?? contextOpening;

    return opening != null
        ? Container(
            height: kOpeningHeaderHeight,
            width: double.infinity,
            decoration: BoxDecoration(
              color: Theme.of(context).colorScheme.secondaryContainer,
            ),
            child: Padding(
              padding: const EdgeInsets.symmetric(horizontal: 8.0),
              child: Center(
                child: Text(
                  opening.name,
                  overflow: TextOverflow.ellipsis,
                ),
              ),
            ),
          )
        : const SizedBox.shrink();
  }
}<|MERGE_RESOLUTION|>--- conflicted
+++ resolved
@@ -20,1155 +20,38 @@
   final Orientation displayMode;
 
   @override
-<<<<<<< HEAD
-  ConsumerState<AnalysisTreeView> createState() => _InlineTreeViewState();
-}
-
-class _InlineTreeViewState extends ConsumerState<AnalysisTreeView> {
-  final currentMoveKey = GlobalKey();
-  final _debounce = Debouncer(kFastReplayDebounceDelay);
-  late UciPath pathToCurrentMove;
-  late UciPath? pathToLiveMove;
-
-  @override
-  void initState() {
-    super.initState();
-    pathToCurrentMove = ref.read(
-      analysisControllerProvider(widget.pgn, widget.options).select(
-        (value) => value.currentPath,
-      ),
-    );
-    pathToLiveMove = ref.read(
-      analysisControllerProvider(widget.pgn, widget.options).select(
-        (value) => value.livePath,
-      ),
-    );
-    WidgetsBinding.instance.addPostFrameCallback((_) {
-      if (currentMoveKey.currentContext != null) {
-        Scrollable.ensureVisible(
-          currentMoveKey.currentContext!,
-          alignment: 0.5,
-          alignmentPolicy: ScrollPositionAlignmentPolicy.keepVisibleAtEnd,
-        );
-      }
-    });
-  }
-
-  @override
-  void dispose() {
-    _debounce.dispose();
-    super.dispose();
-  }
-
-  // This is the most expensive part of the analysis view because of the tree
-  // that may be very large.
-  // Great care must be taken to avoid unnecessary rebuilds.
-  // This should actually rebuild only when the current path changes or a new node
-  // is added.
-  // Debouncing the current path change is necessary to avoid rebuilding when
-  // using the fast replay buttons.
-  @override
-  Widget build(BuildContext context) {
-    ref.listen(
-      analysisControllerProvider(widget.pgn, widget.options),
-      (prev, state) {
-        if (prev?.currentPath != state.currentPath ||
-            prev?.livePath != state.livePath) {
-          // debouncing the current and live path change to avoid rebuilding when using
-          // the fast replay buttons or when receiving a lot of moves in a short time
-          _debounce(() {
-            setState(() {
-              if (prev?.currentPath != state.currentPath) {
-                pathToCurrentMove = state.currentPath;
-              }
-              if (prev?.livePath != state.livePath) {
-                pathToLiveMove = state.livePath;
-              }
-            });
-            if (prev?.currentPath != state.currentPath) {
-              WidgetsBinding.instance.addPostFrameCallback((_) {
-                if (currentMoveKey.currentContext != null) {
-                  Scrollable.ensureVisible(
-                    currentMoveKey.currentContext!,
-                    duration: const Duration(milliseconds: 200),
-                    curve: Curves.easeIn,
-                    alignment: 0.5,
-                    alignmentPolicy: ScrollPositionAlignmentPolicy.explicit,
-                  );
-                }
-              });
-            }
-          });
-        }
-      },
-    );
-=======
   Widget build(BuildContext context, WidgetRef ref) {
     final ctrlProvider = analysisControllerProvider(pgn, options);
->>>>>>> 391cc97a
 
     final root = ref.watch(ctrlProvider.select((value) => value.root));
     final currentPath =
         ref.watch(ctrlProvider.select((value) => value.currentPath));
+    final livePath = ref.watch(ctrlProvider.select((value) => value.livePath));
     final pgnRootComments =
         ref.watch(ctrlProvider.select((value) => value.pgnRootComments));
 
-<<<<<<< HEAD
     return ListView(
       padding: EdgeInsets.zero,
       children: [
-        if (kOpeningAllowedVariants.contains(widget.options.variant))
+        if (kOpeningAllowedVariants.contains(options.variant))
           _OpeningHeader(
             ctrlProvider,
-            displayMode: widget.displayMode,
+            displayMode: displayMode,
           ),
-        _PgnTreeView(
+        DebouncedPgnTreeView(
           root: root,
-          rootComments: rootComments,
-          params: (
-            shouldShowAnnotations: shouldShowAnnotations,
-            shouldShowComments: shouldShowComments,
-            currentMoveKey: currentMoveKey,
-            pathToCurrentMove: pathToCurrentMove,
-            pathToLiveMove: pathToLiveMove,
-=======
-    return CustomScrollView(
-      slivers: [
-        if (kOpeningAllowedVariants.contains(options.variant))
-          SliverPersistentHeader(
-            delegate: _OpeningHeaderDelegate(
-              ctrlProvider,
-              displayMode: displayMode,
-            ),
-          ),
-        SliverFillRemaining(
-          hasScrollBody: false,
-          child: DebouncedPgnTreeView(
-            root: root,
-            currentPath: currentPath,
-            pgnRootComments: pgnRootComments,
->>>>>>> 391cc97a
-            notifier: ref.read(ctrlProvider.notifier),
-          ),
+          currentPath: currentPath,
+          livePath: livePath,
+          pgnRootComments: pgnRootComments,
+          notifier: ref.read(ctrlProvider.notifier),
         ),
       ],
     );
   }
 }
 
-<<<<<<< HEAD
-/// A group of parameters that are passed through various parts of the tree view
-/// and ultimately evaluated in the [InlineMove] widget.
-///
-/// Grouped in this record to improve readability.
-typedef _PgnTreeViewParams = ({
-  /// Path to the currently selected move in the tree.
-  UciPath pathToCurrentMove,
-
-  /// Path to the broadast move that is currently live if it exists.
-  UciPath? pathToLiveMove,
-
-  /// Whether to show NAG annotations like '!' and '??'.
-  bool shouldShowAnnotations,
-
-  /// Whether to show comments associated with the moves.
-  bool shouldShowComments,
-
-  /// Key that will we assigned to the widget corresponding to [pathToCurrentMove].
-  /// Can be used e.g. to ensure that the current move is visible on the screen.
-  GlobalKey currentMoveKey,
-
-  /// Callbacks for when the user interacts with the tree view, e.g. selecting a different move.
-  AnalysisController notifier,
-});
-
-/// Whether to display the sideline inline.
-///
-/// Sidelines are usually rendered on a new line and indented.
-/// However sidelines are rendered inline (in parantheses) if the side line has no branching and is less than 6 moves deep.
-bool _displaySideLineAsInline(ViewBranch node, [int depth = 0]) {
-  if (depth == 6) return false;
-  if (node.children.isEmpty) return true;
-  if (node.children.length > 1) return false;
-  return _displaySideLineAsInline(node.children.first, depth + 1);
-}
-
-/// Returns whether this node has a sideline that should not be displayed inline.
-bool _hasNonInlineSideLine(ViewNode node) =>
-    node.children.length > 2 ||
-    (node.children.length == 2 && !_displaySideLineAsInline(node.children[1]));
-
-/// Splits the mainline into parts, where each part is a sequence of moves that are displayed on the same line.
-///
-/// A part ends when a mainline node has a sideline that should not be displayed inline.
-Iterable<List<ViewNode>> _mainlineParts(ViewRoot root) =>
-    [root, ...root.mainline]
-        .splitAfter(_hasNonInlineSideLine)
-        .takeWhile((nodes) => nodes.firstOrNull?.children.isNotEmpty == true);
-
-/// Displays a tree-like view of a PGN game's moves.
-///
-/// For example, the PGN 1. e4 e5 (1... d5) (1... Nc6) 2. Nf3 Nc6 (2... a5) 3. Bc4 * will be displayed as:
-/// 1. e4 e5                      // [_MainLinePart]
-/// |- 1... d5                    // [_SideLinePart]
-/// |- 1... Nc6                   // [_SideLinePart]
-/// 2. Nf3 Nc6 (2... a5) 3. Bc4   // [_MainLinePart], with inline sideline
-/// Short sidelines without any branching are displayed inline with their parent line.
-/// Longer sidelines are displayed on a new line and indented.
-/// The mainline is split into parts whenever a move has a non-inline sideline, this corresponds to the [_MainLinePart] widget.
-/// Similarly, a [_SideLinePart] contains the moves sequence of a sideline where each node has only one child.
-class _PgnTreeView extends StatefulWidget {
-  const _PgnTreeView({
-    required this.root,
-    required this.rootComments,
-    required this.params,
-  });
-
-  /// Root of the PGN tree
-  final ViewRoot root;
-
-  /// Comments associated with the root node
-  final IList<PgnComment>? rootComments;
-
-  final _PgnTreeViewParams params;
-
-  @override
-  State<_PgnTreeView> createState() => _PgnTreeViewState();
-}
-
-/// A record that holds the rendered parts of a subtree.
-typedef _CachedRenderedSubtree = ({
-  /// The mainline part of the subtree.
-  _MainLinePart mainLinePart,
-
-  /// The sidelines part of the subtree.
-  ///
-  /// This is nullable since the very last mainline part might not have any sidelines.
-  _IndentedSideLines? sidelines,
-
-  /// Whether the subtree contains the current move.
-  bool containsCurrentMove,
-});
-
-class _PgnTreeViewState extends State<_PgnTreeView> {
-  /// Caches the result of [_mainlineParts], it only needs to be recalculated when the root changes,
-  /// but not when `params.pathToCurrentMove` changes.
-  List<List<ViewNode>> mainlineParts = [];
-
-  /// Cache of the top-level subtrees obtained from the last `build()` method.
-  ///
-  /// Building the whole tree is expensive, so we cache the subtrees that did not change when the current move changes.
-  /// The framework will skip the `build()` of each subtree since the widget reference is the same.
-  List<_CachedRenderedSubtree> subtrees = [];
-
-  UciPath _mainlinePartOfCurrentPath() {
-    var path = UciPath.empty;
-    for (final node in widget.root.mainline) {
-      if (!widget.params.pathToCurrentMove.contains(path + node.id)) {
-        break;
-      }
-      path = path + node.id;
-    }
-    return path;
-  }
-
-  List<_CachedRenderedSubtree> _buildChangedSubtrees({
-    required bool fullRebuild,
-  }) {
-    var path = UciPath.empty;
-    return mainlineParts.mapIndexed(
-      (i, mainlineNodes) {
-        final mainlineInitialPath = path;
-
-        final sidelineInitialPath = UciPath.join(
-          path,
-          UciPath.fromIds(
-            mainlineNodes
-                .take(mainlineNodes.length - 1)
-                .map((n) => n.children.first.id),
-          ),
-        );
-
-        path = sidelineInitialPath;
-        if (mainlineNodes.last.children.isNotEmpty) {
-          path = path + mainlineNodes.last.children.first.id;
-        }
-
-        final mainlinePartOfCurrentPath = _mainlinePartOfCurrentPath();
-        final containsCurrentMove =
-            mainlinePartOfCurrentPath.size > mainlineInitialPath.size &&
-                mainlinePartOfCurrentPath.size <= path.size;
-
-        if (fullRebuild ||
-            subtrees[i].containsCurrentMove ||
-            containsCurrentMove) {
-          // Skip the first node which is the continuation of the mainline
-          final sidelineNodes = mainlineNodes.last.children.skip(1);
-          return (
-            mainLinePart: _MainLinePart(
-              params: widget.params,
-              initialPath: mainlineInitialPath,
-              nodes: mainlineNodes,
-            ),
-            sidelines: sidelineNodes.isNotEmpty
-                ? _IndentedSideLines(
-                    sidelineNodes,
-                    parent: mainlineNodes.last,
-                    params: widget.params,
-                    initialPath: sidelineInitialPath,
-                    nesting: 1,
-                  )
-                : null,
-            containsCurrentMove: containsCurrentMove,
-          );
-        } else {
-          // Avoid expensive rebuilds ([State.build]) of the entire PGN tree by caching parts of the tree that did not change across a path change
-          return subtrees[i];
-        }
-      },
-    ).toList(growable: false);
-  }
-
-  void _updateLines({required bool fullRebuild}) {
-    setState(() {
-      if (fullRebuild) {
-        mainlineParts = _mainlineParts(widget.root).toList(growable: false);
-      }
-
-      subtrees = _buildChangedSubtrees(fullRebuild: fullRebuild);
-    });
-  }
-
-  @override
-  void initState() {
-    super.initState();
-    _updateLines(fullRebuild: true);
-  }
-
-  @override
-  void didUpdateWidget(covariant _PgnTreeView oldWidget) {
-    super.didUpdateWidget(oldWidget);
-    _updateLines(fullRebuild: oldWidget.root != widget.root);
-  }
-
-  @override
-  Widget build(BuildContext context) {
-    return Padding(
-      padding: const EdgeInsets.symmetric(vertical: 10, horizontal: 10),
-      child: Column(
-        crossAxisAlignment: CrossAxisAlignment.start,
-        children: [
-          // trick to make auto-scroll work when returning to the root position
-          if (widget.params.pathToCurrentMove.isEmpty)
-            SizedBox.shrink(key: widget.params.currentMoveKey),
-
-          if (widget.params.shouldShowComments &&
-              widget.rootComments?.any((c) => c.text?.isNotEmpty == true) ==
-                  true)
-            Text.rich(
-              TextSpan(
-                children: _comments(
-                  widget.rootComments!.map((c) => c.text!),
-                  textStyle: _baseTextStyle,
-                ),
-              ),
-            ),
-          ...subtrees
-              .map(
-                (part) => [
-                  part.mainLinePart,
-                  if (part.sidelines != null) part.sidelines!,
-                ],
-              )
-              .flattened,
-        ],
-      ),
-    );
-  }
-}
-
-List<InlineSpan> _buildInlineSideLine({
-  required ViewBranch firstNode,
-  required ViewNode parent,
-  required UciPath initialPath,
-  required TextStyle textStyle,
-  required bool followsComment,
-  required _PgnTreeViewParams params,
-}) {
-  textStyle = textStyle.copyWith(
-    fontSize: textStyle.fontSize != null ? textStyle.fontSize! - 2.0 : null,
-  );
-
-  final sidelineNodes = [firstNode, ...firstNode.mainline];
-
-  var path = initialPath;
-  return [
-    if (followsComment) const WidgetSpan(child: SizedBox(width: 4.0)),
-    ...sidelineNodes.mapIndexedAndLast(
-      (i, node, last) {
-        final pathToNode = path;
-        path = path + node.id;
-
-        return [
-          if (i == 0) ...[
-            if (followsComment) const WidgetSpan(child: SizedBox(width: 4.0)),
-            TextSpan(
-              text: '(',
-              style: textStyle,
-            ),
-          ],
-          ..._moveWithComment(
-            node,
-            lineInfo: (
-              type: _LineType.inlineSideline,
-              startLine: i == 0 || sidelineNodes[i - 1].hasTextComment
-            ),
-            pathToNode: pathToNode,
-            textStyle: textStyle,
-            params: params,
-          ),
-          if (last)
-            TextSpan(
-              text: ')',
-              style: textStyle,
-            ),
-        ];
-      },
-    ).flattened,
-    const WidgetSpan(child: SizedBox(width: 4.0)),
-  ];
-}
-
-const _baseTextStyle = TextStyle(
-  fontSize: 16.0,
-  height: 1.5,
-);
-
-/// The different types of lines (move sequences) that are displayed in the tree view.
-enum _LineType {
-  /// (A part of) the game's main line.
-  mainline,
-
-  /// A sideline branching off the main line or a parent sideline.
-  ///
-  /// Each sideline is rendered on a new line and indented.
-  sideline,
-
-  /// A short sideline without any branching, displayed in parantheses inline with it's parent line.
-  inlineSideline,
-}
-
-/// Metadata about a move's role in the tree view.
-typedef _LineInfo = ({_LineType type, bool startLine});
-
-List<InlineSpan> _moveWithComment(
-  ViewBranch branch, {
-  required TextStyle textStyle,
-  required _LineInfo lineInfo,
-  required UciPath pathToNode,
-  required _PgnTreeViewParams params,
-
-  /// Optional [GlobalKey] that will be assigned to the [InlineMove] widget.
-  ///
-  /// It should only be set if it is the first move of a sideline.
-  /// We use this to track the position of the first move widget. See [_SideLinePart.firstMoveKey].
-  GlobalKey? firstMoveKey,
-}) {
-  return [
-    WidgetSpan(
-      alignment: PlaceholderAlignment.middle,
-      child: InlineMove(
-        key: firstMoveKey,
-        branch: branch,
-        lineInfo: lineInfo,
-        path: pathToNode + branch.id,
-        textStyle: textStyle,
-        params: params,
-      ),
-    ),
-    if (params.shouldShowComments && branch.hasTextComment)
-      ..._comments(branch.textComments, textStyle: textStyle),
-  ];
-}
-
-/// A widget that renders part of a sideline, where each move is displayed on the same line without branching.
-///
-/// Each node in the sideline has only one child (or two children where the second child is rendered as an inline sideline).
-class _SideLinePart extends ConsumerWidget {
-  _SideLinePart(
-    this.nodes, {
-    required this.initialPath,
-    required this.firstMoveKey,
-    required this.params,
-  }) : assert(nodes.isNotEmpty);
-
-  final List<ViewBranch> nodes;
-
-  final UciPath initialPath;
-
-  /// The key that will be assigned to the first move in this sideline.
-  ///
-  /// This is needed so that the indent guidelines can be drawn correctly.
-  final GlobalKey firstMoveKey;
-
-  final _PgnTreeViewParams params;
-
-  @override
-  Widget build(BuildContext context, WidgetRef ref) {
-    final textStyle = _baseTextStyle.copyWith(
-      color: _textColor(context, 0.6),
-      fontSize: _baseTextStyle.fontSize! - 1.0,
-    );
-
-    var path = initialPath + nodes.first.id;
-    final moves = [
-      ..._moveWithComment(
-        nodes.first,
-        lineInfo: (
-          type: _LineType.sideline,
-          startLine: true,
-        ),
-        firstMoveKey: firstMoveKey,
-        pathToNode: initialPath,
-        textStyle: textStyle,
-        params: params,
-      ),
-      ...nodes.take(nodes.length - 1).map(
-        (node) {
-          final moves = [
-            ..._moveWithComment(
-              node.children.first,
-              lineInfo: (
-                type: _LineType.sideline,
-                startLine: node.hasTextComment,
-              ),
-              pathToNode: path,
-              textStyle: textStyle,
-              params: params,
-            ),
-            if (node.children.length == 2 &&
-                _displaySideLineAsInline(node.children[1]))
-              ..._buildInlineSideLine(
-                followsComment: node.children.first.hasTextComment,
-                firstNode: node.children[1],
-                parent: node,
-                initialPath: path,
-                textStyle: textStyle,
-                params: params,
-              ),
-          ];
-          path = path + node.children.first.id;
-          return moves;
-        },
-      ).flattened,
-    ];
-
-    return Text.rich(
-      TextSpan(
-        children: moves,
-      ),
-    );
-  }
-}
-
-/// A widget that renders part of the mainline.
-///
-/// A part of the mainline is rendered on a single line. See [_mainlineParts].
-class _MainLinePart extends ConsumerWidget {
-  const _MainLinePart({
-    required this.initialPath,
-    required this.params,
-    required this.nodes,
-  });
-
-  final UciPath initialPath;
-
-  final List<ViewNode> nodes;
-
-  final _PgnTreeViewParams params;
-
-  @override
-  Widget build(BuildContext context, WidgetRef ref) {
-    final textStyle = _baseTextStyle.copyWith(
-      color: _textColor(context, 0.9),
-    );
-
-    var path = initialPath;
-    return Text.rich(
-      TextSpan(
-        children: nodes
-            .takeWhile((node) => node.children.isNotEmpty)
-            .mapIndexed(
-              (i, node) {
-                final mainlineNode = node.children.first;
-                final moves = [
-                  _moveWithComment(
-                    mainlineNode,
-                    lineInfo: (
-                      type: _LineType.mainline,
-                      startLine: i == 0 || (node as ViewBranch).hasTextComment,
-                    ),
-                    pathToNode: path,
-                    textStyle: textStyle,
-                    params: params,
-                  ),
-                  if (node.children.length == 2 &&
-                      _displaySideLineAsInline(node.children[1])) ...[
-                    _buildInlineSideLine(
-                      followsComment: mainlineNode.hasTextComment,
-                      firstNode: node.children[1],
-                      parent: node,
-                      initialPath: path,
-                      textStyle: textStyle,
-                      params: params,
-                    ),
-                  ],
-                ];
-                path = path + mainlineNode.id;
-                return moves.flattened;
-              },
-            )
-            .flattened
-            .toList(growable: false),
-      ),
-    );
-  }
-}
-
-/// A widget that renders a sideline.
-///
-/// The moves are rendered on the same line (see [_SideLinePart]) until further
-/// branching is encountered, at which point the children sidelines are rendered
-/// on new lines and indented (see [_IndentedSideLines]).
-class _SideLine extends StatelessWidget {
-  const _SideLine({
-    required this.firstNode,
-    required this.parent,
-    required this.firstMoveKey,
-    required this.initialPath,
-    required this.params,
-    required this.nesting,
-  });
-
-  final ViewBranch firstNode;
-  final ViewNode parent;
-  final GlobalKey firstMoveKey;
-  final UciPath initialPath;
-  final _PgnTreeViewParams params;
-  final int nesting;
-
-  List<ViewBranch> _getSidelinePartNodes() {
-    final sidelineNodes = [firstNode];
-    while (sidelineNodes.last.children.isNotEmpty &&
-        !_hasNonInlineSideLine(sidelineNodes.last)) {
-      sidelineNodes.add(sidelineNodes.last.children.first);
-    }
-    return sidelineNodes.toList(growable: false);
-  }
-
-  @override
-  Widget build(BuildContext context) {
-    final sidelinePartNodes = _getSidelinePartNodes();
-
-    final lastNodeChildren = sidelinePartNodes.last.children;
-
-    return Column(
-      crossAxisAlignment: CrossAxisAlignment.start,
-      children: [
-        _SideLinePart(
-          sidelinePartNodes,
-          firstMoveKey: firstMoveKey,
-          initialPath: initialPath,
-          params: params,
-        ),
-        if (lastNodeChildren.isNotEmpty)
-          _IndentedSideLines(
-            lastNodeChildren,
-            parent: sidelinePartNodes.last,
-            initialPath: UciPath.join(
-              initialPath,
-              UciPath.fromIds(sidelinePartNodes.map((node) => node.id)),
-            ),
-            params: params,
-            nesting: nesting + 1,
-          ),
-      ],
-    );
-  }
-}
-
-class _IndentPainter extends CustomPainter {
-  const _IndentPainter({
-    required this.sideLineStartPositions,
-    required this.color,
-    required this.padding,
-  });
-
-  final List<Offset> sideLineStartPositions;
-
-  final Color color;
-
-  final double padding;
-
-  @override
-  void paint(Canvas canvas, Size size) {
-    if (sideLineStartPositions.isNotEmpty) {
-      final paint = Paint()
-        ..strokeWidth = 1.5
-        ..color = color
-        ..strokeCap = StrokeCap.round
-        ..style = PaintingStyle.stroke;
-
-      final origin = Offset(-padding, 0);
-
-      final path = Path()..moveTo(origin.dx, origin.dy);
-      path.lineTo(origin.dx, sideLineStartPositions.last.dy);
-      for (final position in sideLineStartPositions) {
-        path.moveTo(origin.dx, position.dy);
-        path.lineTo(origin.dx + padding / 2, position.dy);
-      }
-      canvas.drawPath(path, paint);
-    }
-  }
-
-  @override
-  bool shouldRepaint(_IndentPainter oldDelegate) {
-    return oldDelegate.sideLineStartPositions != sideLineStartPositions ||
-        oldDelegate.color != color;
-  }
-}
-
-/// A widget that displays indented sidelines.
-///
-/// Will show one ore more sidelines indented on their own line and add indent
-/// guides.
-/// If there are hidden lines, a "+" button is displayed to expand them.
-class _IndentedSideLines extends StatefulWidget {
-  const _IndentedSideLines(
-    this.sideLines, {
-    required this.parent,
-    required this.initialPath,
-    required this.params,
-    required this.nesting,
-  });
-
-  final Iterable<ViewBranch> sideLines;
-
-  final ViewNode parent;
-
-  final UciPath initialPath;
-
-  final _PgnTreeViewParams params;
-
-  final int nesting;
-
-  @override
-  State<_IndentedSideLines> createState() => _IndentedSideLinesState();
-}
-
-class _IndentedSideLinesState extends State<_IndentedSideLines> {
-  /// Keys for the first move of each sideline.
-  ///
-  /// Used to calculate the position of the indent guidelines. The keys are
-  /// assigned to the first move of each sideline. The position of the keys is
-  /// used to calculate the position of the indent guidelines. A [GlobalKey] is
-  /// necessary because the exact position of the first move is not known until the
-  /// widget is rendered, as the vertical space can vary depending on the length of
-  /// the line, and if the line is wrapped.
-  late List<GlobalKey> _sideLinesStartKeys;
-
-  /// The position of the first move of each sideline computed relative to the column and derived from the [GlobalKey] found in [_sideLinesStartKeys].
-  List<Offset> _sideLineStartPositions = [];
-
-  /// The [GlobalKey] for the column that contains the side lines.
-  final GlobalKey _columnKey = GlobalKey();
-
-  /// Redraws the indents on demand.
-  ///
-  /// Will re-generate the [GlobalKey]s for the first move of each sideline and
-  /// calculate the position of the indents in a post-frame callback.
-  void _redrawIndents() {
-    _sideLinesStartKeys = List.generate(
-      _visibleSideLines.length + (_hasHiddenLines ? 1 : 0),
-      (_) => GlobalKey(),
-    );
-    WidgetsBinding.instance.addPostFrameCallback((_) {
-      final RenderBox? columnBox =
-          _columnKey.currentContext?.findRenderObject() as RenderBox?;
-      final Offset rowOffset =
-          columnBox?.localToGlobal(Offset.zero) ?? Offset.zero;
-
-      final positions = _sideLinesStartKeys.map((key) {
-        final context = key.currentContext;
-        final renderBox = context?.findRenderObject() as RenderBox?;
-        final height = renderBox?.size.height ?? 0;
-        final offset = renderBox?.localToGlobal(Offset.zero) ?? Offset.zero;
-        return Offset(offset.dx, offset.dy + height / 2) - rowOffset;
-      }).toList(growable: false);
-
-      setState(() {
-        _sideLineStartPositions = positions;
-      });
-    });
-  }
-
-  bool get _hasHiddenLines => widget.sideLines.any((node) => node.isHidden);
-
-  Iterable<ViewBranch> get _visibleSideLines =>
-      widget.sideLines.whereNot((node) => node.isHidden);
-
-  @override
-  void initState() {
-    super.initState();
-    _redrawIndents();
-  }
-
-  @override
-  void didUpdateWidget(covariant _IndentedSideLines oldWidget) {
-    super.didUpdateWidget(oldWidget);
-    if (oldWidget.sideLines != widget.sideLines) {
-      _redrawIndents();
-    }
-  }
-
-  @override
-  Widget build(BuildContext context) {
-    final sideLineWidgets = _visibleSideLines
-        .mapIndexed(
-          (i, firstSidelineNode) => _SideLine(
-            firstNode: firstSidelineNode,
-            parent: widget.parent,
-            firstMoveKey: _sideLinesStartKeys[i],
-            initialPath: widget.initialPath,
-            params: widget.params,
-            nesting: widget.nesting,
-          ),
-        )
-        .toList(growable: false);
-
-    final padding = widget.nesting < 6 ? 12.0 : 0.0;
-
-    return Padding(
-      padding: EdgeInsets.only(left: padding),
-      child: CustomPaint(
-        painter: _IndentPainter(
-          sideLineStartPositions: _sideLineStartPositions,
-          color: _textColor(context, 0.6)!,
-          padding: padding,
-        ),
-        child: Column(
-          key: _columnKey,
-          crossAxisAlignment: CrossAxisAlignment.start,
-          children: [
-            ...sideLineWidgets,
-            if (_hasHiddenLines)
-              GestureDetector(
-                child: Icon(
-                  Icons.add_box,
-                  color: _textColor(context, 0.6),
-                  key: _sideLinesStartKeys.last,
-                  size: _baseTextStyle.fontSize! + 5,
-                ),
-                onTap: () {
-                  widget.params.notifier.expandVariations(widget.initialPath);
-                },
-              ),
-          ],
-        ),
-      ),
-    );
-  }
-}
-
-Color? _textColor(
-  BuildContext context,
-  double opacity, {
-  int? nag,
-}) {
-  final defaultColor = Theme.of(context).platform == TargetPlatform.android
-      ? Theme.of(context).textTheme.bodyLarge?.color?.withValues(alpha: opacity)
-      : CupertinoTheme.of(context)
-          .textTheme
-          .textStyle
-          .color
-          ?.withValues(alpha: opacity);
-
-  return nag != null && nag > 0 ? nagColor(nag) : defaultColor;
-}
-
-/// A widget that displays a single move in the tree view.
-///
-/// The move can optionnally be preceded by an index, and followed by a nag annotation.
-/// The move is displayed as a clickable button that will jump to the move when pressed.
-/// The move is highlighted if it is the current move.
-/// A long press on the move will display a context menu with options to promote the move to the main line, collapse variations, etc.
-class InlineMove extends ConsumerWidget {
-  const InlineMove({
-    required this.branch,
-    required this.path,
-    required this.textStyle,
-    required this.lineInfo,
-    required this.params,
-    super.key,
-  });
-
-  final ViewBranch branch;
-  final UciPath path;
-
-  final TextStyle textStyle;
-
-  final _LineInfo lineInfo;
-
-  final _PgnTreeViewParams params;
-
-  static const borderRadius = BorderRadius.all(Radius.circular(4.0));
-
-  bool get isCurrentMove => params.pathToCurrentMove == path;
-
-  bool get isLiveMove => params.pathToLiveMove == path;
-
-  BoxDecoration? _boxDecoration(
-    BuildContext context,
-    bool isCurrentMove,
-    bool isLiveMove,
-  ) {
-    return (isCurrentMove || isLiveMove)
-        ? BoxDecoration(
-            color: isCurrentMove
-                ? Theme.of(context).platform == TargetPlatform.iOS
-                    ? CupertinoColors.systemGrey3.resolveFrom(context)
-                    : Theme.of(context).focusColor
-                : null,
-            shape: BoxShape.rectangle,
-            borderRadius: borderRadius,
-            border:
-                isLiveMove ? Border.all(width: 2, color: Colors.orange) : null,
-          )
-        : null;
-  }
-
-  @override
-  Widget build(BuildContext context, WidgetRef ref) {
-    final pieceNotation = ref.watch(pieceNotationProvider).maybeWhen(
-          data: (value) => value,
-          orElse: () => defaultAccountPreferences.pieceNotation,
-        );
-    final moveFontFamily =
-        pieceNotation == PieceNotation.symbol ? 'ChessFont' : null;
-
-    final moveTextStyle = textStyle.copyWith(
-      fontFamily: moveFontFamily,
-      fontWeight: isCurrentMove
-          ? FontWeight.bold
-          : lineInfo.type == _LineType.inlineSideline
-              ? FontWeight.normal
-              : FontWeight.w600,
-    );
-
-    final indexTextStyle = textStyle.copyWith(
-      color: _textColor(context, 0.6),
-    );
-
-    final indexText = branch.position.ply.isOdd
-        ? TextSpan(
-            text: '${(branch.position.ply / 2).ceil()}. ',
-            style: indexTextStyle,
-          )
-        : (lineInfo.startLine
-            ? TextSpan(
-                text: '${(branch.position.ply / 2).ceil()}… ',
-                style: indexTextStyle,
-              )
-            : null);
-
-    final moveWithNag = branch.sanMove.san +
-        (branch.nags != null && params.shouldShowAnnotations
-            ? moveAnnotationChar(branch.nags!)
-            : '');
-
-    final nag = params.shouldShowAnnotations ? branch.nags?.firstOrNull : null;
-
-    final ply = branch.position.ply;
-    return AdaptiveInkWell(
-      key: isCurrentMove ? params.currentMoveKey : null,
-      borderRadius: borderRadius,
-      onTap: () => params.notifier.userJump(path),
-      onLongPress: () {
-        showAdaptiveBottomSheet<void>(
-          context: context,
-          isDismissible: true,
-          isScrollControlled: true,
-          showDragHandle: true,
-          builder: (context) => _MoveContextMenu(
-            notifier: params.notifier,
-            title: ply.isOdd
-                ? '${(ply / 2).ceil()}. $moveWithNag'
-                : '${(ply / 2).ceil()}... $moveWithNag',
-            path: path,
-            branch: branch,
-            isSideline: lineInfo.type != _LineType.mainline,
-          ),
-        );
-      },
-      child: Container(
-        padding: const EdgeInsets.symmetric(horizontal: 5.0, vertical: 2.0),
-        decoration: _boxDecoration(context, isCurrentMove, isLiveMove),
-        child: Text.rich(
-          TextSpan(
-            children: [
-              if (indexText != null) ...[
-                indexText,
-              ],
-              TextSpan(
-                text: moveWithNag,
-                style: moveTextStyle.copyWith(
-                  color: _textColor(
-                    context,
-                    isCurrentMove ? 1 : 0.9,
-                    nag: nag,
-                  ),
-                ),
-              ),
-            ],
-          ),
-        ),
-      ),
-    );
-  }
-}
-
-class _MoveContextMenu extends ConsumerWidget {
-  const _MoveContextMenu({
-    required this.title,
-    required this.path,
-    required this.branch,
-    required this.isSideline,
-    required this.notifier,
-  });
-
-  final String title;
-  final UciPath path;
-  final ViewBranch branch;
-  final bool isSideline;
-  final AnalysisController notifier;
-
-  @override
-  Widget build(BuildContext context, WidgetRef ref) {
-    return BottomSheetScrollableContainer(
-      children: [
-        Padding(
-          padding: const EdgeInsets.symmetric(vertical: 8.0, horizontal: 16.0),
-          child: Row(
-            mainAxisSize: MainAxisSize.max,
-            mainAxisAlignment: MainAxisAlignment.spaceBetween,
-            children: [
-              Text(
-                title,
-                style: Theme.of(context).textTheme.titleLarge,
-              ),
-              if (branch.clock != null)
-                Column(
-                  crossAxisAlignment: CrossAxisAlignment.start,
-                  children: [
-                    Row(
-                      mainAxisSize: MainAxisSize.min,
-                      children: [
-                        const Icon(
-                          Icons.punch_clock,
-                        ),
-                        const SizedBox(width: 4.0),
-                        Text(
-                          branch.clock!.toHoursMinutesSeconds(
-                            showTenths:
-                                branch.clock! < const Duration(minutes: 1),
-                          ),
-                        ),
-                      ],
-                    ),
-                    if (branch.elapsedMoveTime != null) ...[
-                      const SizedBox(height: 4.0),
-                      Row(
-                        mainAxisSize: MainAxisSize.min,
-                        children: [
-                          const Icon(
-                            Icons.hourglass_bottom,
-                          ),
-                          const SizedBox(width: 4.0),
-                          Text(
-                            branch.elapsedMoveTime!
-                                .toHoursMinutesSeconds(showTenths: true),
-                          ),
-                        ],
-                      ),
-                    ],
-                  ],
-                ),
-            ],
-          ),
-        ),
-        if (branch.hasTextComment)
-          Padding(
-            padding: const EdgeInsets.symmetric(
-              horizontal: 16.0,
-              vertical: 8.0,
-            ),
-            child: Text(
-              branch.textComments.join(' '),
-            ),
-          ),
-        const PlatformDivider(indent: 0),
-        if (isSideline) ...[
-          BottomSheetContextMenuAction(
-            icon: Icons.subtitles_off,
-            child: Text(context.l10n.collapseVariations),
-            onPressed: () => notifier.collapseVariations(path),
-          ),
-          BottomSheetContextMenuAction(
-            icon: Icons.expand_less,
-            child: Text(context.l10n.promoteVariation),
-            onPressed: () => notifier.promoteVariation(path, false),
-          ),
-          BottomSheetContextMenuAction(
-            icon: Icons.check,
-            child: Text(context.l10n.makeMainLine),
-            onPressed: () => notifier.promoteVariation(path, true),
-          ),
-        ],
-        BottomSheetContextMenuAction(
-          icon: Icons.delete,
-          child: Text(context.l10n.deleteFromHere),
-          onPressed: () => notifier.deleteFromHere(path),
-        ),
-      ],
-    );
-  }
-}
-
-List<TextSpan> _comments(
-  Iterable<String> comments, {
-  required TextStyle textStyle,
-}) =>
-    comments
-        .map(
-          (comment) => TextSpan(
-            text: comment,
-            style: textStyle.copyWith(
-              fontSize: textStyle.fontSize! - 2.0,
-              fontStyle: FontStyle.italic,
-            ),
-          ),
-        )
-        .toList(growable: false);
-
 class _OpeningHeader extends ConsumerWidget {
-  const _OpeningHeader(
-=======
-class _OpeningHeaderDelegate extends SliverPersistentHeaderDelegate {
-  const _OpeningHeaderDelegate(
->>>>>>> 391cc97a
-    this.ctrlProvider, {
-    required this.displayMode,
-  });
+  const _OpeningHeader(this.ctrlProvider, {required this.displayMode});
 
   final AnalysisControllerProvider ctrlProvider;
   final Orientation displayMode;
