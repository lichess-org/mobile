--- conflicted
+++ resolved
@@ -194,7 +194,6 @@
                       ),
                     );
                   },
-<<<<<<< HEAD
                   loading:
                       () => const Shimmer(
                         child: GameLayout(
@@ -205,17 +204,6 @@
                           moves: [],
                         ),
                       ),
-=======
-                  loading: () => const Shimmer(
-                    child: BoardTable(
-                      topTable: LoadingPlayerWidget(),
-                      bottomTable: LoadingPlayerWidget(),
-                      orientation: Side.white,
-                      fen: kEmptyFEN,
-                      moves: [],
-                    ),
-                  ),
->>>>>>> d0c68189
                   error: (err, stackTrace) {
                     debugPrint('SEVERE: [TvScreen] could not load stream; $err\n$stackTrace');
                     return const GameLayout(
@@ -229,50 +217,8 @@
                   },
                 ),
               ),
-<<<<<<< HEAD
+          ],
             ),
-          ],
-=======
-              BottomBar(
-                children: [
-                  BottomBarButton(
-                    label: context.l10n.flipBoard,
-                    onTap: () => _flipBoard(ref),
-                    icon: CupertinoIcons.arrow_2_squarepath,
-                  ),
-                  RepeatButton(
-                    onLongPress: ref.read(_tvGameCtrl.notifier).canGoBack()
-                        ? () => _moveBackward(ref)
-                        : null,
-                    child: BottomBarButton(
-                      key: const ValueKey('goto-previous'),
-                      onTap: ref.read(_tvGameCtrl.notifier).canGoBack()
-                          ? () => _moveBackward(ref)
-                          : null,
-                      label: 'Previous',
-                      icon: CupertinoIcons.chevron_back,
-                      showTooltip: false,
-                    ),
-                  ),
-                  RepeatButton(
-                    onLongPress: ref.read(_tvGameCtrl.notifier).canGoForward()
-                        ? () => _moveForward(ref)
-                        : null,
-                    child: BottomBarButton(
-                      key: const ValueKey('goto-next'),
-                      icon: CupertinoIcons.chevron_forward,
-                      label: context.l10n.next,
-                      onTap: ref.read(_tvGameCtrl.notifier).canGoForward()
-                          ? () => _moveForward(ref)
-                          : null,
-                      showTooltip: false,
-                    ),
-                  ),
-                ],
-              ),
-            ],
-          ),
->>>>>>> d0c68189
         ),
       ),
     );
