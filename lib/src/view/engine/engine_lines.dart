--- conflicted
+++ resolved
@@ -11,16 +11,10 @@
 import 'package:lichess_mobile/src/widgets/buttons.dart';
 
 class EngineLines extends ConsumerWidget {
-<<<<<<< HEAD
   const EngineLines({required this.onTapMove, required this.savedEval, required this.isGameOver});
+
   final void Function(NormalMove move) onTapMove;
   final ClientEval? savedEval;
-=======
-  const EngineLines({required this.onTapMove, required this.localEval, required this.isGameOver});
-
-  final void Function(NormalMove move) onTapMove;
-  final ClientEval? localEval;
->>>>>>> 3c79c82a
   final bool isGameOver;
 
   @override
