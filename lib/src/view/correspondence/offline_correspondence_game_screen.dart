--- conflicted
+++ resolved
@@ -290,69 +290,10 @@
                       ),
                     ),
                   ),
-<<<<<<< HEAD
                 ],
               ),
             ),
           ),
-=======
-                );
-              },
-              icon: Icons.biotech,
-            ),
-            BottomBarButton(
-              label: 'Go to the next game',
-              icon: Icons.skip_next,
-              onTap: offlineOngoingGames.maybeWhen(
-                data: (games) {
-                  final nextTurn = games
-                      .whereNot((g) => g.$2.id == game.id)
-                      .firstWhereOrNull((g) => g.$2.isMyTurn);
-                  return nextTurn != null
-                      ? () {
-                          widget.onGameChanged(nextTurn);
-                        }
-                      : null;
-                },
-                orElse: () => null,
-              ),
-            ),
-            BottomBarButton(
-              label: context.l10n.mobileCorrespondenceClearSavedMove,
-              onTap: game.registeredMoveAtPgn != null
-                  ? () {
-                      showConfirmDialog<void>(
-                        context,
-                        title: Text(context.l10n.mobileCorrespondenceClearSavedMove),
-                        isDestructiveAction: true,
-                        onConfirm: () => deleteRegisteredMove(),
-                      );
-                    }
-                  : null,
-              icon: Icons.save,
-            ),
-            RepeatButton(
-              onLongPress: canGoBackward ? () => moveBackward() : null,
-              child: BottomBarButton(
-                onTap: canGoBackward ? () => moveBackward() : null,
-                label: 'Previous',
-                icon: CupertinoIcons.chevron_back,
-                showTooltip: false,
-              ),
-            ),
-            Expanded(
-              child: RepeatButton(
-                onLongPress: canGoForward ? () => moveForward() : null,
-                child: BottomBarButton(
-                  onTap: canGoForward ? () => moveForward() : null,
-                  label: context.l10n.next,
-                  icon: CupertinoIcons.chevron_forward,
-                  showTooltip: false,
-                ),
-              ),
-            ),
-          ],
->>>>>>> d0c68189
         ),
       ],
     );
