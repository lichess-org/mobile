--- conflicted
+++ resolved
@@ -181,7 +181,6 @@
           );
         } else {
           final player = players[index - 1];
-<<<<<<< HEAD
           return GestureDetector(
             onTap: () {
               pushPlatformRoute(
@@ -197,9 +196,15 @@
               );
             },
             child: ColoredBox(
-              color: (index - 1).isEven
-                  ? Theme.of(context).colorScheme.surfaceContainerLow
-                  : Theme.of(context).colorScheme.surfaceContainerHigh,
+              color: Theme.of(context).platform == TargetPlatform.iOS
+                  ? (index - 1).isEven
+                      ? CupertinoColors.secondarySystemBackground
+                          .resolveFrom(context)
+                      : CupertinoColors.tertiarySystemBackground
+                          .resolveFrom(context)
+                  : (index - 1).isEven
+                      ? Theme.of(context).colorScheme.surfaceContainerLow
+                      : Theme.of(context).colorScheme.surfaceContainerHigh,
               child: Row(
                 crossAxisAlignment: CrossAxisAlignment.center,
                 children: [
@@ -211,30 +216,6 @@
                         title: player.title,
                         name: player.name,
                       ),
-=======
-          return Container(
-            decoration: BoxDecoration(
-              color: Theme.of(context).platform == TargetPlatform.iOS
-                  ? index.isEven
-                      ? CupertinoColors.secondarySystemBackground
-                          .resolveFrom(context)
-                      : CupertinoColors.tertiarySystemBackground
-                          .resolveFrom(context)
-                  : index.isEven
-                      ? Theme.of(context).colorScheme.surfaceContainerLow
-                      : Theme.of(context).colorScheme.surfaceContainerHigh,
-            ),
-            child: Row(
-              crossAxisAlignment: CrossAxisAlignment.center,
-              children: [
-                Expanded(
-                  child: Padding(
-                    padding: _kTableRowPadding,
-                    child: BroadcastPlayerWidget(
-                      federation: player.federation,
-                      title: player.title,
-                      name: player.name,
->>>>>>> 0b8c1d96
                     ),
                   ),
                   SizedBox(
