import 'dart:math';

import 'package:fast_immutable_collections/fast_immutable_collections.dart';
import 'package:flutter/cupertino.dart';
import 'package:flutter/material.dart';
import 'package:flutter_riverpod/flutter_riverpod.dart';
import 'package:lichess_mobile/src/model/broadcast/broadcast.dart';
import 'package:lichess_mobile/src/model/broadcast/broadcast_providers.dart';
import 'package:lichess_mobile/src/model/common/id.dart';
import 'package:lichess_mobile/src/styles/styles.dart';
import 'package:lichess_mobile/src/utils/l10n_context.dart';
import 'package:lichess_mobile/src/utils/navigation.dart';
import 'package:lichess_mobile/src/view/broadcast/broadcast_player_results_screen.dart';
import 'package:lichess_mobile/src/view/broadcast/broadcast_player_widget.dart';
import 'package:lichess_mobile/src/widgets/progression_widget.dart';

/// A tab that displays the players participating in a broadcast tournament.
class BroadcastPlayersTab extends ConsumerWidget {
  const BroadcastPlayersTab({required this.tournamentId});

  final BroadcastTournamentId tournamentId;

  @override
  Widget build(BuildContext context, WidgetRef ref) {
    final edgeInsets =
        MediaQuery.paddingOf(context) -
        (Theme.of(context).platform == TargetPlatform.iOS
            ? EdgeInsets.only(top: MediaQuery.paddingOf(context).top)
            : EdgeInsets.zero) +
        Styles.bodyPadding;
    final players = ref.watch(broadcastPlayersProvider(tournamentId));

    return switch (players) {
      AsyncData(value: final players) => PlayersList(players, tournamentId),
      AsyncError(:final error) => SliverPadding(
        padding: edgeInsets,
        sliver: SliverFillRemaining(child: Center(child: Text('Cannot load players data: $error'))),
      ),
      _ => const SliverFillRemaining(child: Center(child: CircularProgressIndicator.adaptive())),
    };
  }
}

enum _SortingTypes { player, elo, score }

const _kTableRowVerticalPadding = 12.0;
const _kTableRowHorizontalPadding = 8.0;
const _kTableRowPadding = EdgeInsets.symmetric(
  horizontal: _kTableRowHorizontalPadding,
  vertical: _kTableRowVerticalPadding,
);
const _kHeaderTextStyle = TextStyle(fontWeight: FontWeight.bold, overflow: TextOverflow.ellipsis);

class PlayersList extends ConsumerStatefulWidget {
  const PlayersList(this.players, this.tournamentId);

  final IList<BroadcastPlayerExtended> players;
  final BroadcastTournamentId tournamentId;

  @override
  ConsumerState<PlayersList> createState() => _PlayersListState();
}

class _PlayersListState extends ConsumerState<PlayersList> {
  late IList<BroadcastPlayerExtended> players;
  _SortingTypes currentSort = _SortingTypes.score;
  bool reverse = false;

  void sort(_SortingTypes newSort, {bool toggleReverse = false}) {
    final compare = switch (newSort) {
      _SortingTypes.player =>
<<<<<<< HEAD
        (BroadcastPlayerExtended a, BroadcastPlayerExtended b) =>
            a.name.compareTo(b.name),
      _SortingTypes.elo =>
        (BroadcastPlayerExtended a, BroadcastPlayerExtended b) {
          if (a.rating == null) return 1;
          if (b.rating == null) return -1;
          return b.rating!.compareTo(a.rating!);
        },
      _SortingTypes.score =>
        (BroadcastPlayerExtended a, BroadcastPlayerExtended b) {
          if (a.score == null) return 1;
          if (b.score == null) return -1;
          final value = b.score!.compareTo(a.score!);
          if (value == 0) {
            return a.played.compareTo(b.played);
          } else {
            return value;
          }
        }
=======
        (BroadcastPlayerExtended a, BroadcastPlayerExtended b) => a.name.compareTo(b.name),
      _SortingTypes.elo => (BroadcastPlayerExtended a, BroadcastPlayerExtended b) {
        if (a.rating == null) return 1;
        if (b.rating == null) return -1;
        return b.rating!.compareTo(a.rating!);
      },
      _SortingTypes.score => (BroadcastPlayerExtended a, BroadcastPlayerExtended b) {
        if (a.score == null) return 1;
        if (b.score == null) return -1;
        return b.score!.compareTo(a.score!);
      },
>>>>>>> dfadce4f
    };

    setState(() {
      if (currentSort != newSort) {
        reverse = false;
      } else {
        reverse = toggleReverse ? !reverse : reverse;
      }
      currentSort = newSort;
      players = reverse ? players.sortReversed(compare) : players.sort(compare);
    });
  }

  @override
  void initState() {
    super.initState();
    players = widget.players;
    sort(_SortingTypes.score);
  }

  @override
  void didUpdateWidget(PlayersList oldWidget) {
    super.didUpdateWidget(oldWidget);
    if (oldWidget.players != widget.players) {
      players = widget.players;
      sort(_SortingTypes.score);
    }
  }

  @override
  Widget build(BuildContext context) {
    final double eloWidth = max(MediaQuery.sizeOf(context).width * 0.2, 100);
    final double scoreWidth = max(MediaQuery.sizeOf(context).width * 0.15, 90);

    return SliverList.builder(
      itemCount: players.length + 1,
      itemBuilder: (context, index) {
        if (index == 0) {
          return Row(
            crossAxisAlignment: CrossAxisAlignment.center,
            children: [
              Expanded(
                child: _TableTitleCell(
                  title: Text(context.l10n.player, style: _kHeaderTextStyle),
                  onTap:
                      () => sort(
                        _SortingTypes.player,
                        toggleReverse: currentSort == _SortingTypes.player,
                      ),
                  sortIcon:
                      (currentSort == _SortingTypes.player)
                          ? (reverse ? Icons.keyboard_arrow_up : Icons.keyboard_arrow_down)
                          : null,
                ),
              ),
              SizedBox(
                width: eloWidth,
                child: _TableTitleCell(
                  title: const Text('Elo', style: _kHeaderTextStyle),
                  onTap:
                      () =>
                          sort(_SortingTypes.elo, toggleReverse: currentSort == _SortingTypes.elo),
                  sortIcon:
                      (currentSort == _SortingTypes.elo)
                          ? (reverse ? Icons.keyboard_arrow_up : Icons.keyboard_arrow_down)
                          : null,
                ),
              ),
              SizedBox(
                width: scoreWidth,
                child: _TableTitleCell(
                  title: Text(context.l10n.broadcastScore, style: _kHeaderTextStyle),
                  onTap:
                      () => sort(
                        _SortingTypes.score,
                        toggleReverse: currentSort == _SortingTypes.score,
                      ),
                  sortIcon:
                      (currentSort == _SortingTypes.score)
                          ? (reverse ? Icons.keyboard_arrow_up : Icons.keyboard_arrow_down)
                          : null,
                ),
              ),
            ],
          );
        } else {
          final player = players[index - 1];
<<<<<<< HEAD
          return GestureDetector(
            onTap: () {
              pushPlatformRoute(
                context,
                builder: (context) => BroadcastPlayerResultsScreen(
                  widget.tournamentId,
                  player.fideId != null
                      ? player.fideId.toString()
                      : player.name,
                  player.title,
                  player.name,
                ),
              );
            },
            child: ColoredBox(
              color: Theme.of(context).platform == TargetPlatform.iOS
                  ? index.isEven
                      ? CupertinoColors.secondarySystemBackground
                          .resolveFrom(context)
                      : CupertinoColors.tertiarySystemBackground
                          .resolveFrom(context)
                  : index.isEven
=======
          return Container(
            decoration: BoxDecoration(
              color:
                  Theme.of(context).platform == TargetPlatform.iOS
                      ? index.isEven
                          ? CupertinoColors.secondarySystemBackground.resolveFrom(context)
                          : CupertinoColors.tertiarySystemBackground.resolveFrom(context)
                      : index.isEven
>>>>>>> dfadce4f
                      ? Theme.of(context).colorScheme.surfaceContainerLow
                      : Theme.of(context).colorScheme.surfaceContainerHigh,
              child: Row(
                crossAxisAlignment: CrossAxisAlignment.center,
                children: [
                  Expanded(
                    child: Padding(
                      padding: _kTableRowPadding,
                      child: BroadcastPlayerWidget(
                        federation: player.federation,
                        title: player.title,
                        name: player.name,
                      ),
                    ),
                  ),
                  SizedBox(
                    width: eloWidth,
                    child: Padding(
                      padding: _kTableRowPadding,
                      child: Row(
                        children: [
                          if (player.rating != null) ...[
                            Text(player.rating.toString()),
                            const SizedBox(width: 5),
                            if (player.ratingDiff != null)
                              ProgressionWidget(
                                player.ratingDiff!,
                                fontSize: 14,
                              ),
                          ],
                        ],
                      ),
                    ),
                  ),
<<<<<<< HEAD
                  SizedBox(
                    width: scoreWidth,
                    child: Padding(
                      padding: _kTableRowPadding,
                      child: (player.score != null)
                          ? Align(
                              alignment: Alignment.centerRight,
                              child: Text(
                                '${player.score!.toStringAsFixed((player.score! == player.score!.roundToDouble()) ? 0 : 1)} / ${player.played}',
                              ),
                            )
                          : const SizedBox.shrink(),
                    ),
=======
                ),
                SizedBox(
                  width: scoreWidth,
                  child: Padding(
                    padding: _kTableRowPadding,
                    child:
                        (player.score != null)
                            ? Text(
                              '${player.score!.toStringAsFixed((player.score! == player.score!.roundToDouble()) ? 0 : 1)}/${player.played}',
                            )
                            : const SizedBox.shrink(),
>>>>>>> dfadce4f
                  ),
                ],
              ),
            ),
          );
        }
      },
    );
  }
}

class _TableTitleCell extends StatelessWidget {
  const _TableTitleCell({required this.title, required this.onTap, this.sortIcon});

  final Widget title;
  final void Function() onTap;
  final IconData? sortIcon;

  @override
  Widget build(BuildContext context) {
    return SizedBox(
      height: 44,
      child: GestureDetector(
        onTap: onTap,
        child: Padding(
          padding: _kTableRowPadding,
          child: Row(
            crossAxisAlignment: CrossAxisAlignment.center,
            mainAxisAlignment: MainAxisAlignment.spaceBetween,
            children: [
              Expanded(child: title),
              if (sortIcon != null)
                Text(
                  String.fromCharCode(sortIcon!.codePoint),
                  style: _kHeaderTextStyle.copyWith(fontSize: 16, fontFamily: sortIcon!.fontFamily),
                ),
            ],
          ),
        ),
      ),
    );
  }
}<|MERGE_RESOLUTION|>--- conflicted
+++ resolved
@@ -69,27 +69,6 @@
   void sort(_SortingTypes newSort, {bool toggleReverse = false}) {
     final compare = switch (newSort) {
       _SortingTypes.player =>
-<<<<<<< HEAD
-        (BroadcastPlayerExtended a, BroadcastPlayerExtended b) =>
-            a.name.compareTo(b.name),
-      _SortingTypes.elo =>
-        (BroadcastPlayerExtended a, BroadcastPlayerExtended b) {
-          if (a.rating == null) return 1;
-          if (b.rating == null) return -1;
-          return b.rating!.compareTo(a.rating!);
-        },
-      _SortingTypes.score =>
-        (BroadcastPlayerExtended a, BroadcastPlayerExtended b) {
-          if (a.score == null) return 1;
-          if (b.score == null) return -1;
-          final value = b.score!.compareTo(a.score!);
-          if (value == 0) {
-            return a.played.compareTo(b.played);
-          } else {
-            return value;
-          }
-        }
-=======
         (BroadcastPlayerExtended a, BroadcastPlayerExtended b) => a.name.compareTo(b.name),
       _SortingTypes.elo => (BroadcastPlayerExtended a, BroadcastPlayerExtended b) {
         if (a.rating == null) return 1;
@@ -99,9 +78,14 @@
       _SortingTypes.score => (BroadcastPlayerExtended a, BroadcastPlayerExtended b) {
         if (a.score == null) return 1;
         if (b.score == null) return -1;
-        return b.score!.compareTo(a.score!);
+
+        final value = b.score!.compareTo(a.score!);
+        if (value == 0) {
+          return a.played.compareTo(b.played);
+        } else {
+          return value;
+        }
       },
->>>>>>> dfadce4f
     };
 
     setState(() {
@@ -189,39 +173,27 @@
           );
         } else {
           final player = players[index - 1];
-<<<<<<< HEAD
+
           return GestureDetector(
             onTap: () {
               pushPlatformRoute(
                 context,
-                builder: (context) => BroadcastPlayerResultsScreen(
-                  widget.tournamentId,
-                  player.fideId != null
-                      ? player.fideId.toString()
-                      : player.name,
-                  player.title,
-                  player.name,
-                ),
+                builder:
+                    (context) => BroadcastPlayerResultsScreen(
+                      widget.tournamentId,
+                      player.fideId != null ? player.fideId.toString() : player.name,
+                      player.title,
+                      player.name,
+                    ),
               );
             },
             child: ColoredBox(
-              color: Theme.of(context).platform == TargetPlatform.iOS
-                  ? index.isEven
-                      ? CupertinoColors.secondarySystemBackground
-                          .resolveFrom(context)
-                      : CupertinoColors.tertiarySystemBackground
-                          .resolveFrom(context)
-                  : index.isEven
-=======
-          return Container(
-            decoration: BoxDecoration(
               color:
                   Theme.of(context).platform == TargetPlatform.iOS
                       ? index.isEven
                           ? CupertinoColors.secondarySystemBackground.resolveFrom(context)
                           : CupertinoColors.tertiarySystemBackground.resolveFrom(context)
                       : index.isEven
->>>>>>> dfadce4f
                       ? Theme.of(context).colorScheme.surfaceContainerLow
                       : Theme.of(context).colorScheme.surfaceContainerHigh,
               child: Row(
@@ -247,42 +219,26 @@
                             Text(player.rating.toString()),
                             const SizedBox(width: 5),
                             if (player.ratingDiff != null)
-                              ProgressionWidget(
-                                player.ratingDiff!,
-                                fontSize: 14,
-                              ),
+                              ProgressionWidget(player.ratingDiff!, fontSize: 14),
                           ],
                         ],
                       ),
                     ),
                   ),
-<<<<<<< HEAD
                   SizedBox(
                     width: scoreWidth,
                     child: Padding(
                       padding: _kTableRowPadding,
-                      child: (player.score != null)
-                          ? Align(
-                              alignment: Alignment.centerRight,
-                              child: Text(
-                                '${player.score!.toStringAsFixed((player.score! == player.score!.roundToDouble()) ? 0 : 1)} / ${player.played}',
-                              ),
-                            )
-                          : const SizedBox.shrink(),
-                    ),
-=======
-                ),
-                SizedBox(
-                  width: scoreWidth,
-                  child: Padding(
-                    padding: _kTableRowPadding,
-                    child:
-                        (player.score != null)
-                            ? Text(
-                              '${player.score!.toStringAsFixed((player.score! == player.score!.roundToDouble()) ? 0 : 1)}/${player.played}',
-                            )
-                            : const SizedBox.shrink(),
->>>>>>> dfadce4f
+                      child:
+                          (player.score != null)
+                              ? Align(
+                                alignment: Alignment.centerRight,
+                                child: Text(
+                                  '${player.score!.toStringAsFixed((player.score! == player.score!.roundToDouble()) ? 0 : 1)} / ${player.played}',
+                                ),
+                              )
+                              : null,
+                    ),
                   ),
                 ],
               ),
