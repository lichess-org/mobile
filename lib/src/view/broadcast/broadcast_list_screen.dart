import 'package:flutter/material.dart';
import 'package:flutter_riverpod/flutter_riverpod.dart';
import 'package:lichess_mobile/l10n/l10n.dart';
import 'package:lichess_mobile/src/model/broadcast/broadcast_providers.dart';
import 'package:lichess_mobile/src/styles/styles.dart';
import 'package:lichess_mobile/src/utils/l10n_context.dart';
import 'package:lichess_mobile/src/utils/navigation.dart';
import 'package:lichess_mobile/src/view/broadcast/broadcast_list_tile.dart';
import 'package:lichess_mobile/src/view/broadcast/broadcast_search_screen.dart';
import 'package:lichess_mobile/src/widgets/adaptive_bottom_sheet.dart';
import 'package:lichess_mobile/src/widgets/buttons.dart';
import 'package:lichess_mobile/src/widgets/filter.dart';
import 'package:lichess_mobile/src/widgets/list.dart';
import 'package:lichess_mobile/src/widgets/misc.dart';
import 'package:lichess_mobile/src/widgets/shimmer.dart';

enum _BroadcastFilter {
  all,
  live;

  String l10n(AppLocalizations l10n) {
    switch (this) {
      case live:
        return 'Live broadcasts';
      case all:
        return 'All broadcasts';
    }
  }
}

/// A screen that displays a paginated list of broadcasts.
class BroadcastListScreen extends StatefulWidget {
  const BroadcastListScreen({super.key});

  static Route<dynamic> buildRoute(BuildContext context) {
    return buildScreenRoute(context, screen: const BroadcastListScreen());
  }

  @override
  State<BroadcastListScreen> createState() => _BroadcastListScreenState();
}

class _BroadcastListScreenState extends State<BroadcastListScreen> {
  _BroadcastFilter filter = _BroadcastFilter.all;

  @override
  Widget build(BuildContext context) {
    final title = AppBarTitleText(context.l10n.broadcastBroadcasts);
    final searchButton = SemanticIconButton(
      icon: const Icon(Icons.search),
      onPressed: () {
        Navigator.of(context).push(BroadcastSearchScreen.buildRoute(context));
      },
      semanticsLabel: context.l10n.searchSearch,
    );
    final filterButton = SemanticIconButton(
      icon: const Icon(Icons.filter_list),
      // TODO: translate
      semanticsLabel: 'Filter broadcasts',
      onPressed: () => showModalBottomSheet<void>(
        context: context,
        isScrollControlled: true,
        constraints: BoxConstraints(minHeight: MediaQuery.sizeOf(context).height * 0.4),
        builder: (_) => StatefulBuilder(
          builder: (context, setLocalState) {
            return BottomSheetScrollableContainer(
              padding: const EdgeInsets.all(16.0),
              children: [
                const SizedBox(height: 16.0),
                Filter<_BroadcastFilter>(
                  filterType: FilterType.singleChoice,
                  choices: _BroadcastFilter.values,
                  choiceSelected: (choice) => filter == choice,
                  choiceLabel: (category) => Text(category.l10n(context.l10n)),
                  onSelected: (value, selected) {
                    setLocalState(() => filter = value);
                    setState(() => filter = value);
                  },
                ),
                const SizedBox(height: 16.0),
              ],
            );
          },
        ),
      ),
    );

    return Scaffold(
      body: _Body(filter),
<<<<<<< HEAD
      appBar: AppBar(
        backgroundColor: ColorScheme.of(context).surfaceContainerHigh.withValues(alpha: 1),
        title: title,
        actions: [filterButton],
      ),
=======
      appBar: AppBar(title: title, actions: [searchButton, filterButton]),
>>>>>>> f76c7c5d
    );
  }
}

class _Body extends ConsumerStatefulWidget {
  const _Body(this.filter);

  final _BroadcastFilter filter;

  @override
  ConsumerState<ConsumerStatefulWidget> createState() => _BodyState();
}

class _BodyState extends ConsumerState<_Body> {
  final ScrollController _scrollController = ScrollController();
  final GlobalKey<RefreshIndicatorState> _refreshIndicatorKey = GlobalKey<RefreshIndicatorState>();

  @override
  void initState() {
    super.initState();
    _scrollController.addListener(_scrollListener);
  }

  @override
  void dispose() {
    _scrollController.removeListener(_scrollListener);
    _scrollController.dispose();
    super.dispose();
  }

  void _scrollListener() {
    if (widget.filter == _BroadcastFilter.all &&
        _scrollController.position.pixels >= _scrollController.position.maxScrollExtent - 300) {
      final broadcastList = ref.read(broadcastsPaginatorProvider);

      if (!broadcastList.isLoading) {
        ref.read(broadcastsPaginatorProvider.notifier).next();
      }
    }
  }

  @override
  Widget build(BuildContext context) {
    final broadcastList = ref.watch(broadcastsPaginatorProvider);

    if (!broadcastList.hasValue && broadcastList.isLoading) {
      return const Center(child: CircularProgressIndicator.adaptive());
    }

    final sections = [
      (
        'ongoing',
        context.l10n.broadcastOngoing,
        broadcastList.requireValue.active
            .where((b) => b.isLive || widget.filter != _BroadcastFilter.live)
            .toList(),
      ),
      (
        'past',
        context.l10n.broadcastPastBroadcasts,
        broadcastList.requireValue.past
            .where((b) => widget.filter == _BroadcastFilter.all)
            .toList(),
      ),
    ];

    return RefreshIndicator.adaptive(
      key: _refreshIndicatorKey,
      onRefresh: () async => ref.refresh(broadcastsPaginatorProvider),
      child: CustomScrollView(
        controller: _scrollController,
        slivers: [
          for (final section in sections)
            SliverMainAxisGroup(
              key: ValueKey(section.$1),
              slivers: [
                if (section.$3.isNotEmpty)
                  SliverAppBar(
                    centerTitle: false,
                    backgroundColor: ColorScheme.of(
                      context,
                    ).surfaceContainerHigh.withValues(alpha: 1),
                    automaticallyImplyLeading: false,
                    primary: false,
                    title: AppBarTitleText(section.$2),
                    pinned: true,
                  ),
                SliverPadding(
                  padding: Styles.sectionBottomPadding,
                  sliver: SliverList.separated(
                    separatorBuilder: (context, index) => PlatformDivider(
                      height: 1,
                      indent: BroadcastListTile.thumbnailSize(context) + 16.0 + 10.0,
                    ),
                    itemCount: section.$3.length,
                    itemBuilder: (context, index) =>
                        (section.$1 == 'past' &&
                            broadcastList.isLoading &&
                            index >= section.$3.length - 1)
                        ? const Shimmer(
                            child: ShimmerLoading(
                              isLoading: true,
                              child: BroadcastListTile.loading(),
                            ),
                          )
                        : BroadcastListTile(broadcast: section.$3[index]),
                  ),
                ),
              ],
            ),
          const SliverSafeArea(
            top: false,
            sliver: SliverToBoxAdapter(child: SizedBox(height: 16.0)),
          ),
        ],
      ),
    );
  }
}<|MERGE_RESOLUTION|>--- conflicted
+++ resolved
@@ -87,15 +87,11 @@
 
     return Scaffold(
       body: _Body(filter),
-<<<<<<< HEAD
       appBar: AppBar(
         backgroundColor: ColorScheme.of(context).surfaceContainerHigh.withValues(alpha: 1),
         title: title,
-        actions: [filterButton],
-      ),
-=======
-      appBar: AppBar(title: title, actions: [searchButton, filterButton]),
->>>>>>> f76c7c5d
+        actions: [searchButton, filterButton],
+      ),
     );
   }
 }
