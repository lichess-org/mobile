import 'package:dartchess/dartchess.dart';
import 'package:fast_immutable_collections/fast_immutable_collections.dart';
import 'package:flutter/material.dart';
import 'package:flutter_riverpod/flutter_riverpod.dart';
import 'package:lichess_mobile/src/model/broadcast/broadcast.dart';
import 'package:lichess_mobile/src/model/broadcast/broadcast_round_controller.dart';
import 'package:lichess_mobile/src/model/common/id.dart';
import 'package:lichess_mobile/src/styles/styles.dart';
import 'package:lichess_mobile/src/utils/duration.dart';
import 'package:lichess_mobile/src/utils/l10n_context.dart';
import 'package:lichess_mobile/src/utils/navigation.dart';
import 'package:lichess_mobile/src/utils/screen.dart';
import 'package:lichess_mobile/src/view/broadcast/broadcast_game_screen.dart';
import 'package:lichess_mobile/src/view/broadcast/broadcast_player_widget.dart';
import 'package:lichess_mobile/src/widgets/board_thumbnail.dart';
import 'package:lichess_mobile/src/widgets/clock.dart';
import 'package:lichess_mobile/src/widgets/shimmer.dart';

// height of 1.0 is important because we need to determine the height of the text
// to calculate the height of the header and footer of the board
const _kPlayerWidgetTextStyle = TextStyle(fontSize: 13, height: 1.0);

const _kPlayerWidgetPadding = EdgeInsets.symmetric(vertical: 5.0);

/// A tab that displays the live games of a broadcast round.
class BroadcastBoardsTab extends ConsumerWidget {
<<<<<<< HEAD
  const BroadcastBoardsTab({
    required this.tournamentId,
    required this.roundId,
    required this.tournamentSlug,
  });
=======
  const BroadcastBoardsTab({required this.roundId, required this.broadcastTitle});
>>>>>>> dfadce4f

  final BroadcastTournamentId tournamentId;
  final BroadcastRoundId roundId;
  final String tournamentSlug;

  @override
  Widget build(BuildContext context, WidgetRef ref) {
    final edgeInsets =
        MediaQuery.paddingOf(context) -
        (Theme.of(context).platform == TargetPlatform.iOS
            ? EdgeInsets.only(top: MediaQuery.paddingOf(context).top)
            : EdgeInsets.zero) +
        Styles.bodyPadding;
    final round = ref.watch(broadcastRoundControllerProvider(roundId));

    return SliverPadding(
      padding: edgeInsets,
      sliver: switch (round) {
        AsyncData(:final value) =>
          value.games.isEmpty
              ? SliverPadding(
                padding: const EdgeInsets.only(top: 16.0),
                sliver: SliverToBoxAdapter(
                  child: Column(
                    mainAxisAlignment: MainAxisAlignment.center,
                    children: [
                      const Icon(Icons.info, size: 30),
                      Text(context.l10n.broadcastNoBoardsYet),
                    ],
                  ),
                ),
              )
              : BroadcastPreview(
                games: value.games.values.toIList(),
                tournamentId: tournamentId,
                roundId: roundId,
                title: value.round.name,
                tournamentSlug: tournamentSlug,
                roundSlug: value.round.slug,
              ),
        AsyncError(:final error) => SliverFillRemaining(
          child: Center(child: Text('Could not load broadcast: $error')),
        ),
        _ => const SliverFillRemaining(child: Center(child: CircularProgressIndicator.adaptive())),
      },
    );
  }
}

class BroadcastPreview extends StatelessWidget {
  const BroadcastPreview({
    required this.tournamentId,
    required this.roundId,
    required this.games,
    required this.title,
    required this.tournamentSlug,
    required this.roundSlug,
  });

<<<<<<< HEAD
  const BroadcastPreview.loading()
      : tournamentId = const BroadcastTournamentId(''),
        roundId = const BroadcastRoundId(''),
        games = null,
        title = '',
        tournamentSlug = '',
        roundSlug = '';
=======
  const BroadcastPreview.loading({required this.roundId, required this.broadcastTitle})
    : games = null,
      roundTitle = null;
>>>>>>> dfadce4f

  final BroadcastTournamentId tournamentId;
  final BroadcastRoundId roundId;
  final IList<BroadcastGame>? games;
  final String title;
  final String tournamentSlug;
  final String roundSlug;

  @override
  Widget build(BuildContext context) {
    const numberLoadingBoards = 12;
    const boardSpacing = 10.0;
    // height of the text based on the font size
    // since the TextStyle is defined with an height at 1.0, this is the real height
    // see: https://api.flutter.dev/flutter/painting/TextStyle/height.html
    final textHeight = _kPlayerWidgetTextStyle.fontSize!;
    final headerAndFooterHeight = textHeight + _kPlayerWidgetPadding.vertical;
    final numberOfBoardsByRow = isTabletOrLarger(context) ? 3 : 2;
    final screenWidth = MediaQuery.sizeOf(context).width;
    final boardWidth =
        (screenWidth -
            Styles.horizontalBodyPadding.horizontal -
            (numberOfBoardsByRow - 1) * boardSpacing) /
        numberOfBoardsByRow;

    return SliverGrid(
      gridDelegate: SliverGridDelegateWithFixedCrossAxisCount(
        crossAxisCount: numberOfBoardsByRow,
        crossAxisSpacing: boardSpacing,
        mainAxisSpacing: boardSpacing,
        mainAxisExtent: boardWidth + 2 * headerAndFooterHeight,
      ),
      delegate: SliverChildBuilderDelegate(
        childCount: games == null ? numberLoadingBoards : games!.length,
        (context, index) {
          if (games == null) {
            return ShimmerLoading(
              isLoading: true,
              child: BoardThumbnail.loading(
                size: boardWidth,
                header: _PlayerWidgetLoading(width: boardWidth),
                footer: _PlayerWidgetLoading(width: boardWidth),
              ),
            );
          }

          final game = games![index];
          final playingSide = Setup.parseFen(game.fen).turn;

          return BoardThumbnail(
            animationDuration: const Duration(milliseconds: 150),
            onTap: () {
              pushPlatformRoute(
                context,
<<<<<<< HEAD
                title: title,
                builder: (context) => BroadcastGameScreen(
                  tournamentId: tournamentId,
                  roundId: roundId,
                  gameId: game.id,
                  tournamentSlug: tournamentSlug,
                  roundSlug: roundSlug,
                  title: title,
                ),
=======
                title: roundTitle,
                builder:
                    (context) => BroadcastGameScreen(
                      roundId: roundId,
                      gameId: game.id,
                      broadcastTitle: broadcastTitle,
                      roundTitle: roundTitle!,
                    ),
>>>>>>> dfadce4f
              );
            },
            orientation: Side.white,
            fen: game.fen,
            lastMove: game.lastMove,
            size: boardWidth,
            header: _PlayerWidget(
              width: boardWidth,
              game: game,
              side: Side.black,
              playingSide: playingSide,
            ),
            footer: _PlayerWidget(
              width: boardWidth,
              game: game,
              side: Side.white,
              playingSide: playingSide,
            ),
          );
        },
      ),
    );
  }
}

class _PlayerWidgetLoading extends StatelessWidget {
  const _PlayerWidgetLoading({required this.width});

  final double width;

  @override
  Widget build(BuildContext context) {
    return SizedBox(
      width: width,
      child: Padding(
        padding: _kPlayerWidgetPadding,
        child: Container(
          height: _kPlayerWidgetTextStyle.fontSize,
          decoration: BoxDecoration(color: Colors.black, borderRadius: BorderRadius.circular(5)),
        ),
      ),
    );
  }
}

class _PlayerWidget extends StatelessWidget {
  const _PlayerWidget({
    required this.width,
    required this.game,
    required this.side,
    required this.playingSide,
  });

  final BroadcastGame game;
  final Side side;
  final Side playingSide;
  final double width;

  @override
  Widget build(BuildContext context) {
    final player = game.players[side]!;
    final gameStatus = game.status;

    return SizedBox(
      width: width,
      child: Padding(
        padding: _kPlayerWidgetPadding,
        child: DefaultTextStyle.merge(
          style: _kPlayerWidgetTextStyle,
          child: Row(
            mainAxisSize: MainAxisSize.min,
            mainAxisAlignment: MainAxisAlignment.spaceBetween,
            children: [
              Expanded(
                child: BroadcastPlayerWidget(
                  federation: player.federation,
                  title: player.title,
                  name: player.name,
                ),
              ),
              const SizedBox(width: 5),
              if (game.isOver)
                Text(
                  (gameStatus == BroadcastResult.draw)
                      ? '½'
                      : (gameStatus == BroadcastResult.whiteWins)
                      ? side == Side.white
                          ? '1'
                          : '0'
                      : side == Side.black
                      ? '1'
                      : '0',
                  style: const TextStyle().copyWith(fontWeight: FontWeight.bold),
                )
              else if (player.clock != null)
                CountdownClockBuilder(
                  timeLeft: player.clock!,
                  active: side == playingSide,
                  builder:
                      (context, timeLeft) => Text(
                        timeLeft.toHoursMinutesSeconds(),
                        style: TextStyle(
                          color: (side == playingSide) ? Colors.orange[900] : null,
                          fontFeatures: const [FontFeature.tabularFigures()],
                        ),
                      ),
                  tickInterval: const Duration(seconds: 1),
                  clockUpdatedAt: game.updatedClockAt,
                ),
            ],
          ),
        ),
      ),
    );
  }
}<|MERGE_RESOLUTION|>--- conflicted
+++ resolved
@@ -24,15 +24,11 @@
 
 /// A tab that displays the live games of a broadcast round.
 class BroadcastBoardsTab extends ConsumerWidget {
-<<<<<<< HEAD
   const BroadcastBoardsTab({
     required this.tournamentId,
     required this.roundId,
     required this.tournamentSlug,
   });
-=======
-  const BroadcastBoardsTab({required this.roundId, required this.broadcastTitle});
->>>>>>> dfadce4f
 
   final BroadcastTournamentId tournamentId;
   final BroadcastRoundId roundId;
@@ -92,19 +88,13 @@
     required this.roundSlug,
   });
 
-<<<<<<< HEAD
   const BroadcastPreview.loading()
-      : tournamentId = const BroadcastTournamentId(''),
-        roundId = const BroadcastRoundId(''),
-        games = null,
-        title = '',
-        tournamentSlug = '',
-        roundSlug = '';
-=======
-  const BroadcastPreview.loading({required this.roundId, required this.broadcastTitle})
-    : games = null,
-      roundTitle = null;
->>>>>>> dfadce4f
+    : tournamentId = const BroadcastTournamentId(''),
+      roundId = const BroadcastRoundId(''),
+      games = null,
+      title = '',
+      tournamentSlug = '',
+      roundSlug = '';
 
   final BroadcastTournamentId tournamentId;
   final BroadcastRoundId roundId;
@@ -159,26 +149,16 @@
             onTap: () {
               pushPlatformRoute(
                 context,
-<<<<<<< HEAD
                 title: title,
-                builder: (context) => BroadcastGameScreen(
-                  tournamentId: tournamentId,
-                  roundId: roundId,
-                  gameId: game.id,
-                  tournamentSlug: tournamentSlug,
-                  roundSlug: roundSlug,
-                  title: title,
-                ),
-=======
-                title: roundTitle,
                 builder:
                     (context) => BroadcastGameScreen(
+                      tournamentId: tournamentId,
                       roundId: roundId,
                       gameId: game.id,
-                      broadcastTitle: broadcastTitle,
-                      roundTitle: roundTitle!,
+                      tournamentSlug: tournamentSlug,
+                      roundSlug: roundSlug,
+                      title: title,
                     ),
->>>>>>> dfadce4f
               );
             },
             orientation: Side.white,
