--- conflicted
+++ resolved
@@ -153,7 +153,6 @@
           final game = games![index];
           final playingSide = Setup.parseFen(game.fen).turn;
 
-<<<<<<< HEAD
           return ObservedBoardThumbnail(
             boardKey: Key('Board-$index'),
             roundId: roundId,
@@ -238,51 +237,16 @@
       child: BoardThumbnail(
         animationDuration: const Duration(milliseconds: 150),
         onTap: () {
-          pushPlatformRoute(
-            context,
-            title: widget.title,
-            builder:
-                (context) => BroadcastGameScreen(
-                  tournamentId: widget.tournamentId,
-                  roundId: widget.roundId,
-                  gameId: widget.game.id,
-                  tournamentSlug: widget.tournamentSlug,
-                  roundSlug: widget.roundSlug,
-                  title: widget.title,
-                ),
-=======
-          return BoardThumbnail(
-            animationDuration: const Duration(milliseconds: 150),
-            onTap: () {
-              Navigator.of(context).push(
-                BroadcastGameScreen.buildRoute(
-                  context,
-                  tournamentId: tournamentId,
-                  roundId: roundId,
-                  gameId: game.id,
-                  tournamentSlug: tournamentSlug,
-                  roundSlug: roundSlug,
-                  title: title,
-                ),
-              );
-            },
-            orientation: Side.white,
-            fen: game.fen,
-            lastMove: game.lastMove,
-            size: boardWidth,
-            header: _PlayerWidget(
-              width: boardWidth,
-              game: game,
-              side: Side.black,
-              playingSide: playingSide,
+          Navigator.of(context).push(
+            BroadcastGameScreen.buildRoute(
+              context,
+              tournamentId: widget.tournamentId,
+              roundId: widget.roundId,
+              gameId: widget.game.id,
+              tournamentSlug: widget.tournamentSlug,
+              roundSlug: widget.roundSlug,
+              title: widget.title,
             ),
-            footer: _PlayerWidget(
-              width: boardWidth,
-              game: game,
-              side: Side.white,
-              playingSide: playingSide,
-            ),
->>>>>>> 88931a75
           );
         },
         orientation: Side.white,
