--- conflicted
+++ resolved
@@ -36,9 +36,7 @@
           Text(
             title!,
             style: TextStyle(
-              color: (title == 'BOT')
-                  ? context.lichessColors.fancy
-                  : context.lichessColors.brag,
+              color: (title == 'BOT') ? context.lichessColors.fancy : context.lichessColors.brag,
               fontWeight: FontWeight.bold,
             ),
           ),
@@ -47,14 +45,7 @@
         Flexible(child: Text(name, style: textStyle, overflow: TextOverflow.ellipsis)),
         if (rating != null) ...[
           const SizedBox(width: 5),
-<<<<<<< HEAD
-          Text(
-            rating.toString(),
-            overflow: TextOverflow.ellipsis,
-          ),
-=======
-          Text(rating.toString(), style: const TextStyle(), overflow: TextOverflow.ellipsis),
->>>>>>> dfadce4f
+          Text(rating.toString(), overflow: TextOverflow.ellipsis),
         ],
       ],
     );
