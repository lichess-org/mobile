--- conflicted
+++ resolved
@@ -106,33 +106,6 @@
           Expanded(
             child: switch (asyncRound) {
               AsyncData(value: final _) => switch (selectedTab) {
-<<<<<<< HEAD
-                  _CupertinoView.overview => _TabView(
-                      cupertinoTabSwitcher: tabSwitcher,
-                      sliver: BroadcastOverviewTab(
-                        broadcast: widget.broadcast,
-                        tournamentId: _selectedTournamentId,
-                      ),
-                    ),
-                  _CupertinoView.boards => _TabView(
-                      cupertinoTabSwitcher: tabSwitcher,
-                      sliver: switch (asyncTournament) {
-                        AsyncData(:final value) => BroadcastBoardsTab(
-                            tournamentId: _selectedTournamentId,
-                            roundId: _selectedRoundId ?? value.defaultRoundId,
-                            tournamentSlug: widget.broadcast.tour.slug,
-                          ),
-                        _ => const SliverFillRemaining(
-                            child: SizedBox.shrink(),
-                          ),
-                      },
-                    ),
-                  _CupertinoView.players => _TabView(
-                      cupertinoTabSwitcher: tabSwitcher,
-                      sliver: BroadcastPlayersTab(
-                        tournamentId: _selectedTournamentId,
-                      ),
-=======
                 _CupertinoView.overview => _TabView(
                   cupertinoTabSwitcher: tabSwitcher,
                   sliver: BroadcastOverviewTab(
@@ -144,9 +117,9 @@
                   cupertinoTabSwitcher: tabSwitcher,
                   sliver: switch (asyncTournament) {
                     AsyncData(:final value) => BroadcastBoardsTab(
+                      tournamentId: _selectedTournamentId,
                       roundId: _selectedRoundId ?? value.defaultRoundId,
-                      broadcastTitle: widget.broadcast.title,
->>>>>>> dfadce4f
+                      tournamentSlug: widget.broadcast.tour.slug,
                     ),
                     _ => const SliverFillRemaining(child: SizedBox.shrink()),
                   },
@@ -197,41 +170,20 @@
       ),
       body: switch (asyncRound) {
         AsyncData(value: final _) => TabBarView(
-<<<<<<< HEAD
-            controller: _tabController,
-            children: <Widget>[
-              _TabView(
-                sliver: BroadcastOverviewTab(
-                  broadcast: widget.broadcast,
-                  tournamentId: _selectedTournamentId,
-                ),
-              ),
-              _TabView(
-                sliver: switch (asyncTournament) {
-                  AsyncData(:final value) => BroadcastBoardsTab(
-                      tournamentId: _selectedTournamentId,
-                      roundId: _selectedRoundId ?? value.defaultRoundId,
-                      tournamentSlug: widget.broadcast.tour.slug,
-                    ),
-                  _ => const SliverFillRemaining(
-                      child: SizedBox.shrink(),
-                    ),
-                },
-=======
           controller: _tabController,
           children: <Widget>[
             _TabView(
               sliver: BroadcastOverviewTab(
                 broadcast: widget.broadcast,
                 tournamentId: _selectedTournamentId,
->>>>>>> dfadce4f
               ),
             ),
             _TabView(
               sliver: switch (asyncTournament) {
                 AsyncData(:final value) => BroadcastBoardsTab(
+                  tournamentId: _selectedTournamentId,
                   roundId: _selectedRoundId ?? value.defaultRoundId,
-                  broadcastTitle: widget.broadcast.title,
+                  tournamentSlug: widget.broadcast.tour.slug,
                 ),
                 _ => const SliverFillRemaining(child: SizedBox.shrink()),
               },
