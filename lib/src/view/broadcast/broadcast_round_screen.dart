import 'package:auto_size_text/auto_size_text.dart';
import 'package:fast_immutable_collections/fast_immutable_collections.dart';
import 'package:flutter/cupertino.dart';
import 'package:flutter/material.dart';
import 'package:flutter_riverpod/flutter_riverpod.dart';
import 'package:intl/intl.dart';
import 'package:lichess_mobile/src/model/broadcast/broadcast.dart';
import 'package:lichess_mobile/src/model/broadcast/broadcast_providers.dart';
import 'package:lichess_mobile/src/model/broadcast/broadcast_round_controller.dart';
import 'package:lichess_mobile/src/model/common/id.dart';
import 'package:lichess_mobile/src/styles/styles.dart';
import 'package:lichess_mobile/src/utils/l10n_context.dart';
import 'package:lichess_mobile/src/view/broadcast/broadcast_boards_tab.dart';
import 'package:lichess_mobile/src/view/broadcast/broadcast_overview_tab.dart';
import 'package:lichess_mobile/src/view/broadcast/broadcast_players_tab.dart';
import 'package:lichess_mobile/src/widgets/adaptive_bottom_sheet.dart';
import 'package:lichess_mobile/src/widgets/bottom_bar.dart';
import 'package:lichess_mobile/src/widgets/buttons.dart';
import 'package:lichess_mobile/src/widgets/list.dart';
import 'package:lichess_mobile/src/widgets/platform.dart';
import 'package:lichess_mobile/src/widgets/shimmer.dart';

class BroadcastRoundScreen extends ConsumerStatefulWidget {
  final Broadcast broadcast;

  const BroadcastRoundScreen({required this.broadcast});

  @override
  _BroadcastRoundScreenState createState() => _BroadcastRoundScreenState();
}

enum _CupertinoView { overview, boards, players }

class _BroadcastRoundScreenState extends ConsumerState<BroadcastRoundScreen>
    with SingleTickerProviderStateMixin {
  _CupertinoView selectedTab = _CupertinoView.overview;
  late final TabController _tabController;
  late BroadcastTournamentId _selectedTournamentId;
  BroadcastRoundId? _selectedRoundId;

  bool roundLoaded = false;

  @override
  void initState() {
    super.initState();
    _tabController = TabController(initialIndex: 0, length: 3, vsync: this);
    _selectedTournamentId = widget.broadcast.tour.id;
    _selectedRoundId = widget.broadcast.roundToLinkId;
  }

  @override
  void dispose() {
    _tabController.dispose();
    super.dispose();
  }

  void setCupertinoTab(_CupertinoView mode) {
    setState(() {
      selectedTab = mode;
    });
  }

  void setTournamentId(BroadcastTournamentId tournamentId) {
    setState(() {
      _selectedTournamentId = tournamentId;
      _selectedRoundId = null;
    });
  }

  void setRoundId(BroadcastRoundId roundId) {
    setState(() {
      roundLoaded = false;
      _selectedRoundId = roundId;
    });
  }

  Widget _iosBuilder(
    BuildContext context,
    AsyncValue<BroadcastTournament> asyncTournament,
    AsyncValue<BroadcastRoundWithGames> asyncRound,
  ) {
    final tabSwitcher = CupertinoSlidingSegmentedControl<_CupertinoView>(
      groupValue: selectedTab,
      children: {
        _CupertinoView.overview: Text(context.l10n.broadcastOverview),
        _CupertinoView.boards: Text(context.l10n.broadcastBoards),
        _CupertinoView.players: Text(context.l10n.players),
      },
      onValueChanged: (_CupertinoView? view) {
        if (view != null) {
          setCupertinoTab(view);
        }
      },
    );
    return CupertinoPageScaffold(
      navigationBar: CupertinoNavigationBar(
        middle: AutoSizeText(
          widget.broadcast.title,
          minFontSize: 14.0,
          overflow: TextOverflow.ellipsis,
          maxLines: 1,
        ),
      ),
      child: Column(
        children: [
          Expanded(
<<<<<<< HEAD
            child: switch (selectedTab) {
              _CupertinoView.overview => _TabView(
                  cupertinoTabSwitcher: tabSwitcher,
                  sliver: BroadcastOverviewTab(
                    broadcast: widget.broadcast,
                    tournamentId: _selectedTournamentId,
                  ),
                ),
              _CupertinoView.boards => _TabView(
                  cupertinoTabSwitcher: tabSwitcher,
                  sliver: switch (asyncTournament) {
                    AsyncData(:final value) => BroadcastBoardsTab(
                        roundId: _selectedRoundId ?? value.defaultRoundId,
                        tournamentSlug: widget.broadcast.tour.slug,
=======
            child: switch (asyncRound) {
              AsyncData(value: final _) => switch (selectedTab) {
                  _CupertinoView.overview => _TabView(
                      cupertinoTabSwitcher: tabSwitcher,
                      sliver: BroadcastOverviewTab(
                        broadcast: widget.broadcast,
                        tournamentId: _selectedTournamentId,
>>>>>>> 0b8c1d96
                      ),
                    ),
                  _CupertinoView.boards => _TabView(
                      cupertinoTabSwitcher: tabSwitcher,
                      sliver: switch (asyncTournament) {
                        AsyncData(:final value) => BroadcastBoardsTab(
                            roundId: _selectedRoundId ?? value.defaultRoundId,
                            broadcastTitle: widget.broadcast.title,
                          ),
                        _ => const SliverFillRemaining(
                            child: SizedBox.shrink(),
                          ),
                      },
                    ),
                  _CupertinoView.players => _TabView(
                      cupertinoTabSwitcher: tabSwitcher,
                      sliver: BroadcastPlayersTab(
                        tournamentId: _selectedTournamentId,
                      ),
                    ),
                },
              _ => const Center(
                  child: CircularProgressIndicator.adaptive(),
                ),
            },
          ),
          switch (asyncTournament) {
            AsyncData(:final value) => _BottomBar(
                tournament: value,
                roundId: _selectedRoundId ?? value.defaultRoundId,
                setTournamentId: setTournamentId,
                setRoundId: setRoundId,
              ),
            _ => const BottomBar.empty(),
          },
        ],
      ),
    );
  }

  Widget _androidBuilder(
    BuildContext context,
    AsyncValue<BroadcastTournament> asyncTournament,
    AsyncValue<BroadcastRoundWithGames> asyncRound,
  ) {
    return Scaffold(
      appBar: AppBar(
        title: AutoSizeText(
          widget.broadcast.title,
          minFontSize: 14.0,
          overflow: TextOverflow.ellipsis,
          maxLines: 1,
        ),
        bottom: TabBar(
          controller: _tabController,
          tabs: <Widget>[
            Tab(text: context.l10n.broadcastOverview),
            Tab(text: context.l10n.broadcastBoards),
            Tab(text: context.l10n.players),
          ],
        ),
      ),
      body: switch (asyncRound) {
        AsyncData(value: final _) => TabBarView(
            controller: _tabController,
            children: <Widget>[
              _TabView(
                sliver: BroadcastOverviewTab(
                  broadcast: widget.broadcast,
                  tournamentId: _selectedTournamentId,
                ),
              ),
              _TabView(
                sliver: switch (asyncTournament) {
                  AsyncData(:final value) => BroadcastBoardsTab(
                      roundId: _selectedRoundId ?? value.defaultRoundId,
                      tournamentSlug: widget.broadcast.tour.slug,
                    ),
                  _ => const SliverFillRemaining(
                      child: SizedBox.shrink(),
                    ),
                },
              ),
              _TabView(
                sliver: BroadcastPlayersTab(
                  tournamentId: _selectedTournamentId,
                ),
              ),
            ],
          ),
        _ => const Center(
            child: CircularProgressIndicator(),
          )
      },
      bottomNavigationBar: switch (asyncTournament) {
        AsyncData(:final value) => _BottomBar(
            tournament: value,
            roundId: _selectedRoundId ?? value.defaultRoundId,
            setTournamentId: setTournamentId,
            setRoundId: setRoundId,
          ),
        _ => const BottomBar.empty(),
      },
    );
  }

  @override
  Widget build(BuildContext context) {
    final asyncTour =
        ref.watch(broadcastTournamentProvider(_selectedTournamentId));

    const loadingRound = AsyncValue<BroadcastRoundWithGames>.loading();

    switch (asyncTour) {
      case AsyncData(value: final tournament):
        // Eagerly initalize the round controller so it stays alive when switching tabs
        // and to know if the round has games to show
        final round = ref.watch(
          broadcastRoundControllerProvider(
            _selectedRoundId ?? tournament.defaultRoundId,
          ),
        );

        ref.listen(
          broadcastRoundControllerProvider(
            _selectedRoundId ?? tournament.defaultRoundId,
          ),
          (_, round) {
            if (round.hasValue && !roundLoaded) {
              roundLoaded = true;
              if (round.value!.games.isNotEmpty) {
                _tabController.index = 1;

                if (Theme.of(context).platform == TargetPlatform.iOS) {
                  setCupertinoTab(_CupertinoView.boards);
                }
              }
            }
          },
        );

        return PlatformWidget(
          androidBuilder: (context) =>
              _androidBuilder(context, asyncTour, round),
          iosBuilder: (context) => _iosBuilder(context, asyncTour, round),
        );

      case _:
        return PlatformWidget(
          androidBuilder: (context) =>
              _androidBuilder(context, asyncTour, loadingRound),
          iosBuilder: (context) =>
              _iosBuilder(context, asyncTour, loadingRound),
        );
    }
  }
}

class _TabView extends StatelessWidget {
  const _TabView({
    required this.sliver,
    this.cupertinoTabSwitcher,
  });

  final Widget sliver;
  final Widget? cupertinoTabSwitcher;

  @override
  Widget build(BuildContext context) {
    return Shimmer(
      child: CustomScrollView(
        slivers: [
          if (cupertinoTabSwitcher != null)
            SliverPadding(
              padding: Styles.bodyPadding +
                  EdgeInsets.only(top: MediaQuery.paddingOf(context).top),
              sliver: SliverToBoxAdapter(child: cupertinoTabSwitcher),
            ),
          sliver,
        ],
      ),
    );
  }
}

class _BottomBar extends ConsumerWidget {
  const _BottomBar({
    required this.tournament,
    required this.roundId,
    required this.setTournamentId,
    required this.setRoundId,
  });

  final BroadcastTournament tournament;
  final BroadcastRoundId roundId;
  final void Function(BroadcastTournamentId) setTournamentId;
  final void Function(BroadcastRoundId) setRoundId;

  @override
  Widget build(BuildContext context, WidgetRef ref) {
    return BottomBar(
      children: [
        if (tournament.group != null)
          AdaptiveTextButton(
            onPressed: () => showAdaptiveBottomSheet<void>(
              context: context,
              showDragHandle: true,
              isScrollControlled: true,
              isDismissible: true,
              builder: (_) => DraggableScrollableSheet(
                initialChildSize: 0.4,
                maxChildSize: 0.4,
                minChildSize: 0.1,
                snap: true,
                expand: false,
                builder: (context, scrollController) {
                  return _TournamentSelectorMenu(
                    tournament: tournament,
                    group: tournament.group!,
                    scrollController: scrollController,
                    setTournamentId: setTournamentId,
                  );
                },
              ),
            ),
            child: Text(
              tournament.group!
                  .firstWhere((g) => g.id == tournament.data.id)
                  .name,
              maxLines: 1,
              overflow: TextOverflow.ellipsis,
            ),
          ),
        AdaptiveTextButton(
          onPressed: () => showAdaptiveBottomSheet<void>(
            context: context,
            showDragHandle: true,
            isScrollControlled: true,
            isDismissible: true,
            builder: (_) => DraggableScrollableSheet(
              initialChildSize: 0.6,
              maxChildSize: 0.6,
              snap: true,
              expand: false,
              builder: (context, scrollController) {
                return _RoundSelectorMenu(
                  selectedRoundId: roundId,
                  rounds: tournament.rounds,
                  scrollController: scrollController,
                  setRoundId: setRoundId,
                );
              },
            ),
          ),
          child: Row(
            mainAxisSize: MainAxisSize.min,
            children: [
              Flexible(
                child: Text(
                  tournament.rounds
                      .firstWhere((round) => round.id == roundId)
                      .name,
                  maxLines: 1,
                  overflow: TextOverflow.ellipsis,
                ),
              ),
              const SizedBox(width: 5.0),
              switch (tournament.rounds
                  .firstWhere((round) => round.id == roundId)
                  .status) {
                RoundStatus.finished =>
                  Icon(Icons.check, color: context.lichessColors.good),
                RoundStatus.live =>
                  Icon(Icons.circle, color: context.lichessColors.error),
                RoundStatus.upcoming =>
                  const Icon(Icons.calendar_month, color: Colors.grey),
              },
            ],
          ),
        ),
      ],
    );
  }
}

class _RoundSelectorMenu extends ConsumerStatefulWidget {
  const _RoundSelectorMenu({
    required this.selectedRoundId,
    required this.rounds,
    required this.scrollController,
    required this.setRoundId,
  });

  final BroadcastRoundId selectedRoundId;
  final IList<BroadcastRound> rounds;
  final ScrollController scrollController;
  final void Function(BroadcastRoundId) setRoundId;

  @override
  ConsumerState<_RoundSelectorMenu> createState() => _RoundSelectorState();
}

final _dateFormatMonth = DateFormat.MMMd().add_jm();
final _dateFormatYearMonth = DateFormat.yMMMd().add_jm();

class _RoundSelectorState extends ConsumerState<_RoundSelectorMenu> {
  final currentRoundKey = GlobalKey();

  @override
  Widget build(BuildContext context) {
    // Scroll to the current round
    WidgetsBinding.instance.addPostFrameCallback((_) {
      if (currentRoundKey.currentContext != null) {
        Scrollable.ensureVisible(
          currentRoundKey.currentContext!,
          alignment: 0.5,
        );
      }
    });

    return BottomSheetScrollableContainer(
      scrollController: widget.scrollController,
      children: [
        for (final (index, round) in widget.rounds.indexed)
          PlatformListTile(
            key: round.id == widget.selectedRoundId ? currentRoundKey : null,
            selected: round.id == widget.selectedRoundId,
            title: Text(round.name),
            trailing: Row(
              mainAxisSize: MainAxisSize.min,
              children: [
                if (round.startsAt != null || round.startsAfterPrevious) ...[
                  Text(
                    round.startsAt != null
                        ? round.startsAt!
                                    .difference(DateTime.now())
                                    .inDays
                                    .abs() <
                                30
                            ? _dateFormatMonth.format(round.startsAt!)
                            : _dateFormatYearMonth.format(round.startsAt!)
                        : context.l10n.broadcastStartsAfter(
                            widget.rounds[index - 1].name,
                          ),
                  ),
                  const SizedBox(width: 5.0),
                ],
                switch (round.status) {
                  RoundStatus.finished => Icon(
                      Icons.check,
                      color: context.lichessColors.good,
                    ),
                  RoundStatus.live => Icon(
                      Icons.circle,
                      color: context.lichessColors.error,
                    ),
                  RoundStatus.upcoming => const Icon(
                      Icons.calendar_month,
                      color: Colors.grey,
                    ),
                },
              ],
            ),
            onTap: () {
              widget.setRoundId(round.id);
              Navigator.of(context).pop();
            },
          ),
      ],
    );
  }
}

class _TournamentSelectorMenu extends ConsumerStatefulWidget {
  const _TournamentSelectorMenu({
    required this.tournament,
    required this.group,
    required this.scrollController,
    required this.setTournamentId,
  });

  final BroadcastTournament tournament;
  final IList<BroadcastTournamentGroup> group;
  final ScrollController scrollController;
  final void Function(BroadcastTournamentId) setTournamentId;

  @override
  ConsumerState<_TournamentSelectorMenu> createState() =>
      _TournamentSelectorState();
}

class _TournamentSelectorState extends ConsumerState<_TournamentSelectorMenu> {
  final currentTournamentKey = GlobalKey();

  @override
  Widget build(BuildContext context) {
    // Scroll to the current tournament
    WidgetsBinding.instance.addPostFrameCallback((_) {
      if (currentTournamentKey.currentContext != null) {
        Scrollable.ensureVisible(
          currentTournamentKey.currentContext!,
          alignment: 0.5,
        );
      }
    });

    return BottomSheetScrollableContainer(
      scrollController: widget.scrollController,
      children: [
        for (final tournament in widget.group)
          PlatformListTile(
            key: tournament.id == widget.tournament.data.id
                ? currentTournamentKey
                : null,
            selected: tournament.id == widget.tournament.data.id,
            title: Text(tournament.name),
            onTap: () {
              widget.setTournamentId(tournament.id);
              Navigator.of(context).pop();
            },
          ),
      ],
    );
  }
}<|MERGE_RESOLUTION|>--- conflicted
+++ resolved
@@ -104,22 +104,6 @@
       child: Column(
         children: [
           Expanded(
-<<<<<<< HEAD
-            child: switch (selectedTab) {
-              _CupertinoView.overview => _TabView(
-                  cupertinoTabSwitcher: tabSwitcher,
-                  sliver: BroadcastOverviewTab(
-                    broadcast: widget.broadcast,
-                    tournamentId: _selectedTournamentId,
-                  ),
-                ),
-              _CupertinoView.boards => _TabView(
-                  cupertinoTabSwitcher: tabSwitcher,
-                  sliver: switch (asyncTournament) {
-                    AsyncData(:final value) => BroadcastBoardsTab(
-                        roundId: _selectedRoundId ?? value.defaultRoundId,
-                        tournamentSlug: widget.broadcast.tour.slug,
-=======
             child: switch (asyncRound) {
               AsyncData(value: final _) => switch (selectedTab) {
                   _CupertinoView.overview => _TabView(
@@ -127,7 +111,6 @@
                       sliver: BroadcastOverviewTab(
                         broadcast: widget.broadcast,
                         tournamentId: _selectedTournamentId,
->>>>>>> 0b8c1d96
                       ),
                     ),
                   _CupertinoView.boards => _TabView(
@@ -135,7 +118,7 @@
                       sliver: switch (asyncTournament) {
                         AsyncData(:final value) => BroadcastBoardsTab(
                             roundId: _selectedRoundId ?? value.defaultRoundId,
-                            broadcastTitle: widget.broadcast.title,
+                            tournamentSlug: widget.broadcast.tour.slug,
                           ),
                         _ => const SliverFillRemaining(
                             child: SizedBox.shrink(),
