--- conflicted
+++ resolved
@@ -74,39 +74,27 @@
 
   @override
   Widget build(BuildContext context) {
-<<<<<<< HEAD
     final broadcastRoundGameState = ref.watch(
       broadcastRoundGameProvider(widget.roundId, widget.gameId),
     );
-    final broadcastGameState = ref
-        .watch(broadcastGameControllerProvider(widget.roundId, widget.gameId));
-    final title = (widget.title != null)
-        ? Text(
-            widget.title!,
-            overflow: TextOverflow.ellipsis,
-            maxLines: 1,
-          )
-        : switch (ref.watch(broadcastGameScreenTitleProvider(widget.roundId))) {
-            AsyncData(value: final title) => Text(
+    final broadcastGameState = ref.watch(
+      broadcastGameControllerProvider(widget.roundId, widget.gameId),
+    );
+    final title =
+        (widget.title != null)
+            ? Text(widget.title!, overflow: TextOverflow.ellipsis, maxLines: 1)
+            : switch (ref.watch(broadcastGameScreenTitleProvider(widget.roundId))) {
+              AsyncData(value: final title) => Text(
                 title,
                 overflow: TextOverflow.ellipsis,
                 maxLines: 1,
               ),
-            _ => const SizedBox.shrink(),
-          };
+              _ => const SizedBox.shrink(),
+            };
 
     return PlatformScaffold(
       appBar: PlatformAppBar(
         title: title,
-=======
-    final broadcastGameState = ref.watch(
-      broadcastGameControllerProvider(widget.roundId, widget.gameId),
-    );
-
-    return PlatformScaffold(
-      appBar: PlatformAppBar(
-        title: Text(widget.roundTitle, overflow: TextOverflow.ellipsis, maxLines: 1),
->>>>>>> dfadce4f
         actions: [
           AppBarAnalysisTabIndicator(tabs: tabs, controller: _tabController),
           AppBarIconButton(
@@ -124,33 +112,17 @@
           ),
         ],
       ),
-<<<<<<< HEAD
       body: switch ((broadcastRoundGameState, broadcastGameState)) {
         (AsyncData(), AsyncData()) => _Body(
-            widget.tournamentId,
-            widget.roundId,
-            widget.gameId,
-            widget.tournamentSlug,
-            widget.roundSlug,
-            tabController: _tabController,
-          ),
-        (AsyncError(:final error), _) => Center(
-            child: Text('Cannot load broadcast game: $error'),
-          ),
-        (_, AsyncError(:final error)) => Center(
-            child: Text('Cannot load broadcast game: $error'),
-          ),
-=======
-      body: switch (broadcastGameState) {
-        AsyncData() => _Body(
+          widget.tournamentId,
           widget.roundId,
           widget.gameId,
-          widget.broadcastTitle,
-          widget.roundTitle,
+          widget.tournamentSlug,
+          widget.roundSlug,
           tabController: _tabController,
         ),
-        AsyncError(:final error) => Center(child: Text('Cannot load broadcast game: $error')),
->>>>>>> dfadce4f
+        (AsyncError(:final error), _) => Center(child: Text('Cannot load broadcast game: $error')),
+        (_, AsyncError(:final error)) => Center(child: Text('Cannot load broadcast game: $error')),
         _ => const Center(child: CircularProgressIndicator.adaptive()),
       },
     );
@@ -362,16 +334,12 @@
 enum _PlayerWidgetPosition { bottom, top }
 
 class _PlayerWidget extends ConsumerWidget {
-<<<<<<< HEAD
   const _PlayerWidget({
     required this.tournamentId,
     required this.roundId,
     required this.gameId,
     required this.widgetPosition,
   });
-=======
-  const _PlayerWidget({required this.roundId, required this.gameId, required this.widgetPosition});
->>>>>>> dfadce4f
 
   final BroadcastTournamentId tournamentId;
   final BroadcastRoundId roundId;
@@ -380,25 +348,10 @@
 
   @override
   Widget build(BuildContext context, WidgetRef ref) {
-<<<<<<< HEAD
-    final broadcastGameState = ref
-        .watch(broadcastGameControllerProvider(roundId, gameId))
-        .requireValue;
-    final game =
-        ref.watch(broadcastRoundGameProvider(roundId, gameId)).requireValue;
-
-=======
     final broadcastGameState =
         ref.watch(broadcastGameControllerProvider(roundId, gameId)).requireValue;
-    // TODO
-    // we'll probably want to remove this and get the game state from a single controller
-    // this won't work with deep links for instance
-    final game = ref.watch(
-      broadcastRoundControllerProvider(
-        roundId,
-      ).select((round) => round.requireValue.games[gameId]!),
-    );
->>>>>>> dfadce4f
+    final game = ref.watch(broadcastRoundGameProvider(roundId, gameId)).requireValue;
+
     final isCursorOnLiveMove =
         broadcastGameState.currentPath == broadcastGameState.broadcastLivePath;
     final sideToMove = broadcastGameState.position.turn;
@@ -414,23 +367,24 @@
     final pastClocks = broadcastGameState.clocks;
     final pastClock = (sideToMove == side) ? pastClocks?.parentClock : pastClocks?.clock;
 
-<<<<<<< HEAD
     return GestureDetector(
       onTap: () {
         pushPlatformRoute(
           context,
-          builder: (context) => BroadcastPlayerResultsScreen(
-            tournamentId,
-            (player.fideId != null) ? player.fideId!.toString() : player.name,
-            player.title,
-            player.name,
-          ),
+          builder:
+              (context) => BroadcastPlayerResultsScreen(
+                tournamentId,
+                (player.fideId != null) ? player.fideId!.toString() : player.name,
+                player.title,
+                player.name,
+              ),
         );
       },
       child: Container(
-        color: Theme.of(context).platform == TargetPlatform.iOS
-            ? Styles.cupertinoCardColor.resolveFrom(context)
-            : Theme.of(context).colorScheme.surfaceContainer,
+        color:
+            Theme.of(context).platform == TargetPlatform.iOS
+                ? Styles.cupertinoCardColor.resolveFrom(context)
+                : Theme.of(context).colorScheme.surfaceContainer,
         padding: const EdgeInsets.only(left: 8.0),
         child: Row(
           children: [
@@ -439,12 +393,12 @@
                 (gameStatus == BroadcastResult.draw)
                     ? '½'
                     : (gameStatus == BroadcastResult.whiteWins)
-                        ? side == Side.white
-                            ? '1'
-                            : '0'
-                        : side == Side.black
-                            ? '1'
-                            : '0',
+                    ? side == Side.white
+                        ? '1'
+                        : '0'
+                    : side == Side.black
+                    ? '1'
+                    : '0',
                 style: const TextStyle().copyWith(fontWeight: FontWeight.bold),
               ),
               const SizedBox(width: 16.0),
@@ -455,103 +409,41 @@
                 title: player.title,
                 name: player.name,
                 rating: player.rating,
-                textStyle:
-                    const TextStyle().copyWith(fontWeight: FontWeight.bold),
+                textStyle: const TextStyle().copyWith(fontWeight: FontWeight.bold),
               ),
             ),
             if (liveClock != null || pastClock != null)
               Container(
                 height: kAnalysisBoardHeaderOrFooterHeight,
-                color: (side == sideToMove)
-                    ? isCursorOnLiveMove
-                        ? Theme.of(context).colorScheme.tertiaryContainer
-                        : Theme.of(context).colorScheme.secondaryContainer
-                    : Colors.transparent,
+                color:
+                    (side == sideToMove)
+                        ? isCursorOnLiveMove
+                            ? Theme.of(context).colorScheme.tertiaryContainer
+                            : Theme.of(context).colorScheme.secondaryContainer
+                        : Colors.transparent,
                 child: Padding(
                   padding: const EdgeInsets.symmetric(horizontal: 6.0),
                   child: Center(
-                    child: liveClock != null
-                        ? CountdownClockBuilder(
-                            timeLeft: liveClock,
-                            active: side == sideToMove,
-                            builder: (context, timeLeft) => _Clock(
-                              timeLeft: timeLeft,
+                    child:
+                        liveClock != null
+                            ? CountdownClockBuilder(
+                              timeLeft: liveClock,
+                              active: side == sideToMove,
+                              builder:
+                                  (context, timeLeft) => _Clock(
+                                    timeLeft: timeLeft,
+                                    isSideToMove: side == sideToMove,
+                                    isLive: true,
+                                  ),
+                              tickInterval: const Duration(seconds: 1),
+                              clockUpdatedAt: game.updatedClockAt,
+                            )
+                            : _Clock(
+                              timeLeft: pastClock!,
                               isSideToMove: side == sideToMove,
-                              isLive: true,
+                              isLive: false,
                             ),
-                            tickInterval: const Duration(seconds: 1),
-                            clockUpdatedAt: game.updatedClockAt,
-                          )
-                        : _Clock(
-=======
-    return Container(
-      color:
-          Theme.of(context).platform == TargetPlatform.iOS
-              ? Styles.cupertinoCardColor.resolveFrom(context)
-              : Theme.of(context).colorScheme.surfaceContainer,
-      padding: const EdgeInsets.only(left: 8.0),
-      child: Row(
-        children: [
-          if (game.isOver) ...[
-            Text(
-              (gameStatus == BroadcastResult.draw)
-                  ? '½'
-                  : (gameStatus == BroadcastResult.whiteWins)
-                  ? side == Side.white
-                      ? '1'
-                      : '0'
-                  : side == Side.black
-                  ? '1'
-                  : '0',
-              style: const TextStyle().copyWith(fontWeight: FontWeight.bold),
-            ),
-            const SizedBox(width: 16.0),
-          ],
-          Expanded(
-            child: BroadcastPlayerWidget(
-              federation: player.federation,
-              title: player.title,
-              name: player.name,
-              rating: player.rating,
-              textStyle: const TextStyle().copyWith(fontWeight: FontWeight.bold),
-            ),
-          ),
-          if (liveClock != null || pastClock != null)
-            Container(
-              height: kAnalysisBoardHeaderOrFooterHeight,
-              color:
-                  (side == sideToMove)
-                      ? isCursorOnLiveMove
-                          ? Theme.of(context).colorScheme.tertiaryContainer
-                          : Theme.of(context).colorScheme.secondaryContainer
-                      : Colors.transparent,
-              child: Padding(
-                padding: const EdgeInsets.symmetric(horizontal: 6.0),
-                child: Center(
-                  child:
-                      liveClock != null
-                          ? CountdownClockBuilder(
-                            timeLeft: liveClock,
-                            active: side == sideToMove,
-                            builder:
-                                (context, timeLeft) => _Clock(
-                                  timeLeft: timeLeft,
-                                  isSideToMove: side == sideToMove,
-                                  isLive: true,
-                                ),
-                            tickInterval: const Duration(seconds: 1),
-                            clockUpdatedAt: game.updatedClockAt,
-                          )
-                          : _Clock(
->>>>>>> dfadce4f
-                            timeLeft: pastClock!,
-                            isSideToMove: side == sideToMove,
-                            isLive: false,
-                          ),
-<<<<<<< HEAD
                   ),
-=======
->>>>>>> dfadce4f
                 ),
               ),
           ],
