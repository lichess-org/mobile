import 'package:chessground/chessground.dart';
import 'package:dartchess/dartchess.dart';
import 'package:fast_immutable_collections/fast_immutable_collections.dart';
import 'package:flutter/material.dart';
import 'package:flutter_riverpod/flutter_riverpod.dart';
import 'package:lichess_mobile/src/constants.dart';
import 'package:lichess_mobile/src/model/analysis/analysis_preferences.dart';
import 'package:lichess_mobile/src/model/broadcast/broadcast.dart';
import 'package:lichess_mobile/src/model/broadcast/broadcast_game_controller.dart';
import 'package:lichess_mobile/src/model/broadcast/broadcast_round_controller.dart';
import 'package:lichess_mobile/src/model/common/chess.dart';
import 'package:lichess_mobile/src/model/common/eval.dart';
import 'package:lichess_mobile/src/model/common/id.dart';
import 'package:lichess_mobile/src/model/engine/evaluation_service.dart';
import 'package:lichess_mobile/src/model/settings/board_preferences.dart';
import 'package:lichess_mobile/src/styles/styles.dart';
import 'package:lichess_mobile/src/utils/duration.dart';
import 'package:lichess_mobile/src/utils/l10n_context.dart';
import 'package:lichess_mobile/src/utils/navigation.dart';
import 'package:lichess_mobile/src/view/analysis/analysis_layout.dart';
import 'package:lichess_mobile/src/view/broadcast/broadcast_game_bottom_bar.dart';
import 'package:lichess_mobile/src/view/broadcast/broadcast_game_settings.dart';
import 'package:lichess_mobile/src/view/broadcast/broadcast_game_tree_view.dart';
import 'package:lichess_mobile/src/view/broadcast/broadcast_player_results_screen.dart';
import 'package:lichess_mobile/src/view/broadcast/broadcast_player_widget.dart';
import 'package:lichess_mobile/src/view/engine/engine_gauge.dart';
import 'package:lichess_mobile/src/view/engine/engine_lines.dart';
import 'package:lichess_mobile/src/view/opening_explorer/opening_explorer_view.dart';
import 'package:lichess_mobile/src/widgets/buttons.dart';
import 'package:lichess_mobile/src/widgets/clock.dart';
import 'package:lichess_mobile/src/widgets/pgn.dart';
import 'package:lichess_mobile/src/widgets/platform_scaffold.dart';

class BroadcastGameScreen extends ConsumerStatefulWidget {
  final BroadcastTournamentId tournamentId;
  final BroadcastRoundId roundId;
  final BroadcastGameId gameId;
  final String? tournamentSlug;
  final String? roundSlug;
  final String? title;

  const BroadcastGameScreen({
    required this.tournamentId,
    required this.roundId,
    required this.gameId,
    this.tournamentSlug,
    this.roundSlug,
    this.title,
  });

  @override
  ConsumerState<BroadcastGameScreen> createState() =>
      _BroadcastGameScreenState();
}

class _BroadcastGameScreenState extends ConsumerState<BroadcastGameScreen>
    with SingleTickerProviderStateMixin {
  late final List<AnalysisTab> tabs;
  late final TabController _tabController;

  @override
  void initState() {
    super.initState();

    tabs = [
      AnalysisTab.opening,
      AnalysisTab.moves,
    ];

    _tabController = TabController(
      vsync: this,
      initialIndex: 1,
      length: tabs.length,
    );
  }

  @override
  void dispose() {
    _tabController.dispose();
    super.dispose();
  }

  @override
  Widget build(BuildContext context) {
    final broadcastGameState = ref
        .watch(broadcastGameControllerProvider(widget.roundId, widget.gameId));
    final title = ref.watch(
      broadcastRoundControllerProvider(widget.roundId)
          .select((round) => round.value?.round.name),
    );

    return PlatformScaffold(
      appBar: PlatformAppBar(
        title: Text(
          widget.title ?? title ?? 'BroadcastGame',
          overflow: TextOverflow.ellipsis,
          maxLines: 1,
        ),
        actions: [
          AppBarAnalysisTabIndicator(
            tabs: tabs,
            controller: _tabController,
          ),
          AppBarIconButton(
            onPressed: (broadcastGameState.hasValue)
                ? () {
                    pushPlatformRoute(
                      context,
                      screen: BroadcastGameSettings(
                        widget.roundId,
                        widget.gameId,
                      ),
                    );
                  }
                : null,
            semanticsLabel: context.l10n.settingsSettings,
            icon: const Icon(Icons.settings),
          ),
        ],
      ),
      body: switch (broadcastGameState) {
        AsyncData() => _Body(
            widget.tournamentId,
            widget.roundId,
            widget.gameId,
            widget.tournamentSlug,
            widget.roundSlug,
            tabController: _tabController,
          ),
        AsyncError(:final error) => Center(
            child: Text('Cannot load broadcast game: $error'),
          ),
        _ => const Center(child: CircularProgressIndicator.adaptive()),
      },
    );
  }
}

class _Body extends ConsumerWidget {
  const _Body(
    this.tournamentId,
    this.roundId,
    this.gameId,
    this.tournamentSlug,
    this.roundSlug, {
    required this.tabController,
  });

  final BroadcastTournamentId tournamentId;
  final BroadcastRoundId roundId;
  final BroadcastGameId gameId;
  final String? tournamentSlug;
  final String? roundSlug;
  final TabController tabController;

  @override
  Widget build(BuildContext context, WidgetRef ref) {
    final broadcastState = ref
        .watch(broadcastGameControllerProvider(roundId, gameId))
        .requireValue;
    final analysisPrefs = ref.watch(analysisPreferencesProvider);
    final showEvaluationGauge = analysisPrefs.showEvaluationGauge;
    final numEvalLines = analysisPrefs.numEvalLines;

    final engineGaugeParams = broadcastState.engineGaugeParams;
    final isLocalEvaluationEnabled = broadcastState.isLocalEvaluationEnabled;
    final currentNode = broadcastState.currentNode;

    return AnalysisLayout(
      tabController: tabController,
      boardBuilder: (context, boardSize, borderRadius) => _BroadcastBoard(
        roundId,
        gameId,
        boardSize,
        borderRadius,
      ),
      boardHeader: _PlayerWidget(
        tournamentId: tournamentId,
        roundId: roundId,
        gameId: gameId,
        widgetPosition: _PlayerWidgetPosition.top,
      ),
      boardFooter: _PlayerWidget(
        tournamentId: tournamentId,
        roundId: roundId,
        gameId: gameId,
        widgetPosition: _PlayerWidgetPosition.bottom,
      ),
      engineGaugeBuilder: isLocalEvaluationEnabled && showEvaluationGauge
          ? (context, orientation) {
              return orientation == Orientation.portrait
                  ? EngineGauge(
                      displayMode: EngineGaugeDisplayMode.horizontal,
                      params: engineGaugeParams,
                    )
                  : Container(
                      clipBehavior: Clip.hardEdge,
                      decoration: BoxDecoration(
                        borderRadius: BorderRadius.circular(4.0),
                      ),
                      child: EngineGauge(
                        displayMode: EngineGaugeDisplayMode.vertical,
                        params: engineGaugeParams,
                      ),
                    );
            }
          : null,
      engineLines: isLocalEvaluationEnabled && numEvalLines > 0
          ? EngineLines(
              clientEval: currentNode.eval,
              isGameOver: currentNode.position.isGameOver,
              onTapMove: ref
                  .read(
                    broadcastGameControllerProvider(roundId, gameId).notifier,
                  )
                  .onUserMove,
            )
          : null,
      bottomBar: BroadcastGameBottomBar(
        roundId: roundId,
        gameId: gameId,
        tournamentSlug: tournamentSlug,
        roundSlug: roundSlug,
      ),
      children: [
        _OpeningExplorerTab(roundId, gameId),
        BroadcastGameTreeView(roundId, gameId),
      ],
    );
  }
}

class _OpeningExplorerTab extends ConsumerWidget {
  const _OpeningExplorerTab(
    this.roundId,
    this.gameId,
  );

  final BroadcastRoundId roundId;
  final BroadcastGameId gameId;

  @override
  Widget build(BuildContext context, WidgetRef ref) {
    final ctrlProvider = broadcastGameControllerProvider(roundId, gameId);
    final state = ref.watch(ctrlProvider).requireValue;

    return OpeningExplorerView(
      position: state.currentNode.position,
      onMoveSelected: ref.read(ctrlProvider.notifier).onUserMove,
    );
  }
}

class _BroadcastBoard extends ConsumerStatefulWidget {
  const _BroadcastBoard(
    this.roundId,
    this.gameId,
    this.boardSize,
    this.borderRadius,
  );

  final BroadcastRoundId roundId;
  final BroadcastGameId gameId;
  final double boardSize;
  final BorderRadiusGeometry? borderRadius;

  @override
  ConsumerState<_BroadcastBoard> createState() => _BroadcastBoardState();
}

class _BroadcastBoardState extends ConsumerState<_BroadcastBoard> {
  ISet<Shape> userShapes = ISet();

  @override
  Widget build(BuildContext context) {
    final ctrlProvider =
        broadcastGameControllerProvider(widget.roundId, widget.gameId);
    final broadcastAnalysisState = ref.watch(ctrlProvider).requireValue;
    final boardPrefs = ref.watch(boardPreferencesProvider);
    final analysisPrefs = ref.watch(analysisPreferencesProvider);

    final evalBestMoves = ref.watch(
      engineEvaluationProvider.select((s) => s.eval?.bestMoves),
    );

    final currentNode = broadcastAnalysisState.currentNode;
    final annotation = makeAnnotation(currentNode.nags);

    final bestMoves = evalBestMoves ?? currentNode.eval?.bestMoves;

    final sanMove = currentNode.sanMove;

    final ISet<Shape> bestMoveShapes = analysisPrefs.showBestMoveArrow &&
            broadcastAnalysisState.isLocalEvaluationEnabled &&
            bestMoves != null
        ? computeBestMoveShapes(
            bestMoves,
            currentNode.position.turn,
            boardPrefs.pieceSet.assets,
          )
        : ISet();

    return Chessboard(
      size: widget.boardSize,
      fen: broadcastAnalysisState.position.fen,
      lastMove: broadcastAnalysisState.lastMove as NormalMove?,
      orientation: broadcastAnalysisState.pov,
      game: GameData(
        playerSide: broadcastAnalysisState.position.isGameOver
            ? PlayerSide.none
            : broadcastAnalysisState.position.turn == Side.white
                ? PlayerSide.white
                : PlayerSide.black,
        isCheck: boardPrefs.boardHighlights &&
            broadcastAnalysisState.position.isCheck,
        sideToMove: broadcastAnalysisState.position.turn,
        validMoves: broadcastAnalysisState.validMoves,
        promotionMove: broadcastAnalysisState.promotionMove,
        onMove: (move, {isDrop, captured}) =>
            ref.read(ctrlProvider.notifier).onUserMove(move),
        onPromotionSelection: (role) =>
            ref.read(ctrlProvider.notifier).onPromotionSelection(role),
      ),
      shapes: userShapes.union(bestMoveShapes),
      annotations:
          analysisPrefs.showAnnotations && sanMove != null && annotation != null
              ? altCastles.containsKey(sanMove.move.uci)
                  ? IMap({
                      Move.parse(altCastles[sanMove.move.uci]!)!.to: annotation,
                    })
                  : IMap({sanMove.move.to: annotation})
              : null,
      settings: boardPrefs.toBoardSettings().copyWith(
            borderRadius: widget.borderRadius,
            boxShadow: widget.borderRadius != null
                ? boardShadows
                : const <BoxShadow>[],
            drawShape: DrawShapeOptions(
              enable: boardPrefs.enableShapeDrawings,
              onCompleteShape: _onCompleteShape,
              onClearShapes: _onClearShapes,
              newShapeColor: boardPrefs.shapeColor.color,
            ),
          ),
    );
  }

  void _onCompleteShape(Shape shape) {
    if (userShapes.any((element) => element == shape)) {
      setState(() {
        userShapes = userShapes.remove(shape);
      });
      return;
    } else {
      setState(() {
        userShapes = userShapes.add(shape);
      });
    }
  }

  void _onClearShapes() {
    setState(() {
      userShapes = ISet();
    });
  }
}

enum _PlayerWidgetPosition { bottom, top }

class _PlayerWidget extends ConsumerWidget {
  const _PlayerWidget({
    required this.tournamentId,
    required this.roundId,
    required this.gameId,
    required this.widgetPosition,
  });

  final BroadcastTournamentId tournamentId;
  final BroadcastRoundId roundId;
  final BroadcastGameId gameId;
  final _PlayerWidgetPosition widgetPosition;

  @override
  Widget build(BuildContext context, WidgetRef ref) {
    final broadcastGameState = ref
        .watch(broadcastGameControllerProvider(roundId, gameId))
        .requireValue;
    // TODO
    // we'll probably want to remove this and get the game state from a single controller
    // this won't work with deep links for instance
    final game = ref.watch(
      broadcastRoundControllerProvider(roundId)
          .select((round) => round.requireValue.games[gameId]!),
    );
    final isCursorOnLiveMove =
        broadcastGameState.currentPath == broadcastGameState.broadcastLivePath;
    final sideToMove = broadcastGameState.position.turn;
    final side = switch (widgetPosition) {
      _PlayerWidgetPosition.bottom => broadcastGameState.pov,
      _PlayerWidgetPosition.top => broadcastGameState.pov.opposite,
    };
<<<<<<< HEAD
    final clock = (sideToMove == side) ? clocks?.parentClock : clocks?.clock;

    final game = ref.watch(
      broadcastRoundControllerProvider(roundId)
          .select((round) => round.value?.games[gameId]),
    );

    if (game == null) return const SizedBox.shrink();

=======
>>>>>>> 9a97a805
    final player = game.players[side]!;
    final liveClock = isCursorOnLiveMove ? player.clock : null;
    final gameStatus = game.status;

<<<<<<< HEAD
    return GestureDetector(
      onTap: () {
        pushPlatformRoute(
          context,
          builder: (context) => BroadcastPlayerResultsScreen(
            tournamentId,
            (player.fideId != null) ? player.fideId!.toString() : player.name,
            player.title,
            player.name,
          ),
        );
      },
      child: Container(
        color: Theme.of(context).platform == TargetPlatform.iOS
            ? Styles.cupertinoCardColor.resolveFrom(context)
            : Theme.of(context).colorScheme.surfaceContainer,
        padding: const EdgeInsets.only(left: 8.0),
        child: Row(
          children: [
            if (game.isOver) ...[
              Text(
                (gameStatus == BroadcastResult.draw)
                    ? '½'
                    : (gameStatus == BroadcastResult.whiteWins)
                        ? side == Side.white
                            ? '1'
                            : '0'
                        : side == Side.black
                            ? '1'
                            : '0',
                style: const TextStyle().copyWith(fontWeight: FontWeight.bold),
              ),
              const SizedBox(width: 16.0),
            ],
            Expanded(
              child: BroadcastPlayerWidget(
                federation: player.federation,
                title: player.title,
                name: player.name,
                rating: player.rating,
                textStyle:
                    const TextStyle().copyWith(fontWeight: FontWeight.bold),
              ),
            ),
            if (clock != null)
              Container(
                height: kAnalysisBoardHeaderOrFooterHeight,
                color: (side == sideToMove)
                    ? isCursorOnLiveMove
                        ? Theme.of(context).colorScheme.tertiaryContainer
                        : Theme.of(context).colorScheme.secondaryContainer
                    : Colors.transparent,
                child: Padding(
                  padding: const EdgeInsets.symmetric(horizontal: 6.0),
                  child: Center(
                    child: isCursorOnLiveMove
                        ? CountdownClockBuilder(
                            timeLeft: clock,
                            active: side == sideToMove,
                            builder: (context, timeLeft) => _Clock(
                              timeLeft: timeLeft,
                              isSideToMove: side == sideToMove,
                              isLive: true,
                            ),
                            tickInterval: const Duration(seconds: 1),
                            clockUpdatedAt:
                                side == sideToMove ? game.updatedClockAt : null,
                          )
                        : _Clock(
                            timeLeft: clock,
=======
    final pastClocks = broadcastGameState.clocks;
    final pastClock =
        (sideToMove == side) ? pastClocks?.parentClock : pastClocks?.clock;

    return Container(
      color: Theme.of(context).platform == TargetPlatform.iOS
          ? Styles.cupertinoCardColor.resolveFrom(context)
          : Theme.of(context).colorScheme.surfaceContainer,
      padding: const EdgeInsets.only(left: 8.0),
      child: Row(
        children: [
          if (game.isOver) ...[
            Text(
              (gameStatus == BroadcastResult.draw)
                  ? '½'
                  : (gameStatus == BroadcastResult.whiteWins)
                      ? side == Side.white
                          ? '1'
                          : '0'
                      : side == Side.black
                          ? '1'
                          : '0',
              style: const TextStyle().copyWith(fontWeight: FontWeight.bold),
            ),
            const SizedBox(width: 16.0),
          ],
          Expanded(
            child: BroadcastPlayerWidget(
              federation: player.federation,
              title: player.title,
              name: player.name,
              rating: player.rating,
              textStyle:
                  const TextStyle().copyWith(fontWeight: FontWeight.bold),
            ),
          ),
          if (liveClock != null || pastClock != null)
            Container(
              height: kAnalysisBoardHeaderOrFooterHeight,
              color: (side == sideToMove)
                  ? isCursorOnLiveMove
                      ? Theme.of(context).colorScheme.tertiaryContainer
                      : Theme.of(context).colorScheme.secondaryContainer
                  : Colors.transparent,
              child: Padding(
                padding: const EdgeInsets.symmetric(horizontal: 6.0),
                child: Center(
                  child: liveClock != null
                      ? CountdownClockBuilder(
                          timeLeft: liveClock,
                          active: side == sideToMove,
                          builder: (context, timeLeft) => _Clock(
                            timeLeft: timeLeft,
>>>>>>> 9a97a805
                            isSideToMove: side == sideToMove,
                            isLive: false,
                          ),
<<<<<<< HEAD
                  ),
=======
                          tickInterval: const Duration(seconds: 1),
                          clockUpdatedAt: game.updatedClockAt,
                        )
                      : _Clock(
                          timeLeft: pastClock!,
                          isSideToMove: side == sideToMove,
                          isLive: false,
                        ),
>>>>>>> 9a97a805
                ),
              ),
          ],
        ),
      ),
    );
  }
}

class _Clock extends StatelessWidget {
  const _Clock({
    required this.timeLeft,
    required this.isSideToMove,
    required this.isLive,
  });

  final Duration timeLeft;
  final bool isSideToMove;
  final bool isLive;

  @override
  Widget build(BuildContext context) {
    return Text(
      timeLeft.toHoursMinutesSeconds(),
      style: TextStyle(
        color: isSideToMove
            ? isLive
                ? Theme.of(context).colorScheme.onTertiaryContainer
                : Theme.of(context).colorScheme.onSecondaryContainer
            : null,
        fontFeatures: const [FontFeature.tabularFigures()],
      ),
    );
  }
}<|MERGE_RESOLUTION|>--- conflicted
+++ resolved
@@ -390,8 +390,11 @@
     // this won't work with deep links for instance
     final game = ref.watch(
       broadcastRoundControllerProvider(roundId)
-          .select((round) => round.requireValue.games[gameId]!),
-    );
+          .select((round) => round.value?.games[gameId]),
+    );
+
+    if (game == null) return const SizedBox.shrink();
+
     final isCursorOnLiveMove =
         broadcastGameState.currentPath == broadcastGameState.broadcastLivePath;
     final sideToMove = broadcastGameState.position.turn;
@@ -399,23 +402,15 @@
       _PlayerWidgetPosition.bottom => broadcastGameState.pov,
       _PlayerWidgetPosition.top => broadcastGameState.pov.opposite,
     };
-<<<<<<< HEAD
-    final clock = (sideToMove == side) ? clocks?.parentClock : clocks?.clock;
-
-    final game = ref.watch(
-      broadcastRoundControllerProvider(roundId)
-          .select((round) => round.value?.games[gameId]),
-    );
-
-    if (game == null) return const SizedBox.shrink();
-
-=======
->>>>>>> 9a97a805
+
     final player = game.players[side]!;
     final liveClock = isCursorOnLiveMove ? player.clock : null;
     final gameStatus = game.status;
 
-<<<<<<< HEAD
+    final pastClocks = broadcastGameState.clocks;
+    final pastClock =
+        (sideToMove == side) ? pastClocks?.parentClock : pastClocks?.clock;
+
     return GestureDetector(
       onTap: () {
         pushPlatformRoute(
@@ -460,7 +455,7 @@
                     const TextStyle().copyWith(fontWeight: FontWeight.bold),
               ),
             ),
-            if (clock != null)
+            if (liveClock != null || pastClock != null)
               Container(
                 height: kAnalysisBoardHeaderOrFooterHeight,
                 color: (side == sideToMove)
@@ -471,9 +466,9 @@
                 child: Padding(
                   padding: const EdgeInsets.symmetric(horizontal: 6.0),
                   child: Center(
-                    child: isCursorOnLiveMove
+                    child: liveClock != null
                         ? CountdownClockBuilder(
-                            timeLeft: clock,
+                            timeLeft: liveClock,
                             active: side == sideToMove,
                             builder: (context, timeLeft) => _Clock(
                               timeLeft: timeLeft,
@@ -481,81 +476,14 @@
                               isLive: true,
                             ),
                             tickInterval: const Duration(seconds: 1),
-                            clockUpdatedAt:
-                                side == sideToMove ? game.updatedClockAt : null,
+                            clockUpdatedAt: game.updatedClockAt,
                           )
                         : _Clock(
-                            timeLeft: clock,
-=======
-    final pastClocks = broadcastGameState.clocks;
-    final pastClock =
-        (sideToMove == side) ? pastClocks?.parentClock : pastClocks?.clock;
-
-    return Container(
-      color: Theme.of(context).platform == TargetPlatform.iOS
-          ? Styles.cupertinoCardColor.resolveFrom(context)
-          : Theme.of(context).colorScheme.surfaceContainer,
-      padding: const EdgeInsets.only(left: 8.0),
-      child: Row(
-        children: [
-          if (game.isOver) ...[
-            Text(
-              (gameStatus == BroadcastResult.draw)
-                  ? '½'
-                  : (gameStatus == BroadcastResult.whiteWins)
-                      ? side == Side.white
-                          ? '1'
-                          : '0'
-                      : side == Side.black
-                          ? '1'
-                          : '0',
-              style: const TextStyle().copyWith(fontWeight: FontWeight.bold),
-            ),
-            const SizedBox(width: 16.0),
-          ],
-          Expanded(
-            child: BroadcastPlayerWidget(
-              federation: player.federation,
-              title: player.title,
-              name: player.name,
-              rating: player.rating,
-              textStyle:
-                  const TextStyle().copyWith(fontWeight: FontWeight.bold),
-            ),
-          ),
-          if (liveClock != null || pastClock != null)
-            Container(
-              height: kAnalysisBoardHeaderOrFooterHeight,
-              color: (side == sideToMove)
-                  ? isCursorOnLiveMove
-                      ? Theme.of(context).colorScheme.tertiaryContainer
-                      : Theme.of(context).colorScheme.secondaryContainer
-                  : Colors.transparent,
-              child: Padding(
-                padding: const EdgeInsets.symmetric(horizontal: 6.0),
-                child: Center(
-                  child: liveClock != null
-                      ? CountdownClockBuilder(
-                          timeLeft: liveClock,
-                          active: side == sideToMove,
-                          builder: (context, timeLeft) => _Clock(
-                            timeLeft: timeLeft,
->>>>>>> 9a97a805
+                            timeLeft: pastClock!,
                             isSideToMove: side == sideToMove,
                             isLive: false,
                           ),
-<<<<<<< HEAD
                   ),
-=======
-                          tickInterval: const Duration(seconds: 1),
-                          clockUpdatedAt: game.updatedClockAt,
-                        )
-                      : _Clock(
-                          timeLeft: pastClock!,
-                          isSideToMove: side == sideToMove,
-                          isLive: false,
-                        ),
->>>>>>> 9a97a805
                 ),
               ),
           ],
