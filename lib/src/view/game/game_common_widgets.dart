import 'package:dartchess/dartchess.dart';
import 'package:flutter/cupertino.dart';
import 'package:flutter/material.dart';
import 'package:flutter_riverpod/flutter_riverpod.dart';
import 'package:lichess_mobile/src/model/common/id.dart';
<<<<<<< HEAD
import 'package:lichess_mobile/src/model/common/time_increment.dart';
import 'package:lichess_mobile/src/model/game/archived_game.dart';
=======
>>>>>>> 2be4ffd5
import 'package:lichess_mobile/src/model/game/game.dart';
import 'package:lichess_mobile/src/model/game/game_filter.dart';
import 'package:lichess_mobile/src/model/game/game_history.dart';
import 'package:lichess_mobile/src/model/game/game_share_service.dart';
import 'package:lichess_mobile/src/network/http.dart';
import 'package:lichess_mobile/src/utils/l10n_context.dart';
import 'package:lichess_mobile/src/utils/navigation.dart';
import 'package:lichess_mobile/src/utils/share.dart';
<<<<<<< HEAD
import 'package:lichess_mobile/src/view/game/archived_game_screen.dart';
import 'package:lichess_mobile/src/view/game/game_screen.dart';
import 'package:lichess_mobile/src/view/game/game_screen_providers.dart';
=======
>>>>>>> 2be4ffd5
import 'package:lichess_mobile/src/view/game/game_settings.dart';
import 'package:lichess_mobile/src/widgets/adaptive_action_sheet.dart';
import 'package:lichess_mobile/src/widgets/adaptive_bottom_sheet.dart';
import 'package:lichess_mobile/src/widgets/feedback.dart';

class GameBookmarkMenuItemButton extends ConsumerStatefulWidget {
  const GameBookmarkMenuItemButton({
    required this.id,
    required this.bookmarked,
    required this.onToggleBookmark,
    this.gameListContext,
    super.key,
  });

<<<<<<< HEAD
void openGameScreen(LightArchivedGame game, Side orientation, BuildContext context) {
  if (game.variant.isReadSupported) {
    pushPlatformRoute(
      context,
      rootNavigator: true,
      builder:
          (context) =>
              game.fullId != null
                  ? GameScreen(initialGameId: game.fullId)
                  : ArchivedGameScreen(gameData: game, orientation: orientation),
    );
  } else {
    showPlatformSnackbar(context, 'This variant is not supported yet.', type: SnackBarType.info);
  }
}

class GameAppBar extends ConsumerWidget {
  const GameAppBar({this.id, this.seek, this.challenge, this.lastMoveAt, super.key});
=======
  final GameId id;
  final bool bookmarked;
  final Future<void> Function() onToggleBookmark;
>>>>>>> 2be4ffd5

  /// The context of the game list that opened this screen, if available.
  ///
  /// It is used to invalidate the user game history, if the game was loaded from a user's game history.
  /// If the [UserId] is null, it means the game was not loaded from the current logged in user's game history.
  final (UserId?, GameFilterState)? gameListContext;

  @override
  ConsumerState<GameBookmarkMenuItemButton> createState() => _GameBookmarkMenuItemButtonState();
}

class _GameBookmarkMenuItemButtonState extends ConsumerState<GameBookmarkMenuItemButton> {
  Future<void>? _pendingBookmarkAction;

  @override
  Widget build(BuildContext context) {
    return FutureBuilder(
      future: _pendingBookmarkAction,
      builder: (context, snapshot) {
        return MenuItemButton(
          leadingIcon: Icon(
            widget.bookmarked ? Icons.bookmark_remove_outlined : Icons.bookmark_add_outlined,
          ),
          semanticsLabel: widget.bookmarked ? 'Unbookmark' : 'Bookmark',
          closeOnActivate: false,
          onPressed:
              snapshot.connectionState == ConnectionState.waiting
                  ? null
                  : () async {
                    try {
                      await widget.onToggleBookmark();
                      if (context.mounted) {
                        if (widget.gameListContext != null) {
                          final historyProvider = userGameHistoryProvider(
                            widget.gameListContext!.$1,
                            isOnline: true,
                            filter: widget.gameListContext!.$2,
                          );
                          if (ref.exists(historyProvider)) {
                            ref.read(historyProvider.notifier).toggleBookmark(widget.id);
                          }
                        }
                      }
                    } catch (_) {
                      if (context.mounted) {
                        showPlatformSnackbar(
                          context,
                          'Bookmark action failed',
                          type: SnackBarType.error,
                        );
                      }
                    }
                  },
          child: Text(widget.bookmarked ? 'Unbookmark' : 'Bookmark'),
        );
      },
    );
  }
}

class GameSettingsMenuItemButton extends StatelessWidget {
  const GameSettingsMenuItemButton({required this.id, super.key});

  final GameFullId id;

  @override
  Widget build(BuildContext context) {
    return MenuItemButton(
      leadingIcon: const Icon(Icons.settings),
      semanticsLabel: context.l10n.settingsSettings,
      child: Text(context.l10n.settingsSettings),
      onPressed:
          () => showAdaptiveBottomSheet<void>(
            context: context,
            isDismissible: true,
            isScrollControlled: true,
            showDragHandle: true,
            builder: (_) => GameSettings(id: id),
          ),
    );
  }
}

List<BottomSheetAction> makeFinishedGameShareActions(
  BaseGame game, {
  required Position currentGamePosition,
  required Side orientation,
  Move? lastMove,
  required BuildContext context,
  required WidgetRef ref,
}) {
  return [
    BottomSheetAction(
      makeLabel: (_) => Text(context.l10n.studyShareAndExport),
      dismissOnPress: true,
      onPressed: (context) {
        showAdaptiveBottomSheet<void>(
          context: context,
          useRootNavigator: true,
          isDismissible: true,
          isScrollControlled: true,
          showDragHandle: true,
          builder:
              (context) => GameShareBottomSheet(
                game: game,
                currentGamePosition: currentGamePosition,
                orientation: orientation,
                lastMove: lastMove,
              ),
        );
      },
    ),
  ];
}

class GameShareBottomSheet extends ConsumerWidget {
  const GameShareBottomSheet({
    required this.game,
    required this.currentGamePosition,
    required this.orientation,
    this.lastMove,
    super.key,
  });

  final BaseGame game;
  final Position currentGamePosition;
  final Side orientation;
  final Move? lastMove;

  @override
  Widget build(BuildContext context, WidgetRef ref) {
    return BottomSheetScrollableContainer(
      children: [
        BottomSheetContextMenuAction(
          icon: CupertinoIcons.link,
          closeOnPressed: false,
          onPressed: () {
            launchShareDialog(context, uri: lichessUri('/${game.id}'));
          },
          child: Text(context.l10n.mobileShareGameURL),
        ),
        // Builder is used to retrieve the context immediately surrounding the
        // BottomSheetContextMenuAction
        // This is necessary to get the correct context for the iPad share dialog
        // which needs the position of the action to display the share dialog
        Builder(
          builder: (context) {
            return BottomSheetContextMenuAction(
              icon: Icons.gif,
              closeOnPressed: false, // needed for the share dialog on iPad
              child: Text(context.l10n.gameAsGIF),
              onPressed: () async {
                try {
                  final gif = await ref
                      .read(gameShareServiceProvider)
                      .gameGif(game.id, orientation);
                  if (context.mounted) {
                    launchShareDialog(
                      context,
                      files: [gif],
                      subject:
                          '${game.meta.perf.title} • ${context.l10n.resVsX(game.white.fullName(context), game.black.fullName(context))}',
                    );
                  }
                } catch (e) {
                  debugPrint(e.toString());
                  if (context.mounted) {
                    showPlatformSnackbar(context, 'Failed to get GIF', type: SnackBarType.error);
                  }
                }
              },
            );
          },
        ),
        if (lastMove != null)
          // Builder is used to retrieve the context immediately surrounding the
          // BottomSheetContextMenuAction
          // This is necessary to get the correct context for the iPad share dialog
          // which needs the position of the action to display the share dialog
          Builder(
            builder: (context) {
              return BottomSheetContextMenuAction(
                icon: Icons.image,
                closeOnPressed: false, // needed for the share dialog on iPad
                child: Text(context.l10n.screenshotCurrentPosition),
                onPressed: () async {
                  try {
                    final image = await ref
                        .read(gameShareServiceProvider)
                        .screenshotPosition(orientation, currentGamePosition.fen, lastMove);
                    if (context.mounted) {
                      launchShareDialog(
                        context,
                        files: [image],
                        subject: context.l10n.puzzleFromGameLink(
                          lichessUri('/${game.id}').toString(),
                        ),
                      );
                    }
                  } catch (e) {
                    if (context.mounted) {
                      showPlatformSnackbar(context, 'Failed to get GIF', type: SnackBarType.error);
                    }
                  }
                },
              );
            },
          ),
        // Builder is used to retrieve the context immediately surrounding the
        // BottomSheetContextMenuAction
        // This is necessary to get the correct context for the iPad share dialog
        // which needs the position of the action to display the share dialog
        Builder(
          builder: (context) {
            return BottomSheetContextMenuAction(
              icon: Icons.text_snippet,
              closeOnPressed: false, // needed for the share dialog on iPad
              child: Text('PGN: ${context.l10n.downloadAnnotated}'),
              onPressed: () async {
                try {
                  final pgn = await ref.read(gameShareServiceProvider).annotatedPgn(game.id);
                  if (context.mounted) {
                    launchShareDialog(context, text: pgn);
                  }
                } catch (e) {
                  if (context.mounted) {
                    showPlatformSnackbar(context, 'Failed to get PGN', type: SnackBarType.error);
                  }
                }
              },
            );
          },
        ),
        // Builder is used to retrieve the context immediately surrounding the
        // BottomSheetContextMenuAction
        // This is necessary to get the correct context for the iPad share dialog
        // which needs the position of the action to display the share dialog
        Builder(
          builder: (context) {
            return BottomSheetContextMenuAction(
              icon: Icons.text_snippet,
              closeOnPressed: false, // needed for the share dialog on iPad
              // TODO improve translation
              child: Text('PGN: ${context.l10n.downloadRaw}'),
              onPressed: () async {
                try {
                  final pgn = await ref.read(gameShareServiceProvider).rawPgn(game.id);
                  if (context.mounted) {
                    launchShareDialog(context, text: pgn);
                  }
                } catch (e) {
                  if (context.mounted) {
                    showPlatformSnackbar(context, 'Failed to get PGN', type: SnackBarType.error);
                  }
                }
              },
            );
          },
        ),
      ],
    );
  }
}<|MERGE_RESOLUTION|>--- conflicted
+++ resolved
@@ -3,29 +3,32 @@
 import 'package:flutter/material.dart';
 import 'package:flutter_riverpod/flutter_riverpod.dart';
 import 'package:lichess_mobile/src/model/common/id.dart';
-<<<<<<< HEAD
-import 'package:lichess_mobile/src/model/common/time_increment.dart';
 import 'package:lichess_mobile/src/model/game/archived_game.dart';
-=======
->>>>>>> 2be4ffd5
 import 'package:lichess_mobile/src/model/game/game.dart';
 import 'package:lichess_mobile/src/model/game/game_filter.dart';
 import 'package:lichess_mobile/src/model/game/game_history.dart';
 import 'package:lichess_mobile/src/model/game/game_share_service.dart';
 import 'package:lichess_mobile/src/network/http.dart';
 import 'package:lichess_mobile/src/utils/l10n_context.dart';
-import 'package:lichess_mobile/src/utils/navigation.dart';
 import 'package:lichess_mobile/src/utils/share.dart';
-<<<<<<< HEAD
 import 'package:lichess_mobile/src/view/game/archived_game_screen.dart';
 import 'package:lichess_mobile/src/view/game/game_screen.dart';
-import 'package:lichess_mobile/src/view/game/game_screen_providers.dart';
-=======
->>>>>>> 2be4ffd5
 import 'package:lichess_mobile/src/view/game/game_settings.dart';
 import 'package:lichess_mobile/src/widgets/adaptive_action_sheet.dart';
 import 'package:lichess_mobile/src/widgets/adaptive_bottom_sheet.dart';
 import 'package:lichess_mobile/src/widgets/feedback.dart';
+
+void openGameScreen(LightArchivedGame game, Side orientation, BuildContext context) {
+  if (game.variant.isReadSupported) {
+    Navigator.of(context, rootNavigator: true).push(
+      game.fullId != null
+          ? GameScreen.buildRoute(context, initialGameId: game.fullId)
+          : ArchivedGameScreen.buildRoute(context, gameData: game, orientation: orientation),
+    );
+  } else {
+    showPlatformSnackbar(context, 'This variant is not supported yet.', type: SnackBarType.info);
+  }
+}
 
 class GameBookmarkMenuItemButton extends ConsumerStatefulWidget {
   const GameBookmarkMenuItemButton({
@@ -36,30 +39,9 @@
     super.key,
   });
 
-<<<<<<< HEAD
-void openGameScreen(LightArchivedGame game, Side orientation, BuildContext context) {
-  if (game.variant.isReadSupported) {
-    pushPlatformRoute(
-      context,
-      rootNavigator: true,
-      builder:
-          (context) =>
-              game.fullId != null
-                  ? GameScreen(initialGameId: game.fullId)
-                  : ArchivedGameScreen(gameData: game, orientation: orientation),
-    );
-  } else {
-    showPlatformSnackbar(context, 'This variant is not supported yet.', type: SnackBarType.info);
-  }
-}
-
-class GameAppBar extends ConsumerWidget {
-  const GameAppBar({this.id, this.seek, this.challenge, this.lastMoveAt, super.key});
-=======
   final GameId id;
   final bool bookmarked;
   final Future<void> Function() onToggleBookmark;
->>>>>>> 2be4ffd5
 
   /// The context of the game list that opened this screen, if available.
   ///
