import 'package:auto_size_text/auto_size_text.dart';
import 'package:dartchess/dartchess.dart';
import 'package:flutter/cupertino.dart';
import 'package:flutter/material.dart';
import 'package:flutter_riverpod/flutter_riverpod.dart';
import 'package:intl/intl.dart';
import 'package:lichess_mobile/src/model/challenge/challenge.dart';
import 'package:lichess_mobile/src/model/common/id.dart';
import 'package:lichess_mobile/src/model/common/time_increment.dart';
import 'package:lichess_mobile/src/model/game/game.dart';
import 'package:lichess_mobile/src/model/game/game_repository.dart';
import 'package:lichess_mobile/src/model/game/game_share_service.dart';
import 'package:lichess_mobile/src/model/lobby/game_seek.dart';
import 'package:lichess_mobile/src/network/http.dart';
import 'package:lichess_mobile/src/utils/l10n_context.dart';
import 'package:lichess_mobile/src/utils/share.dart';
import 'package:lichess_mobile/src/view/settings/toggle_sound_button.dart';
import 'package:lichess_mobile/src/widgets/adaptive_action_sheet.dart';
import 'package:lichess_mobile/src/widgets/adaptive_bottom_sheet.dart';
import 'package:lichess_mobile/src/widgets/buttons.dart';
import 'package:lichess_mobile/src/widgets/feedback.dart';
import 'package:lichess_mobile/src/widgets/platform_scaffold.dart';

import 'game_screen_providers.dart';
import 'game_settings.dart';
import 'ping_rating.dart';

<<<<<<< HEAD
class BookmarkButton extends ConsumerWidget {
  const BookmarkButton({required this.id});
  final GameId id;
  @override
  Widget build(BuildContext context, WidgetRef ref) {
    return AppBarIconButton(
      onPressed: () {
        ref.withClient(
          (client) => GameRepository(client).bookmark(id, v: 1),
        );
      },
      semanticsLabel: 'Bookmark Game',
      icon: const Icon(Icons.star_border_rounded),
    );
  }
}

class _SettingButton extends ConsumerWidget {
  const _SettingButton({required this.id});
  final GameFullId id;
  @override
  Widget build(BuildContext context, WidgetRef ref) {
    return AppBarIconButton(
      onPressed: () => showAdaptiveBottomSheet<void>(
        context: context,
        isDismissible: true,
        isScrollControlled: true,
        showDragHandle: true,
        builder: (_) => GameSettings(id: id),
      ),
      semanticsLabel: context.l10n.settingsSettings,
      icon: const Icon(Icons.settings),
    );
  }
}

class GameAppBar extends ConsumerWidget implements PreferredSizeWidget {
  const GameAppBar({this.id, this.seek, this.challenge, super.key});
=======
final _gameTitledateFormat = DateFormat.yMMMd();

class GameAppBar extends ConsumerWidget {
  const GameAppBar({this.id, this.seek, this.challenge, this.lastMoveAt, super.key});
>>>>>>> 2a8263ef

  final GameSeek? seek;
  final ChallengeRequest? challenge;
  final GameFullId? id;

  /// The date of the last move played in the game. If null, the game is in progress.
  final DateTime? lastMoveAt;

  static const pingRating = Padding(
    padding: EdgeInsets.symmetric(horizontal: 16.0, vertical: 18.0),
    child: SocketPingRating(size: 24.0),
  );

  @override
  Widget build(BuildContext context, WidgetRef ref) {
    final shouldPreventGoingBackAsync =
        id != null ? ref.watch(shouldPreventGoingBackProvider(id!)) : const AsyncValue.data(true);

    return PlatformAppBar(
      leading: shouldPreventGoingBackAsync.maybeWhen<Widget?>(
        data: (prevent) => prevent ? pingRating : null,
        orElse: () => pingRating,
      ),
      title:
          id != null
              ? _StandaloneGameTitle(id: id!, lastMoveAt: lastMoveAt)
              : seek != null
              ? _LobbyGameTitle(seek: seek!)
              : challenge != null
              ? _ChallengeGameTitle(challenge: challenge!)
              : const SizedBox.shrink(),
      actions: [
<<<<<<< HEAD
        if (id != null) ...[
          BookmarkButton(
            id: id!.gameId,
          ),
          _SettingButton(
            id: id!,
=======
        const ToggleSoundButton(),
        if (id != null)
          AppBarIconButton(
            onPressed:
                () => showAdaptiveBottomSheet<void>(
                  context: context,
                  isDismissible: true,
                  isScrollControlled: true,
                  showDragHandle: true,
                  constraints: BoxConstraints(minHeight: MediaQuery.sizeOf(context).height * 0.5),
                  builder: (_) => GameSettings(id: id!),
                ),
            semanticsLabel: context.l10n.settingsSettings,
            icon: const Icon(Icons.settings),
>>>>>>> 2a8263ef
          ),
        ],
      ],
    );
  }
<<<<<<< HEAD

  @override
  Size get preferredSize => const Size.fromHeight(kToolbarHeight);
}

class GameCupertinoNavBar extends ConsumerWidget
    implements ObstructingPreferredSizeWidget {
  const GameCupertinoNavBar({this.id, this.seek, this.challenge, super.key});

  final GameSeek? seek;
  final ChallengeRequest? challenge;
  final GameFullId? id;

  static const pingRating = Padding(
    padding: EdgeInsets.symmetric(horizontal: 16.0, vertical: 12.0),
    child: PingRating(size: 24.0),
  );

  @override
  Widget build(BuildContext context, WidgetRef ref) {
    final shouldPreventGoingBackAsync = id != null
        ? ref.watch(shouldPreventGoingBackProvider(id!))
        : const AsyncValue.data(true);

    return CupertinoNavigationBar(
      backgroundColor: Styles.cupertinoScaffoldColor.resolveFrom(context),
      border: null,
      padding: Styles.cupertinoAppBarTrailingWidgetPadding,
      leading: shouldPreventGoingBackAsync.maybeWhen<Widget?>(
        data: (prevent) => prevent ? pingRating : null,
        orElse: () => pingRating,
      ),
      middle: id != null
          ? StandaloneGameTitle(id: id!)
          : seek != null
              ? _LobbyGameTitle(seek: seek!)
              : challenge != null
                  ? _ChallengeGameTitle(challenge: challenge!)
                  : const SizedBox.shrink(),
      trailing: Row(
        mainAxisSize: MainAxisSize.min,
        children: [
          if (id != null) ...[
            BookmarkButton(
              id: id!.gameId,
            ),
            _SettingButton(
              id: id!,
            ),
          ],
        ],
      ),
    );
  }

  @override
  Size get preferredSize =>
      const Size.fromHeight(kMinInteractiveDimensionCupertino);

  /// True if the navigation bar's background color has no transparency.
  @override
  bool shouldFullyObstruct(BuildContext context) {
    final Color backgroundColor = CupertinoTheme.of(context).barBackgroundColor;
    return backgroundColor.alpha == 0xFF;
  }
=======
>>>>>>> 2a8263ef
}

List<BottomSheetAction> makeFinishedGameShareActions(
  BaseGame game, {
  required Position currentGamePosition,
  required Side orientation,
  Move? lastMove,
  required BuildContext context,
  required WidgetRef ref,
}) {
  return [
    BottomSheetAction(
      makeLabel: (_) => Text(context.l10n.studyShareAndExport),
      dismissOnPress: true,
      onPressed: (context) {
        showAdaptiveBottomSheet<void>(
          context: context,
          useRootNavigator: true,
          isDismissible: true,
          isScrollControlled: true,
          showDragHandle: true,
          builder:
              (context) => GameShareBottomSheet(
                game: game,
                currentGamePosition: currentGamePosition,
                orientation: orientation,
                lastMove: lastMove,
              ),
        );
      },
    ),
  ];
}

class GameShareBottomSheet extends ConsumerWidget {
  const GameShareBottomSheet({
    required this.game,
    required this.currentGamePosition,
    required this.orientation,
    this.lastMove,
    super.key,
  });

  final BaseGame game;
  final Position currentGamePosition;
  final Side orientation;
  final Move? lastMove;

  @override
  Widget build(BuildContext context, WidgetRef ref) {
    return BottomSheetScrollableContainer(
      children: [
        BottomSheetContextMenuAction(
          icon: CupertinoIcons.link,
          closeOnPressed: false,
          onPressed: () {
            launchShareDialog(context, uri: lichessUri('/${game.id}'));
          },
          child: Text(context.l10n.mobileShareGameURL),
        ),
        // Builder is used to retrieve the context immediately surrounding the
        // BottomSheetContextMenuAction
        // This is necessary to get the correct context for the iPad share dialog
        // which needs the position of the action to display the share dialog
        Builder(
          builder: (context) {
            return BottomSheetContextMenuAction(
              icon: Icons.gif,
              closeOnPressed: false, // needed for the share dialog on iPad
              child: Text(context.l10n.gameAsGIF),
              onPressed: () async {
                try {
                  final gif = await ref
                      .read(gameShareServiceProvider)
                      .gameGif(game.id, orientation);
                  if (context.mounted) {
                    launchShareDialog(
                      context,
                      files: [gif],
                      subject:
                          '${game.meta.perf.title} • ${context.l10n.resVsX(game.white.fullName(context), game.black.fullName(context))}',
                    );
                  }
                } catch (e) {
                  debugPrint(e.toString());
                  if (context.mounted) {
                    showPlatformSnackbar(context, 'Failed to get GIF', type: SnackBarType.error);
                  }
                }
              },
            );
          },
        ),
        if (lastMove != null)
          // Builder is used to retrieve the context immediately surrounding the
          // BottomSheetContextMenuAction
          // This is necessary to get the correct context for the iPad share dialog
          // which needs the position of the action to display the share dialog
          Builder(
            builder: (context) {
              return BottomSheetContextMenuAction(
                icon: Icons.image,
                closeOnPressed: false, // needed for the share dialog on iPad
                child: Text(context.l10n.screenshotCurrentPosition),
                onPressed: () async {
                  try {
                    final image = await ref
                        .read(gameShareServiceProvider)
                        .screenshotPosition(orientation, currentGamePosition.fen, lastMove);
                    if (context.mounted) {
                      launchShareDialog(
                        context,
                        files: [image],
                        subject: context.l10n.puzzleFromGameLink(
                          lichessUri('/${game.id}').toString(),
                        ),
                      );
                    }
                  } catch (e) {
                    if (context.mounted) {
                      showPlatformSnackbar(context, 'Failed to get GIF', type: SnackBarType.error);
                    }
                  }
                },
              );
            },
          ),
        // Builder is used to retrieve the context immediately surrounding the
        // BottomSheetContextMenuAction
        // This is necessary to get the correct context for the iPad share dialog
        // which needs the position of the action to display the share dialog
        Builder(
          builder: (context) {
            return BottomSheetContextMenuAction(
              icon: Icons.text_snippet,
              closeOnPressed: false, // needed for the share dialog on iPad
              child: Text('PGN: ${context.l10n.downloadAnnotated}'),
              onPressed: () async {
                try {
                  final pgn = await ref.read(gameShareServiceProvider).annotatedPgn(game.id);
                  if (context.mounted) {
                    launchShareDialog(context, text: pgn);
                  }
                } catch (e) {
                  if (context.mounted) {
                    showPlatformSnackbar(context, 'Failed to get PGN', type: SnackBarType.error);
                  }
                }
              },
            );
          },
        ),
        // Builder is used to retrieve the context immediately surrounding the
        // BottomSheetContextMenuAction
        // This is necessary to get the correct context for the iPad share dialog
        // which needs the position of the action to display the share dialog
        Builder(
          builder: (context) {
            return BottomSheetContextMenuAction(
              icon: Icons.text_snippet,
              closeOnPressed: false, // needed for the share dialog on iPad
              // TODO improve translation
              child: Text('PGN: ${context.l10n.downloadRaw}'),
              onPressed: () async {
                try {
                  final pgn = await ref.read(gameShareServiceProvider).rawPgn(game.id);
                  if (context.mounted) {
                    launchShareDialog(context, text: pgn);
                  }
                } catch (e) {
                  if (context.mounted) {
                    showPlatformSnackbar(context, 'Failed to get PGN', type: SnackBarType.error);
                  }
                }
              },
            );
          },
        ),
      ],
    );
  }
}

class _LobbyGameTitle extends ConsumerWidget {
  const _LobbyGameTitle({required this.seek});

  final GameSeek seek;

  @override
  Widget build(BuildContext context, WidgetRef ref) {
    final mode = seek.rated ? ' • ${context.l10n.rated}' : ' • ${context.l10n.casual}';
    return Row(
      mainAxisAlignment: MainAxisAlignment.center,
      children: [
        Icon(seek.perf.icon, color: DefaultTextStyle.of(context).style.color),
        const SizedBox(width: 4.0),
        Text('${seek.timeIncrement?.display}$mode'),
      ],
    );
  }
}

class _ChallengeGameTitle extends ConsumerWidget {
  const _ChallengeGameTitle({required this.challenge});

  final ChallengeRequest challenge;

  @override
  Widget build(BuildContext context, WidgetRef ref) {
    final mode = challenge.rated ? ' • ${context.l10n.rated}' : ' • ${context.l10n.casual}';
    return Row(
      mainAxisAlignment: MainAxisAlignment.center,
      children: [
        Icon(challenge.perf.icon, color: DefaultTextStyle.of(context).style.color),
        const SizedBox(width: 4.0),
        if (challenge.timeIncrement != null)
          Text('${challenge.timeIncrement?.display}$mode')
        else if (challenge.days != null)
          Text('${context.l10n.nbDays(challenge.days!)}$mode'),
      ],
    );
  }
}

class _StandaloneGameTitle extends ConsumerWidget {
  const _StandaloneGameTitle({required this.id, this.lastMoveAt});

  final GameFullId id;

  final DateTime? lastMoveAt;

  @override
  Widget build(BuildContext context, WidgetRef ref) {
    final metaAsync = ref.watch(gameMetaProvider(id));
    return metaAsync.maybeWhen<Widget>(
      data: (meta) {
        final mode = meta.rated ? ' • ${context.l10n.rated}' : ' • ${context.l10n.casual}';

        final info = lastMoveAt != null ? ' • ${_gameTitledateFormat.format(lastMoveAt!)}' : mode;

        return Row(
          mainAxisAlignment: MainAxisAlignment.center,
          children: [
            Icon(meta.perf.icon, color: DefaultTextStyle.of(context).style.color),
            const SizedBox(width: 4.0),
            if (meta.clock != null)
              Expanded(
                child: AutoSizeText(
                  '${TimeIncrement(meta.clock!.initial.inSeconds, meta.clock!.increment.inSeconds).display}$info',
                  maxLines: 1,
                  minFontSize: 14.0,
                ),
              )
            else if (meta.daysPerTurn != null)
              Expanded(
                child: AutoSizeText(
                  '${context.l10n.nbDays(meta.daysPerTurn!)}$info',
                  maxLines: 1,
                  minFontSize: 14.0,
                ),
              )
            else
              Expanded(
                child: AutoSizeText('${meta.perf.title}$info', maxLines: 1, minFontSize: 14.0),
              ),
          ],
        );
      },
      orElse: () => const SizedBox.shrink(),
    );
  }
}<|MERGE_RESOLUTION|>--- conflicted
+++ resolved
@@ -25,7 +25,6 @@
 import 'game_settings.dart';
 import 'ping_rating.dart';
 
-<<<<<<< HEAD
 class BookmarkButton extends ConsumerWidget {
   const BookmarkButton({required this.id});
   final GameId id;
@@ -33,9 +32,7 @@
   Widget build(BuildContext context, WidgetRef ref) {
     return AppBarIconButton(
       onPressed: () {
-        ref.withClient(
-          (client) => GameRepository(client).bookmark(id, v: 1),
-        );
+        ref.withClient((client) => GameRepository(client).bookmark(id, v: 1));
       },
       semanticsLabel: 'Bookmark Game',
       icon: const Icon(Icons.star_border_rounded),
@@ -49,27 +46,24 @@
   @override
   Widget build(BuildContext context, WidgetRef ref) {
     return AppBarIconButton(
-      onPressed: () => showAdaptiveBottomSheet<void>(
-        context: context,
-        isDismissible: true,
-        isScrollControlled: true,
-        showDragHandle: true,
-        builder: (_) => GameSettings(id: id),
-      ),
+      onPressed:
+          () => showAdaptiveBottomSheet<void>(
+            context: context,
+            isDismissible: true,
+            isScrollControlled: true,
+            showDragHandle: true,
+            builder: (_) => GameSettings(id: id),
+          ),
       semanticsLabel: context.l10n.settingsSettings,
       icon: const Icon(Icons.settings),
     );
   }
 }
 
-class GameAppBar extends ConsumerWidget implements PreferredSizeWidget {
-  const GameAppBar({this.id, this.seek, this.challenge, super.key});
-=======
 final _gameTitledateFormat = DateFormat.yMMMd();
 
 class GameAppBar extends ConsumerWidget {
   const GameAppBar({this.id, this.seek, this.challenge, this.lastMoveAt, super.key});
->>>>>>> 2a8263ef
 
   final GameSeek? seek;
   final ChallengeRequest? challenge;
@@ -102,102 +96,11 @@
               ? _ChallengeGameTitle(challenge: challenge!)
               : const SizedBox.shrink(),
       actions: [
-<<<<<<< HEAD
-        if (id != null) ...[
-          BookmarkButton(
-            id: id!.gameId,
-          ),
-          _SettingButton(
-            id: id!,
-=======
         const ToggleSoundButton(),
-        if (id != null)
-          AppBarIconButton(
-            onPressed:
-                () => showAdaptiveBottomSheet<void>(
-                  context: context,
-                  isDismissible: true,
-                  isScrollControlled: true,
-                  showDragHandle: true,
-                  constraints: BoxConstraints(minHeight: MediaQuery.sizeOf(context).height * 0.5),
-                  builder: (_) => GameSettings(id: id!),
-                ),
-            semanticsLabel: context.l10n.settingsSettings,
-            icon: const Icon(Icons.settings),
->>>>>>> 2a8263ef
-          ),
-        ],
+        if (id != null) ...[BookmarkButton(id: id!.gameId), _SettingButton(id: id!)],
       ],
     );
   }
-<<<<<<< HEAD
-
-  @override
-  Size get preferredSize => const Size.fromHeight(kToolbarHeight);
-}
-
-class GameCupertinoNavBar extends ConsumerWidget
-    implements ObstructingPreferredSizeWidget {
-  const GameCupertinoNavBar({this.id, this.seek, this.challenge, super.key});
-
-  final GameSeek? seek;
-  final ChallengeRequest? challenge;
-  final GameFullId? id;
-
-  static const pingRating = Padding(
-    padding: EdgeInsets.symmetric(horizontal: 16.0, vertical: 12.0),
-    child: PingRating(size: 24.0),
-  );
-
-  @override
-  Widget build(BuildContext context, WidgetRef ref) {
-    final shouldPreventGoingBackAsync = id != null
-        ? ref.watch(shouldPreventGoingBackProvider(id!))
-        : const AsyncValue.data(true);
-
-    return CupertinoNavigationBar(
-      backgroundColor: Styles.cupertinoScaffoldColor.resolveFrom(context),
-      border: null,
-      padding: Styles.cupertinoAppBarTrailingWidgetPadding,
-      leading: shouldPreventGoingBackAsync.maybeWhen<Widget?>(
-        data: (prevent) => prevent ? pingRating : null,
-        orElse: () => pingRating,
-      ),
-      middle: id != null
-          ? StandaloneGameTitle(id: id!)
-          : seek != null
-              ? _LobbyGameTitle(seek: seek!)
-              : challenge != null
-                  ? _ChallengeGameTitle(challenge: challenge!)
-                  : const SizedBox.shrink(),
-      trailing: Row(
-        mainAxisSize: MainAxisSize.min,
-        children: [
-          if (id != null) ...[
-            BookmarkButton(
-              id: id!.gameId,
-            ),
-            _SettingButton(
-              id: id!,
-            ),
-          ],
-        ],
-      ),
-    );
-  }
-
-  @override
-  Size get preferredSize =>
-      const Size.fromHeight(kMinInteractiveDimensionCupertino);
-
-  /// True if the navigation bar's background color has no transparency.
-  @override
-  bool shouldFullyObstruct(BuildContext context) {
-    final Color backgroundColor = CupertinoTheme.of(context).barBackgroundColor;
-    return backgroundColor.alpha == 0xFF;
-  }
-=======
->>>>>>> 2a8263ef
 }
 
 List<BottomSheetAction> makeFinishedGameShareActions(
