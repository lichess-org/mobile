import 'package:auto_size_text/auto_size_text.dart';
import 'package:dartchess/dartchess.dart';
import 'package:flutter/cupertino.dart';
import 'package:flutter/material.dart';
import 'package:flutter_riverpod/flutter_riverpod.dart';
import 'package:intl/intl.dart';
import 'package:lichess_mobile/src/model/challenge/challenge.dart';
import 'package:lichess_mobile/src/model/common/id.dart';
import 'package:lichess_mobile/src/model/common/time_increment.dart';
import 'package:lichess_mobile/src/model/game/archived_game.dart';
import 'package:lichess_mobile/src/model/game/game.dart';
import 'package:lichess_mobile/src/model/game/game_share_service.dart';
import 'package:lichess_mobile/src/model/lobby/game_seek.dart';
import 'package:lichess_mobile/src/network/http.dart';
import 'package:lichess_mobile/src/utils/l10n_context.dart';
import 'package:lichess_mobile/src/utils/navigation.dart';
import 'package:lichess_mobile/src/utils/share.dart';
<<<<<<< HEAD
import 'package:lichess_mobile/src/view/game/archived_game_screen.dart';
import 'package:lichess_mobile/src/view/game/game_screen.dart';
=======
import 'package:lichess_mobile/src/view/game/game_screen_providers.dart';
import 'package:lichess_mobile/src/view/game/game_settings.dart';
import 'package:lichess_mobile/src/view/game/ping_rating.dart';
import 'package:lichess_mobile/src/view/settings/toggle_sound_button.dart';
>>>>>>> fcc09d48
import 'package:lichess_mobile/src/widgets/adaptive_action_sheet.dart';
import 'package:lichess_mobile/src/widgets/adaptive_bottom_sheet.dart';
import 'package:lichess_mobile/src/widgets/buttons.dart';
import 'package:lichess_mobile/src/widgets/feedback.dart';
import 'package:lichess_mobile/src/widgets/platform_scaffold.dart';
import 'package:lichess_mobile/src/widgets/shimmer.dart';

final _gameTitledateFormat = DateFormat.yMMMd();

void openGameScreen(
  LightArchivedGame game,
  Side orientation,
  BuildContext context,
) {
  if (game.variant.isReadSupported) {
    pushPlatformRoute(
      context,
      rootNavigator: true,
      builder: (context) => game.fullId != null
          ? GameScreen(initialGameId: game.fullId)
          : ArchivedGameScreen(
              gameData: game,
              orientation: orientation,
            ),
    );
  } else {
    showPlatformSnackbar(
      context,
      'This variant is not supported yet.',
      type: SnackBarType.info,
    );
  }
}

class GameAppBar extends ConsumerWidget {
  const GameAppBar({this.id, this.seek, this.challenge, this.lastMoveAt, super.key});

  final GameSeek? seek;
  final ChallengeRequest? challenge;
  final GameFullId? id;

  /// The date of the last move played in the game. If null, the game is in progress.
  final DateTime? lastMoveAt;

  static const pingRating = Padding(
    padding: EdgeInsets.symmetric(horizontal: 16.0, vertical: 18.0),
    child: SocketPingRating(size: 24.0),
  );

  @override
  Widget build(BuildContext context, WidgetRef ref) {
    final shouldPreventGoingBackAsync =
        id != null ? ref.watch(shouldPreventGoingBackProvider(id!)) : const AsyncValue.data(true);

    return PlatformAppBar(
      leading: shouldPreventGoingBackAsync.maybeWhen<Widget?>(
        data: (prevent) => prevent ? pingRating : null,
        orElse: () => pingRating,
      ),
      title:
          id != null
              ? _StandaloneGameTitle(id: id!, lastMoveAt: lastMoveAt)
              : seek != null
              ? _LobbyGameTitle(seek: seek!)
              : challenge != null
              ? _ChallengeGameTitle(challenge: challenge!)
              : const SizedBox.shrink(),
      actions: [
        const ToggleSoundButton(),
        if (id != null)
          AppBarIconButton(
            onPressed:
                () => showAdaptiveBottomSheet<void>(
                  context: context,
                  isDismissible: true,
                  isScrollControlled: true,
                  showDragHandle: true,
                  constraints: BoxConstraints(minHeight: MediaQuery.sizeOf(context).height * 0.5),
                  builder: (_) => GameSettings(id: id!),
                ),
            semanticsLabel: context.l10n.settingsSettings,
            icon: const Icon(Icons.settings),
          ),
      ],
    );
  }
}

List<BottomSheetAction> makeFinishedGameShareActions(
  BaseGame game, {
  required Position currentGamePosition,
  required Side orientation,
  Move? lastMove,
  required BuildContext context,
  required WidgetRef ref,
}) {
  return [
    BottomSheetAction(
      makeLabel: (_) => Text(context.l10n.studyShareAndExport),
      dismissOnPress: true,
      onPressed: (context) {
        showAdaptiveBottomSheet<void>(
          context: context,
          useRootNavigator: true,
          isDismissible: true,
          isScrollControlled: true,
          showDragHandle: true,
          builder:
              (context) => GameShareBottomSheet(
                game: game,
                currentGamePosition: currentGamePosition,
                orientation: orientation,
                lastMove: lastMove,
              ),
        );
      },
    ),
  ];
}

class GameShareBottomSheet extends ConsumerWidget {
  const GameShareBottomSheet({
    required this.game,
    required this.currentGamePosition,
    required this.orientation,
    this.lastMove,
    super.key,
  });

  final BaseGame game;
  final Position currentGamePosition;
  final Side orientation;
  final Move? lastMove;

  @override
  Widget build(BuildContext context, WidgetRef ref) {
    return BottomSheetScrollableContainer(
      children: [
        BottomSheetContextMenuAction(
          icon: CupertinoIcons.link,
          closeOnPressed: false,
          onPressed: () {
            launchShareDialog(context, uri: lichessUri('/${game.id}'));
          },
          child: Text(context.l10n.mobileShareGameURL),
        ),
        // Builder is used to retrieve the context immediately surrounding the
        // BottomSheetContextMenuAction
        // This is necessary to get the correct context for the iPad share dialog
        // which needs the position of the action to display the share dialog
        Builder(
          builder: (context) {
            return BottomSheetContextMenuAction(
              icon: Icons.gif,
              closeOnPressed: false, // needed for the share dialog on iPad
              child: Text(context.l10n.gameAsGIF),
              onPressed: () async {
                try {
                  final gif = await ref
                      .read(gameShareServiceProvider)
                      .gameGif(game.id, orientation);
                  if (context.mounted) {
                    launchShareDialog(
                      context,
                      files: [gif],
                      subject:
                          '${game.meta.perf.title} • ${context.l10n.resVsX(game.white.fullName(context), game.black.fullName(context))}',
                    );
                  }
                } catch (e) {
                  debugPrint(e.toString());
                  if (context.mounted) {
                    showPlatformSnackbar(context, 'Failed to get GIF', type: SnackBarType.error);
                  }
                }
              },
            );
          },
        ),
        if (lastMove != null)
          // Builder is used to retrieve the context immediately surrounding the
          // BottomSheetContextMenuAction
          // This is necessary to get the correct context for the iPad share dialog
          // which needs the position of the action to display the share dialog
          Builder(
            builder: (context) {
              return BottomSheetContextMenuAction(
                icon: Icons.image,
                closeOnPressed: false, // needed for the share dialog on iPad
                child: Text(context.l10n.screenshotCurrentPosition),
                onPressed: () async {
                  try {
                    final image = await ref
                        .read(gameShareServiceProvider)
                        .screenshotPosition(orientation, currentGamePosition.fen, lastMove);
                    if (context.mounted) {
                      launchShareDialog(
                        context,
                        files: [image],
                        subject: context.l10n.puzzleFromGameLink(
                          lichessUri('/${game.id}').toString(),
                        ),
                      );
                    }
                  } catch (e) {
                    if (context.mounted) {
                      showPlatformSnackbar(context, 'Failed to get GIF', type: SnackBarType.error);
                    }
                  }
                },
              );
            },
          ),
        // Builder is used to retrieve the context immediately surrounding the
        // BottomSheetContextMenuAction
        // This is necessary to get the correct context for the iPad share dialog
        // which needs the position of the action to display the share dialog
        Builder(
          builder: (context) {
            return BottomSheetContextMenuAction(
              icon: Icons.text_snippet,
              closeOnPressed: false, // needed for the share dialog on iPad
              child: Text('PGN: ${context.l10n.downloadAnnotated}'),
              onPressed: () async {
                try {
                  final pgn = await ref.read(gameShareServiceProvider).annotatedPgn(game.id);
                  if (context.mounted) {
                    launchShareDialog(context, text: pgn);
                  }
                } catch (e) {
                  if (context.mounted) {
                    showPlatformSnackbar(context, 'Failed to get PGN', type: SnackBarType.error);
                  }
                }
              },
            );
          },
        ),
        // Builder is used to retrieve the context immediately surrounding the
        // BottomSheetContextMenuAction
        // This is necessary to get the correct context for the iPad share dialog
        // which needs the position of the action to display the share dialog
        Builder(
          builder: (context) {
            return BottomSheetContextMenuAction(
              icon: Icons.text_snippet,
              closeOnPressed: false, // needed for the share dialog on iPad
              // TODO improve translation
              child: Text('PGN: ${context.l10n.downloadRaw}'),
              onPressed: () async {
                try {
                  final pgn = await ref.read(gameShareServiceProvider).rawPgn(game.id);
                  if (context.mounted) {
                    launchShareDialog(context, text: pgn);
                  }
                } catch (e) {
                  if (context.mounted) {
                    showPlatformSnackbar(context, 'Failed to get PGN', type: SnackBarType.error);
                  }
                }
              },
            );
          },
        ),
      ],
    );
  }
}

class _LobbyGameTitle extends ConsumerWidget {
  const _LobbyGameTitle({required this.seek});

  final GameSeek seek;

  @override
  Widget build(BuildContext context, WidgetRef ref) {
    final mode = seek.rated ? ' • ${context.l10n.rated}' : ' • ${context.l10n.casual}';
    return Row(
      mainAxisAlignment: MainAxisAlignment.center,
      children: [
        Icon(seek.perf.icon, color: DefaultTextStyle.of(context).style.color),
        const SizedBox(width: 4.0),
        Text('${seek.timeIncrement?.display}$mode'),
      ],
    );
  }
}

class _ChallengeGameTitle extends ConsumerWidget {
  const _ChallengeGameTitle({required this.challenge});

  final ChallengeRequest challenge;

  @override
  Widget build(BuildContext context, WidgetRef ref) {
    final mode = challenge.rated ? ' • ${context.l10n.rated}' : ' • ${context.l10n.casual}';
    return Row(
      mainAxisAlignment: MainAxisAlignment.center,
      children: [
        Icon(challenge.perf.icon, color: DefaultTextStyle.of(context).style.color),
        const SizedBox(width: 4.0),
        if (challenge.timeIncrement != null)
          Text('${challenge.timeIncrement?.display}$mode')
        else if (challenge.days != null)
          Text('${context.l10n.nbDays(challenge.days!)}$mode'),
      ],
    );
  }
}

class _StandaloneGameTitle extends ConsumerWidget {
  const _StandaloneGameTitle({required this.id, this.lastMoveAt});

  final GameFullId id;

  final DateTime? lastMoveAt;

  @override
  Widget build(BuildContext context, WidgetRef ref) {
    final metaAsync = ref.watch(gameMetaProvider(id));
    return metaAsync.when(
      data: (meta) {
        final mode = meta.rated ? ' • ${context.l10n.rated}' : ' • ${context.l10n.casual}';

        final info = lastMoveAt != null ? ' • ${_gameTitledateFormat.format(lastMoveAt!)}' : mode;

        return Row(
          mainAxisSize: MainAxisSize.min,
          children: [
            Icon(meta.perf.icon, color: DefaultTextStyle.of(context).style.color),
            const SizedBox(width: 4.0),
            if (meta.clock != null)
              Flexible(
                child: AutoSizeText(
                  '${TimeIncrement(meta.clock!.initial.inSeconds, meta.clock!.increment.inSeconds).display}$info',
                  maxLines: 1,
                  minFontSize: 14.0,
                ),
              )
            else if (meta.daysPerTurn != null)
              Flexible(
                child: AutoSizeText(
                  '${context.l10n.nbDays(meta.daysPerTurn!)}$info',
                  maxLines: 1,
                  minFontSize: 14.0,
                ),
              )
            else
              Flexible(
                child: AutoSizeText('${meta.perf.title}$info', maxLines: 1, minFontSize: 14.0),
              ),
          ],
        );
      },
      loading:
          () => Shimmer(
            child: ShimmerLoading(
              isLoading: true,
              child: SizedBox(
                height: 24.0,
                width: 200.0,
                child: Container(
                  decoration: BoxDecoration(
                    color: Colors.black,
                    borderRadius: BorderRadius.circular(10.0),
                  ),
                ),
              ),
            ),
          ),
      error: (error, _) => const SizedBox.shrink(),
    );
  }
}<|MERGE_RESOLUTION|>--- conflicted
+++ resolved
@@ -15,15 +15,12 @@
 import 'package:lichess_mobile/src/utils/l10n_context.dart';
 import 'package:lichess_mobile/src/utils/navigation.dart';
 import 'package:lichess_mobile/src/utils/share.dart';
-<<<<<<< HEAD
 import 'package:lichess_mobile/src/view/game/archived_game_screen.dart';
 import 'package:lichess_mobile/src/view/game/game_screen.dart';
-=======
 import 'package:lichess_mobile/src/view/game/game_screen_providers.dart';
 import 'package:lichess_mobile/src/view/game/game_settings.dart';
 import 'package:lichess_mobile/src/view/game/ping_rating.dart';
 import 'package:lichess_mobile/src/view/settings/toggle_sound_button.dart';
->>>>>>> fcc09d48
 import 'package:lichess_mobile/src/widgets/adaptive_action_sheet.dart';
 import 'package:lichess_mobile/src/widgets/adaptive_bottom_sheet.dart';
 import 'package:lichess_mobile/src/widgets/buttons.dart';
@@ -33,28 +30,19 @@
 
 final _gameTitledateFormat = DateFormat.yMMMd();
 
-void openGameScreen(
-  LightArchivedGame game,
-  Side orientation,
-  BuildContext context,
-) {
+void openGameScreen(LightArchivedGame game, Side orientation, BuildContext context) {
   if (game.variant.isReadSupported) {
     pushPlatformRoute(
       context,
       rootNavigator: true,
-      builder: (context) => game.fullId != null
-          ? GameScreen(initialGameId: game.fullId)
-          : ArchivedGameScreen(
-              gameData: game,
-              orientation: orientation,
-            ),
+      builder:
+          (context) =>
+              game.fullId != null
+                  ? GameScreen(initialGameId: game.fullId)
+                  : ArchivedGameScreen(gameData: game, orientation: orientation),
     );
   } else {
-    showPlatformSnackbar(
-      context,
-      'This variant is not supported yet.',
-      type: SnackBarType.info,
-    );
+    showPlatformSnackbar(context, 'This variant is not supported yet.', type: SnackBarType.info);
   }
 }
 
