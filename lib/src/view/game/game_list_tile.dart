--- conflicted
+++ resolved
@@ -4,12 +4,8 @@
 import 'package:flutter_riverpod/flutter_riverpod.dart';
 import 'package:intl/intl.dart';
 import 'package:lichess_mobile/src/model/analysis/analysis_controller.dart';
-<<<<<<< HEAD
 import 'package:lichess_mobile/src/model/auth/auth_session.dart';
-=======
->>>>>>> f515cc08
 import 'package:lichess_mobile/src/model/game/archived_game.dart';
-import 'package:lichess_mobile/src/model/game/game_bookmark_provider.dart';
 import 'package:lichess_mobile/src/model/game/game_share_service.dart';
 import 'package:lichess_mobile/src/model/game/game_status.dart';
 import 'package:lichess_mobile/src/network/http.dart';
@@ -121,8 +117,6 @@
     final customColors = Theme.of(context).extension<CustomColors>();
 
     final isLoggedIn = ref.watch(isLoggedInProvider);
-
-    final bookmarkValue = ref.watch(gameBookmarkProvider(game.id)) ?? game.bookmarked!;
 
     return BottomSheetScrollableContainer(
       children: [
@@ -250,9 +244,9 @@
         if (isLoggedIn && onPressedBookmark != null)
           BottomSheetContextMenuAction(
             onPressedWithContext: onPressedBookmark,
-            icon: bookmarkValue ? Icons.star : Icons.star_outline_rounded,
+            icon: game.bookmarked! ? Icons.star : Icons.star_outline_rounded,
             closeOnPressed: true,
-            child: Text(bookmarkValue ? 'Unbookmark this game' : context.l10n.bookmarkThisGame),
+            child: Text(game.bookmarked! ? 'Unbookmark this game' : context.l10n.bookmarkThisGame),
           ),
         // Builder is used to retrieve the context immediately surrounding the
         // BottomSheetContextMenuAction
@@ -379,16 +373,9 @@
 
 /// A list tile that shows extended game info including a result icon and analysis icon.
 class ExtendedGameListTile extends StatelessWidget {
-<<<<<<< HEAD
   const ExtendedGameListTile({required this.item, this.padding, this.onPressedBookmark});
 
   final LightArchivedGameWithPov item;
-=======
-  const ExtendedGameListTile({required this.item, this.padding});
-
-  final LightArchivedGameWithPov item;
-
->>>>>>> f515cc08
   final EdgeInsetsGeometry? padding;
   final Future<void> Function(BuildContext context)? onPressedBookmark;
 
