import 'package:dartchess/dartchess.dart';
import 'package:flutter/cupertino.dart';
import 'package:flutter/material.dart';
import 'package:flutter_riverpod/flutter_riverpod.dart';
import 'package:intl/intl.dart';
import 'package:lichess_mobile/src/model/analysis/analysis_controller.dart';
<<<<<<< HEAD
import 'package:lichess_mobile/src/model/common/http.dart';
=======
import 'package:lichess_mobile/src/model/common/id.dart';
>>>>>>> 2a8263ef
import 'package:lichess_mobile/src/model/game/archived_game.dart';
import 'package:lichess_mobile/src/model/game/game_repository.dart';
import 'package:lichess_mobile/src/model/game/game_share_service.dart';
import 'package:lichess_mobile/src/model/game/game_status.dart';
import 'package:lichess_mobile/src/network/http.dart';
import 'package:lichess_mobile/src/styles/lichess_colors.dart';
import 'package:lichess_mobile/src/styles/styles.dart';
import 'package:lichess_mobile/src/utils/l10n.dart';
import 'package:lichess_mobile/src/utils/l10n_context.dart';
import 'package:lichess_mobile/src/utils/navigation.dart';
import 'package:lichess_mobile/src/utils/share.dart';
import 'package:lichess_mobile/src/view/analysis/analysis_screen.dart';
import 'package:lichess_mobile/src/view/game/archived_game_screen.dart';
import 'package:lichess_mobile/src/view/game/game_screen.dart';
import 'package:lichess_mobile/src/view/game/status_l10n.dart';
import 'package:lichess_mobile/src/widgets/adaptive_bottom_sheet.dart';
import 'package:lichess_mobile/src/widgets/board_thumbnail.dart';
import 'package:lichess_mobile/src/widgets/feedback.dart';
import 'package:lichess_mobile/src/widgets/list.dart';
import 'package:lichess_mobile/src/widgets/user_full_name.dart';

final _dateFormatter = DateFormat.yMMMd().add_Hm();

/// A list tile that shows game info.
class GameListTile extends StatelessWidget {
  const GameListTile({
    required this.game,
    required this.mySide,
    required this.opponentTitle,
    this.icon,
    this.subtitle,
    this.trailing,
    this.onTap,
    this.padding,
  });

  final LightArchivedGame game;
  final Side mySide;

  final IconData? icon;
  final Widget opponentTitle;
  final Widget? subtitle;
  final Widget? trailing;
  final GestureTapCallback? onTap;
  final EdgeInsetsGeometry? padding;

  @override
  Widget build(BuildContext context) {
    return PlatformListTile(
      onTap: onTap,
      onLongPress: () {
        showAdaptiveBottomSheet<void>(
          context: context,
          useRootNavigator: true,
          isDismissible: true,
          isScrollControlled: true,
          showDragHandle: true,
          builder:
              (context) => _ContextMenu(
                game: game,
                mySide: mySide,
                oppponentTitle: opponentTitle,
                icon: icon,
                subtitle: subtitle,
                trailing: trailing,
              ),
        );
      },
      leading: icon != null ? Icon(icon) : null,
      title: opponentTitle,
      subtitle:
          subtitle != null
              ? DefaultTextStyle.merge(
                child: subtitle!,
                style: TextStyle(color: textShade(context, Styles.subtitleOpacity)),
              )
              : null,
      trailing: trailing,
      padding: padding,
    );
  }
}

class _ContextMenu extends ConsumerWidget {
  const _ContextMenu({
    required this.game,
    required this.mySide,
    required this.oppponentTitle,
    this.icon,
    this.subtitle,
    this.trailing,
  });

  final LightArchivedGame game;
  final Side mySide;

  final IconData? icon;
  final Widget oppponentTitle;
  final Widget? subtitle;
  final Widget? trailing;

  @override
  Widget build(BuildContext context, WidgetRef ref) {
    final orientation = mySide;

    final customColors = Theme.of(context).extension<CustomColors>();

    return BottomSheetScrollableContainer(
      children: [
        Padding(
          padding: const EdgeInsets.symmetric(
            horizontal: 16.0,
          ).add(const EdgeInsets.only(bottom: 8.0)),
          child: Text(
            context.l10n.resVsX(game.white.fullName(context), game.black.fullName(context)),
            style: const TextStyle(fontSize: 18, fontWeight: FontWeight.w600, letterSpacing: -0.5),
          ),
        ),
        Padding(
          padding: const EdgeInsets.symmetric(
            horizontal: 16.0,
          ).add(const EdgeInsets.only(bottom: 8.0)),
          child: LayoutBuilder(
            builder: (context, constraints) {
              return IntrinsicHeight(
                child: Row(
                  mainAxisSize: MainAxisSize.max,
                  children: [
                    if (game.lastFen != null)
                      BoardThumbnail(
                        size: constraints.maxWidth - (constraints.maxWidth / 1.618),
                        fen: game.lastFen!,
                        orientation: mySide,
                        lastMove: game.lastMove,
                      ),
                    Expanded(
                      child: Padding(
                        padding: const EdgeInsets.symmetric(horizontal: 8.0),
                        child: Column(
                          mainAxisSize: MainAxisSize.max,
                          mainAxisAlignment: MainAxisAlignment.spaceBetween,
                          crossAxisAlignment: CrossAxisAlignment.start,
                          children: [
                            Column(
                              crossAxisAlignment: CrossAxisAlignment.start,
                              children: [
                                Text(
                                  '${game.clockDisplay} • ${game.rated ? context.l10n.rated : context.l10n.casual}',
                                  style: const TextStyle(fontWeight: FontWeight.w500),
                                ),
                                Text(
                                  _dateFormatter.format(game.lastMoveAt),
                                  style: TextStyle(
                                    color: textShade(context, Styles.subtitleOpacity),
                                    fontSize: 12,
                                  ),
                                ),
                              ],
                            ),
                            if (game.lastFen != null)
                              Text(
                                gameStatusL10n(
                                  context,
                                  variant: game.variant,
                                  status: game.status,
                                  lastPosition: Position.setupPosition(
                                    game.variant.rule,
                                    Setup.parseFen(game.lastFen!),
                                  ),
                                  winner: game.winner,
                                ),
                                style: TextStyle(
                                  color:
                                      game.winner == null
                                          ? customColors?.brag
                                          : game.winner == mySide
                                          ? customColors?.good
                                          : customColors?.error,
                                ),
                              ),
                            if (game.opening != null)
                              Text(
                                game.opening!.name,
                                maxLines: 2,
                                style: TextStyle(
                                  color: textShade(context, Styles.subtitleOpacity),
                                  fontSize: 12,
                                ),
                                overflow: TextOverflow.ellipsis,
                              ),
                          ],
                        ),
                      ),
                    ),
                  ],
                ),
              );
            },
          ),
        ),
        BottomSheetContextMenuAction(
          icon: Icons.biotech,
          onPressed:
              game.variant.isReadSupported
                  ? () {
                    pushPlatformRoute(
                      context,
                      builder:
                          (context) => AnalysisScreen(
                            options: AnalysisOptions(orientation: orientation, gameId: game.id),
                          ),
<<<<<<< HEAD
                        );
                      }
                    : () {
                        showPlatformSnackbar(
                          context,
                          'This variant is not supported yet.',
                          type: SnackBarType.info,
                        );
                      },
                child: Text(context.l10n.gameAnalysis),
              ),
              BottomSheetContextMenuAction(
                onPressed: () {
                  launchShareDialog(
                    context,
                    uri: lichessUri('/${game.id}'),
                  );
                },
                icon: CupertinoIcons.link,
                closeOnPressed: false,
                child: Text(context.l10n.mobileShareGameURL),
              ),
              BottomSheetContextMenuAction(
                onPressed: () {
                  ref.withClient(
                    (client) => GameRepository(client).bookmark(game.id, v: 1),
                  );
                },
                icon: Icons.star_border_rounded,
                closeOnPressed: false,
                child: const Text('Bookmark Game'),
              ),
              // Builder is used to retrieve the context immediately surrounding the
              // BottomSheetContextMenuAction
              // This is necessary to get the correct context for the iPad share dialog
              // which needs the position of the action to display the share dialog
              Builder(
                builder: (context) {
                  return BottomSheetContextMenuAction(
                    icon: Icons.gif,
                    closeOnPressed:
                        false, // needed for the share dialog on iPad
                    child: Text(context.l10n.gameAsGIF),
                    onPressed: () async {
                      try {
                        final gif = await ref
                            .read(gameShareServiceProvider)
                            .gameGif(game.id, orientation);
                        if (context.mounted) {
                          launchShareDialog(
                            context,
                            files: [gif],
                            subject:
                                '${game.perf.title} • ${context.l10n.resVsX(
                              game.white.fullName(context),
                              game.black.fullName(context),
                            )}',
                          );
                        }
                      } catch (e) {
                        debugPrint(e.toString());
                        if (context.mounted) {
                          showPlatformSnackbar(
                            context,
                            'Failed to get GIF',
                            type: SnackBarType.error,
                          );
                        }
                      }
                    },
                  );
                },
              ),
              if (game.lastFen != null)
                // Builder is used to retrieve the context immediately surrounding the
                // BottomSheetContextMenuAction
                // This is necessary to get the correct context for the iPad share dialog
                // which needs the position of the action to display the share dialog
                Builder(
                  builder: (context) {
                    return BottomSheetContextMenuAction(
                      icon: Icons.image,
                      closeOnPressed:
                          false, // needed for the share dialog on iPad
                      child: Text(context.l10n.screenshotCurrentPosition),
                      onPressed: () async {
                        try {
                          final image = await ref
                              .read(gameShareServiceProvider)
                              .screenshotPosition(
                                game.id,
                                orientation,
                                game.lastFen!,
                                game.lastMove,
                              );
                          if (context.mounted) {
                            launchShareDialog(
                              context,
                              files: [image],
                              subject: context.l10n.puzzleFromGameLink(
                                lichessUri('/${game.id}').toString(),
                              ),
                            );
                          }
                        } catch (e) {
                          if (context.mounted) {
                            showPlatformSnackbar(
                              context,
                              'Failed to get GIF',
                              type: SnackBarType.error,
                            );
                          }
                        }
                      },
=======
                    );
                  }
                  : () {
                    showPlatformSnackbar(
                      context,
                      'This variant is not supported yet.',
                      type: SnackBarType.info,
>>>>>>> 2a8263ef
                    );
                  },
          child: Text(context.l10n.gameAnalysis),
        ),
        BottomSheetContextMenuAction(
          onPressed: () {
            launchShareDialog(context, uri: lichessUri('/${game.id}'));
          },
          icon: CupertinoIcons.link,
          closeOnPressed: false,
          child: Text(context.l10n.mobileShareGameURL),
        ),
        // Builder is used to retrieve the context immediately surrounding the
        // BottomSheetContextMenuAction
        // This is necessary to get the correct context for the iPad share dialog
        // which needs the position of the action to display the share dialog
        Builder(
          builder: (context) {
            return BottomSheetContextMenuAction(
              icon: Icons.gif,
              closeOnPressed: false, // needed for the share dialog on iPad
              child: Text(context.l10n.gameAsGIF),
              onPressed: () async {
                try {
                  final gif = await ref
                      .read(gameShareServiceProvider)
                      .gameGif(game.id, orientation);
                  if (context.mounted) {
                    launchShareDialog(
                      context,
                      files: [gif],
                      subject:
                          '${game.perf.title} • ${context.l10n.resVsX(game.white.fullName(context), game.black.fullName(context))}',
                    );
                  }
                } catch (e) {
                  debugPrint(e.toString());
                  if (context.mounted) {
                    showPlatformSnackbar(context, 'Failed to get GIF', type: SnackBarType.error);
                  }
                }
              },
            );
          },
        ),
        if (game.lastFen != null)
          // Builder is used to retrieve the context immediately surrounding the
          // BottomSheetContextMenuAction
          // This is necessary to get the correct context for the iPad share dialog
          // which needs the position of the action to display the share dialog
          Builder(
            builder: (context) {
              return BottomSheetContextMenuAction(
                icon: Icons.image,
                closeOnPressed: false, // needed for the share dialog on iPad
                child: Text(context.l10n.screenshotCurrentPosition),
                onPressed: () async {
                  try {
                    final image = await ref
                        .read(gameShareServiceProvider)
                        .screenshotPosition(orientation, game.lastFen!, game.lastMove);
                    if (context.mounted) {
                      launchShareDialog(
                        context,
                        files: [image],
                        subject: context.l10n.puzzleFromGameLink(
                          lichessUri('/${game.id}').toString(),
                        ),
                      );
                    }
                  } catch (e) {
                    if (context.mounted) {
                      showPlatformSnackbar(context, 'Failed to get GIF', type: SnackBarType.error);
                    }
                  }
                },
              );
            },
          ),
        // Builder is used to retrieve the context immediately surrounding the
        // BottomSheetContextMenuAction
        // This is necessary to get the correct context for the iPad share dialog
        // which needs the position of the action to display the share dialog
        Builder(
          builder: (context) {
            return BottomSheetContextMenuAction(
              icon: Icons.text_snippet,
              closeOnPressed: false, // needed for the share dialog on iPad
              child: Text('PGN: ${context.l10n.downloadAnnotated}'),
              onPressed: () async {
                try {
                  final pgn = await ref.read(gameShareServiceProvider).annotatedPgn(game.id);
                  if (context.mounted) {
                    launchShareDialog(context, text: pgn);
                  }
                } catch (e) {
                  if (context.mounted) {
                    showPlatformSnackbar(context, 'Failed to get PGN', type: SnackBarType.error);
                  }
                }
              },
            );
          },
        ),
        // Builder is used to retrieve the context immediately surrounding the
        // BottomSheetContextMenuAction
        // This is necessary to get the correct context for the iPad share dialog
        // which needs the position of the action to display the share dialog
        Builder(
          builder: (context) {
            return BottomSheetContextMenuAction(
              icon: Icons.text_snippet,
              closeOnPressed: false, // needed for the share dialog on iPad
              // TODO improve translation
              child: Text('PGN: ${context.l10n.downloadRaw}'),
              onPressed: () async {
                try {
                  final pgn = await ref.read(gameShareServiceProvider).rawPgn(game.id);
                  if (context.mounted) {
                    launchShareDialog(context, text: pgn);
                  }
                } catch (e) {
                  if (context.mounted) {
                    showPlatformSnackbar(context, 'Failed to get PGN', type: SnackBarType.error);
                  }
                }
              },
            );
          },
        ),
      ],
    );
  }
}

/// A list tile that shows extended game info including a result icon and analysis icon.
class ExtendedGameListTile extends StatelessWidget {
<<<<<<< HEAD
  const ExtendedGameListTile({
    required this.item,
    this.padding,
  });
=======
  const ExtendedGameListTile({required this.item, this.userId, this.padding});
>>>>>>> 2a8263ef

  final LightArchivedGameWithPov item;

  final EdgeInsetsGeometry? padding;

  @override
  Widget build(BuildContext context) {
    final (game: game, pov: youAre) = item;
    final me = youAre == Side.white ? game.white : game.black;
    final opponent = youAre == Side.white ? game.black : game.white;

    Widget getResultIcon(LightArchivedGame game, Side mySide) {
      if (game.status == GameStatus.aborted || game.status == GameStatus.noStart) {
        return const Icon(CupertinoIcons.xmark_square_fill, color: LichessColors.grey);
      } else {
        return game.winner == null
            ? Icon(CupertinoIcons.equal_square_fill, color: context.lichessColors.brag)
            : game.winner == mySide
            ? Icon(CupertinoIcons.plus_square_fill, color: context.lichessColors.good)
            : Icon(CupertinoIcons.minus_square_fill, color: context.lichessColors.error);
      }
    }

    return GameListTile(
      game: game,
      mySide: youAre,
      padding: padding,
      onTap:
          game.variant.isReadSupported
              ? () {
                pushPlatformRoute(
                  context,
                  rootNavigator: true,
                  builder:
                      (context) =>
                          game.fullId != null
                              ? GameScreen(
                                initialGameId: game.fullId,
                                loadingFen: game.lastFen,
                                loadingLastMove: game.lastMove,
                                loadingOrientation: youAre,
                                lastMoveAt: game.lastMoveAt,
                              )
                              : ArchivedGameScreen(gameData: game, orientation: youAre),
                );
              }
              : () {
                showPlatformSnackbar(
                  context,
                  'This variant is not supported yet.',
                  type: SnackBarType.info,
                );
              },
      icon: game.perf.icon,
      opponentTitle: UserFullNameWidget.player(
        user: opponent.user,
        aiLevel: opponent.aiLevel,
        rating: opponent.rating,
      ),
      subtitle: Text(relativeDate(context.l10n, game.lastMoveAt, shortDate: false)),
      trailing: Row(
        mainAxisSize: MainAxisSize.min,
        children: [
          if (me.analysis != null) ...[
            Icon(CupertinoIcons.chart_bar_alt_fill, color: textShade(context, 0.5)),
            const SizedBox(width: 5),
          ],
          getResultIcon(game, youAre),
        ],
      ),
    );
  }
}<|MERGE_RESOLUTION|>--- conflicted
+++ resolved
@@ -4,11 +4,6 @@
 import 'package:flutter_riverpod/flutter_riverpod.dart';
 import 'package:intl/intl.dart';
 import 'package:lichess_mobile/src/model/analysis/analysis_controller.dart';
-<<<<<<< HEAD
-import 'package:lichess_mobile/src/model/common/http.dart';
-=======
-import 'package:lichess_mobile/src/model/common/id.dart';
->>>>>>> 2a8263ef
 import 'package:lichess_mobile/src/model/game/archived_game.dart';
 import 'package:lichess_mobile/src/model/game/game_repository.dart';
 import 'package:lichess_mobile/src/model/game/game_share_service.dart';
@@ -220,122 +215,6 @@
                           (context) => AnalysisScreen(
                             options: AnalysisOptions(orientation: orientation, gameId: game.id),
                           ),
-<<<<<<< HEAD
-                        );
-                      }
-                    : () {
-                        showPlatformSnackbar(
-                          context,
-                          'This variant is not supported yet.',
-                          type: SnackBarType.info,
-                        );
-                      },
-                child: Text(context.l10n.gameAnalysis),
-              ),
-              BottomSheetContextMenuAction(
-                onPressed: () {
-                  launchShareDialog(
-                    context,
-                    uri: lichessUri('/${game.id}'),
-                  );
-                },
-                icon: CupertinoIcons.link,
-                closeOnPressed: false,
-                child: Text(context.l10n.mobileShareGameURL),
-              ),
-              BottomSheetContextMenuAction(
-                onPressed: () {
-                  ref.withClient(
-                    (client) => GameRepository(client).bookmark(game.id, v: 1),
-                  );
-                },
-                icon: Icons.star_border_rounded,
-                closeOnPressed: false,
-                child: const Text('Bookmark Game'),
-              ),
-              // Builder is used to retrieve the context immediately surrounding the
-              // BottomSheetContextMenuAction
-              // This is necessary to get the correct context for the iPad share dialog
-              // which needs the position of the action to display the share dialog
-              Builder(
-                builder: (context) {
-                  return BottomSheetContextMenuAction(
-                    icon: Icons.gif,
-                    closeOnPressed:
-                        false, // needed for the share dialog on iPad
-                    child: Text(context.l10n.gameAsGIF),
-                    onPressed: () async {
-                      try {
-                        final gif = await ref
-                            .read(gameShareServiceProvider)
-                            .gameGif(game.id, orientation);
-                        if (context.mounted) {
-                          launchShareDialog(
-                            context,
-                            files: [gif],
-                            subject:
-                                '${game.perf.title} • ${context.l10n.resVsX(
-                              game.white.fullName(context),
-                              game.black.fullName(context),
-                            )}',
-                          );
-                        }
-                      } catch (e) {
-                        debugPrint(e.toString());
-                        if (context.mounted) {
-                          showPlatformSnackbar(
-                            context,
-                            'Failed to get GIF',
-                            type: SnackBarType.error,
-                          );
-                        }
-                      }
-                    },
-                  );
-                },
-              ),
-              if (game.lastFen != null)
-                // Builder is used to retrieve the context immediately surrounding the
-                // BottomSheetContextMenuAction
-                // This is necessary to get the correct context for the iPad share dialog
-                // which needs the position of the action to display the share dialog
-                Builder(
-                  builder: (context) {
-                    return BottomSheetContextMenuAction(
-                      icon: Icons.image,
-                      closeOnPressed:
-                          false, // needed for the share dialog on iPad
-                      child: Text(context.l10n.screenshotCurrentPosition),
-                      onPressed: () async {
-                        try {
-                          final image = await ref
-                              .read(gameShareServiceProvider)
-                              .screenshotPosition(
-                                game.id,
-                                orientation,
-                                game.lastFen!,
-                                game.lastMove,
-                              );
-                          if (context.mounted) {
-                            launchShareDialog(
-                              context,
-                              files: [image],
-                              subject: context.l10n.puzzleFromGameLink(
-                                lichessUri('/${game.id}').toString(),
-                              ),
-                            );
-                          }
-                        } catch (e) {
-                          if (context.mounted) {
-                            showPlatformSnackbar(
-                              context,
-                              'Failed to get GIF',
-                              type: SnackBarType.error,
-                            );
-                          }
-                        }
-                      },
-=======
                     );
                   }
                   : () {
@@ -343,7 +222,6 @@
                       context,
                       'This variant is not supported yet.',
                       type: SnackBarType.info,
->>>>>>> 2a8263ef
                     );
                   },
           child: Text(context.l10n.gameAnalysis),
@@ -355,6 +233,14 @@
           icon: CupertinoIcons.link,
           closeOnPressed: false,
           child: Text(context.l10n.mobileShareGameURL),
+        ),
+        BottomSheetContextMenuAction(
+          onPressed: () {
+            ref.withClient((client) => GameRepository(client).bookmark(game.id, v: 1));
+          },
+          icon: Icons.star_border_rounded,
+          closeOnPressed: false,
+          child: const Text('Bookmark Game'),
         ),
         // Builder is used to retrieve the context immediately surrounding the
         // BottomSheetContextMenuAction
@@ -481,17 +367,9 @@
 
 /// A list tile that shows extended game info including a result icon and analysis icon.
 class ExtendedGameListTile extends StatelessWidget {
-<<<<<<< HEAD
-  const ExtendedGameListTile({
-    required this.item,
-    this.padding,
-  });
-=======
-  const ExtendedGameListTile({required this.item, this.userId, this.padding});
->>>>>>> 2a8263ef
+  const ExtendedGameListTile({required this.item, this.padding});
 
   final LightArchivedGameWithPov item;
-
   final EdgeInsetsGeometry? padding;
 
   @override
