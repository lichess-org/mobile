import 'package:dartchess/dartchess.dart';
import 'package:flutter/cupertino.dart';
import 'package:flutter/material.dart';
import 'package:flutter_riverpod/flutter_riverpod.dart';
import 'package:intl/intl.dart';
import 'package:lichess_mobile/src/model/analysis/analysis_controller.dart';
import 'package:lichess_mobile/src/model/common/id.dart';
import 'package:lichess_mobile/src/model/game/archived_game.dart';
import 'package:lichess_mobile/src/model/game/game_share_service.dart';
import 'package:lichess_mobile/src/model/game/game_status.dart';
import 'package:lichess_mobile/src/network/http.dart';
import 'package:lichess_mobile/src/styles/lichess_colors.dart';
import 'package:lichess_mobile/src/styles/styles.dart';
import 'package:lichess_mobile/src/utils/l10n.dart';
import 'package:lichess_mobile/src/utils/l10n_context.dart';
import 'package:lichess_mobile/src/utils/navigation.dart';
import 'package:lichess_mobile/src/utils/share.dart';
import 'package:lichess_mobile/src/view/analysis/analysis_screen.dart';
import 'package:lichess_mobile/src/view/game/game_common_widgets.dart';
import 'package:lichess_mobile/src/view/game/status_l10n.dart';
import 'package:lichess_mobile/src/widgets/adaptive_bottom_sheet.dart';
import 'package:lichess_mobile/src/widgets/board_thumbnail.dart';
import 'package:lichess_mobile/src/widgets/feedback.dart';
import 'package:lichess_mobile/src/widgets/list.dart';
import 'package:lichess_mobile/src/widgets/user_full_name.dart';

final _dateFormatter = DateFormat.yMMMd().add_Hm();

/// A list tile that shows game info.
class GameListTile extends StatelessWidget {
  const GameListTile({
    required this.game,
    required this.mySide,
    required this.opponentTitle,
    this.icon,
    this.subtitle,
    this.trailing,
    this.onTap,
    this.padding,
  });

  final LightArchivedGame game;
  final Side mySide;

  final IconData? icon;
  final Widget opponentTitle;
  final Widget? subtitle;
  final Widget? trailing;
  final GestureTapCallback? onTap;
  final EdgeInsetsGeometry? padding;

  @override
  Widget build(BuildContext context) {
    return PlatformListTile(
      onTap: onTap,
      onLongPress: () {
        showAdaptiveBottomSheet<void>(
          context: context,
          useRootNavigator: true,
          isDismissible: true,
          isScrollControlled: true,
          showDragHandle: true,
<<<<<<< HEAD
          builder: (context) => GameContextMenu(
            game: game,
            mySide: mySide,
            showGameSummary: true,
          ),
=======
          builder:
              (context) => _ContextMenu(
                game: game,
                mySide: mySide,
                oppponentTitle: opponentTitle,
                icon: icon,
                subtitle: subtitle,
                trailing: trailing,
              ),
>>>>>>> fcc09d48
        );
      },
      leading: icon != null ? Icon(icon) : null,
      title: opponentTitle,
      subtitle:
          subtitle != null
              ? DefaultTextStyle.merge(
                child: subtitle!,
                style: TextStyle(color: textShade(context, Styles.subtitleOpacity)),
              )
              : null,
      trailing: trailing,
      padding: padding,
    );
  }
}

class GameContextMenu extends ConsumerWidget {
  const GameContextMenu({
    required this.game,
    required this.mySide,
    required this.showGameSummary,
  });

  final LightArchivedGame game;
  final Side mySide;

  final bool showGameSummary;

  @override
  Widget build(BuildContext context, WidgetRef ref) {
    final orientation = mySide;

    final customColors = Theme.of(context).extension<CustomColors>();

    return BottomSheetScrollableContainer(
      children: [
        Padding(
          padding: const EdgeInsets.symmetric(
            horizontal: 16.0,
          ).add(const EdgeInsets.only(bottom: 8.0)),
          child: Text(
            context.l10n.resVsX(game.white.fullName(context), game.black.fullName(context)),
            style: const TextStyle(fontSize: 18, fontWeight: FontWeight.w600, letterSpacing: -0.5),
          ),
        ),
<<<<<<< HEAD
        if (showGameSummary)
          Padding(
            padding: const EdgeInsets.symmetric(horizontal: 16.0).add(
              const EdgeInsets.only(bottom: 8.0),
            ),
            child: LayoutBuilder(
              builder: (context, constraints) {
                return IntrinsicHeight(
                  child: Row(
                    mainAxisSize: MainAxisSize.max,
                    children: [
                      if (game.lastFen != null)
                        BoardThumbnail(
                          size: constraints.maxWidth -
                              (constraints.maxWidth / 1.618),
                          fen: game.lastFen!,
                          orientation: mySide,
                          lastMove: game.lastMove,
                        ),
                      Expanded(
                        child: Padding(
                          padding: const EdgeInsets.symmetric(horizontal: 8.0),
                          child: Column(
                            mainAxisSize: MainAxisSize.max,
                            mainAxisAlignment: MainAxisAlignment.spaceBetween,
                            crossAxisAlignment: CrossAxisAlignment.start,
                            children: [
                              Column(
                                crossAxisAlignment: CrossAxisAlignment.start,
                                children: [
                                  Text(
                                    '${game.clockDisplay} • ${game.rated ? context.l10n.rated : context.l10n.casual}',
                                    style: const TextStyle(
                                      fontWeight: FontWeight.w500,
                                    ),
                                  ),
                                  Text(
                                    _dateFormatter.format(game.lastMoveAt),
                                    style: TextStyle(
                                      color: textShade(
                                        context,
                                        Styles.subtitleOpacity,
                                      ),
                                      fontSize: 12,
                                    ),
                                  ),
                                ],
                              ),
                              if (game.lastFen != null)
                                Text(
                                  gameStatusL10n(
                                    context,
                                    variant: game.variant,
                                    status: game.status,
                                    lastPosition: Position.setupPosition(
                                      game.variant.rule,
                                      Setup.parseFen(game.lastFen!),
                                    ),
                                    winner: game.winner,
                                  ),
                                  style: TextStyle(
                                    color: game.winner == null
                                        ? customColors?.brag
                                        : game.winner == mySide
                                            ? customColors?.good
                                            : customColors?.error,
                                  ),
=======
        Padding(
          padding: const EdgeInsets.symmetric(
            horizontal: 16.0,
          ).add(const EdgeInsets.only(bottom: 8.0)),
          child: LayoutBuilder(
            builder: (context, constraints) {
              return IntrinsicHeight(
                child: Row(
                  mainAxisSize: MainAxisSize.max,
                  children: [
                    if (game.lastFen != null)
                      BoardThumbnail(
                        size: constraints.maxWidth - (constraints.maxWidth / 1.618),
                        fen: game.lastFen!,
                        orientation: mySide,
                        lastMove: game.lastMove,
                      ),
                    Expanded(
                      child: Padding(
                        padding: const EdgeInsets.symmetric(horizontal: 8.0),
                        child: Column(
                          mainAxisSize: MainAxisSize.max,
                          mainAxisAlignment: MainAxisAlignment.spaceBetween,
                          crossAxisAlignment: CrossAxisAlignment.start,
                          children: [
                            Column(
                              crossAxisAlignment: CrossAxisAlignment.start,
                              children: [
                                Text(
                                  '${game.clockDisplay} • ${game.rated ? context.l10n.rated : context.l10n.casual}',
                                  style: const TextStyle(fontWeight: FontWeight.w500),
>>>>>>> fcc09d48
                                ),
                              if (game.opening != null)
                                Text(
                                  game.opening!.name,
                                  maxLines: 2,
                                  style: TextStyle(
                                    color: textShade(context, Styles.subtitleOpacity),
                                    fontSize: 12,
                                  ),
                                  overflow: TextOverflow.ellipsis,
                                ),
<<<<<<< HEAD
                            ],
                          ),
=======
                              ],
                            ),
                            if (game.lastFen != null)
                              Text(
                                gameStatusL10n(
                                  context,
                                  variant: game.variant,
                                  status: game.status,
                                  lastPosition: Position.setupPosition(
                                    game.variant.rule,
                                    Setup.parseFen(game.lastFen!),
                                  ),
                                  winner: game.winner,
                                ),
                                style: TextStyle(
                                  color:
                                      game.winner == null
                                          ? customColors?.brag
                                          : game.winner == mySide
                                          ? customColors?.good
                                          : customColors?.error,
                                ),
                              ),
                            if (game.opening != null)
                              Text(
                                game.opening!.name,
                                maxLines: 2,
                                style: TextStyle(
                                  color: textShade(context, Styles.subtitleOpacity),
                                  fontSize: 12,
                                ),
                                overflow: TextOverflow.ellipsis,
                              ),
                          ],
>>>>>>> fcc09d48
                        ),
                      ),
                    ],
                  ),
                );
              },
            ),
          ),
        BottomSheetContextMenuAction(
          icon: Icons.biotech,
          onPressed:
              game.variant.isReadSupported
                  ? () {
                    pushPlatformRoute(
                      context,
                      builder:
                          (context) => AnalysisScreen(
                            options: AnalysisOptions(orientation: orientation, gameId: game.id),
                          ),
                    );
                  }
                  : () {
                    showPlatformSnackbar(
                      context,
                      'This variant is not supported yet.',
                      type: SnackBarType.info,
                    );
                  },
          child: Text(context.l10n.gameAnalysis),
        ),
        BottomSheetContextMenuAction(
          onPressed: () {
            launchShareDialog(context, uri: lichessUri('/${game.id}'));
          },
          icon: CupertinoIcons.link,
          closeOnPressed: false,
          child: Text(context.l10n.mobileShareGameURL),
        ),
        // Builder is used to retrieve the context immediately surrounding the
        // BottomSheetContextMenuAction
        // This is necessary to get the correct context for the iPad share dialog
        // which needs the position of the action to display the share dialog
        Builder(
          builder: (context) {
            return BottomSheetContextMenuAction(
              icon: Icons.gif,
              closeOnPressed: false, // needed for the share dialog on iPad
              child: Text(context.l10n.gameAsGIF),
              onPressed: () async {
                try {
                  final gif = await ref
                      .read(gameShareServiceProvider)
                      .gameGif(game.id, orientation);
                  if (context.mounted) {
                    launchShareDialog(
                      context,
                      files: [gif],
                      subject:
                          '${game.perf.title} • ${context.l10n.resVsX(game.white.fullName(context), game.black.fullName(context))}',
                    );
                  }
                } catch (e) {
                  debugPrint(e.toString());
                  if (context.mounted) {
                    showPlatformSnackbar(context, 'Failed to get GIF', type: SnackBarType.error);
                  }
                }
              },
            );
          },
        ),
        if (game.lastFen != null)
          // Builder is used to retrieve the context immediately surrounding the
          // BottomSheetContextMenuAction
          // This is necessary to get the correct context for the iPad share dialog
          // which needs the position of the action to display the share dialog
          Builder(
            builder: (context) {
              return BottomSheetContextMenuAction(
                icon: Icons.image,
                closeOnPressed: false, // needed for the share dialog on iPad
                child: Text(context.l10n.screenshotCurrentPosition),
                onPressed: () async {
                  try {
                    final image = await ref
                        .read(gameShareServiceProvider)
                        .screenshotPosition(orientation, game.lastFen!, game.lastMove);
                    if (context.mounted) {
                      launchShareDialog(
                        context,
                        files: [image],
                        subject: context.l10n.puzzleFromGameLink(
                          lichessUri('/${game.id}').toString(),
                        ),
                      );
                    }
                  } catch (e) {
                    if (context.mounted) {
                      showPlatformSnackbar(context, 'Failed to get GIF', type: SnackBarType.error);
                    }
                  }
                },
              );
            },
          ),
        // Builder is used to retrieve the context immediately surrounding the
        // BottomSheetContextMenuAction
        // This is necessary to get the correct context for the iPad share dialog
        // which needs the position of the action to display the share dialog
        Builder(
          builder: (context) {
            return BottomSheetContextMenuAction(
              icon: Icons.text_snippet,
              closeOnPressed: false, // needed for the share dialog on iPad
              child: Text('PGN: ${context.l10n.downloadAnnotated}'),
              onPressed: () async {
                try {
                  final pgn = await ref.read(gameShareServiceProvider).annotatedPgn(game.id);
                  if (context.mounted) {
                    launchShareDialog(context, text: pgn);
                  }
                } catch (e) {
                  if (context.mounted) {
                    showPlatformSnackbar(context, 'Failed to get PGN', type: SnackBarType.error);
                  }
                }
              },
            );
          },
        ),
        // Builder is used to retrieve the context immediately surrounding the
        // BottomSheetContextMenuAction
        // This is necessary to get the correct context for the iPad share dialog
        // which needs the position of the action to display the share dialog
        Builder(
          builder: (context) {
            return BottomSheetContextMenuAction(
              icon: Icons.text_snippet,
              closeOnPressed: false, // needed for the share dialog on iPad
              // TODO improve translation
              child: Text('PGN: ${context.l10n.downloadRaw}'),
              onPressed: () async {
                try {
                  final pgn = await ref.read(gameShareServiceProvider).rawPgn(game.id);
                  if (context.mounted) {
                    launchShareDialog(context, text: pgn);
                  }
                } catch (e) {
                  if (context.mounted) {
                    showPlatformSnackbar(context, 'Failed to get PGN', type: SnackBarType.error);
                  }
                }
              },
            );
          },
        ),
      ],
    );
  }
}

/// A list tile that shows extended game info including a result icon and analysis icon.
class ExtendedGameListTile extends StatelessWidget {
  const ExtendedGameListTile({required this.item, this.userId, this.padding});

  final LightArchivedGameWithPov item;
  final UserId? userId;

  final EdgeInsetsGeometry? padding;

  @override
  Widget build(BuildContext context) {
    final (game: game, pov: youAre) = item;
    final me = youAre == Side.white ? game.white : game.black;
    final opponent = youAre == Side.white ? game.black : game.white;

    Widget getResultIcon(LightArchivedGame game, Side mySide) {
      if (game.status == GameStatus.aborted || game.status == GameStatus.noStart) {
        return const Icon(CupertinoIcons.xmark_square_fill, color: LichessColors.grey);
      } else {
        return game.winner == null
            ? Icon(CupertinoIcons.equal_square_fill, color: context.lichessColors.brag)
            : game.winner == mySide
            ? Icon(CupertinoIcons.plus_square_fill, color: context.lichessColors.good)
            : Icon(CupertinoIcons.minus_square_fill, color: context.lichessColors.error);
      }
    }

    return GameListTile(
      game: game,
      mySide: youAre,
      padding: padding,
<<<<<<< HEAD
      onTap: () => openGameScreen(item.game, item.pov, context),
=======
      onTap:
          game.variant.isReadSupported
              ? () {
                pushPlatformRoute(
                  context,
                  rootNavigator: true,
                  builder:
                      (context) =>
                          game.fullId != null
                              ? GameScreen(
                                initialGameId: game.fullId,
                                loadingFen: game.lastFen,
                                loadingLastMove: game.lastMove,
                                loadingOrientation: youAre,
                                lastMoveAt: game.lastMoveAt,
                              )
                              : ArchivedGameScreen(gameData: game, orientation: youAre),
                );
              }
              : () {
                showPlatformSnackbar(
                  context,
                  'This variant is not supported yet.',
                  type: SnackBarType.info,
                );
              },
>>>>>>> fcc09d48
      icon: game.perf.icon,
      opponentTitle: UserFullNameWidget.player(
        user: opponent.user,
        aiLevel: opponent.aiLevel,
        rating: opponent.rating,
      ),
      subtitle: Text(relativeDate(context.l10n, game.lastMoveAt, shortDate: false)),
      trailing: Row(
        mainAxisSize: MainAxisSize.min,
        children: [
          if (me.analysis != null) ...[
            Icon(CupertinoIcons.chart_bar_alt_fill, color: textShade(context, 0.5)),
            const SizedBox(width: 5),
          ],
          getResultIcon(game, youAre),
        ],
      ),
    );
  }
}<|MERGE_RESOLUTION|>--- conflicted
+++ resolved
@@ -16,7 +16,9 @@
 import 'package:lichess_mobile/src/utils/navigation.dart';
 import 'package:lichess_mobile/src/utils/share.dart';
 import 'package:lichess_mobile/src/view/analysis/analysis_screen.dart';
+import 'package:lichess_mobile/src/view/game/archived_game_screen.dart';
 import 'package:lichess_mobile/src/view/game/game_common_widgets.dart';
+import 'package:lichess_mobile/src/view/game/game_screen.dart';
 import 'package:lichess_mobile/src/view/game/status_l10n.dart';
 import 'package:lichess_mobile/src/widgets/adaptive_bottom_sheet.dart';
 import 'package:lichess_mobile/src/widgets/board_thumbnail.dart';
@@ -60,23 +62,7 @@
           isDismissible: true,
           isScrollControlled: true,
           showDragHandle: true,
-<<<<<<< HEAD
-          builder: (context) => GameContextMenu(
-            game: game,
-            mySide: mySide,
-            showGameSummary: true,
-          ),
-=======
-          builder:
-              (context) => _ContextMenu(
-                game: game,
-                mySide: mySide,
-                oppponentTitle: opponentTitle,
-                icon: icon,
-                subtitle: subtitle,
-                trailing: trailing,
-              ),
->>>>>>> fcc09d48
+          builder: (context) => GameContextMenu(game: game, mySide: mySide, showGameSummary: true),
         );
       },
       leading: icon != null ? Icon(icon) : null,
@@ -95,11 +81,7 @@
 }
 
 class GameContextMenu extends ConsumerWidget {
-  const GameContextMenu({
-    required this.game,
-    required this.mySide,
-    required this.showGameSummary,
-  });
+  const GameContextMenu({required this.game, required this.mySide, required this.showGameSummary});
 
   final LightArchivedGame game;
   final Side mySide;
@@ -123,12 +105,11 @@
             style: const TextStyle(fontSize: 18, fontWeight: FontWeight.w600, letterSpacing: -0.5),
           ),
         ),
-<<<<<<< HEAD
         if (showGameSummary)
           Padding(
-            padding: const EdgeInsets.symmetric(horizontal: 16.0).add(
-              const EdgeInsets.only(bottom: 8.0),
-            ),
+            padding: const EdgeInsets.symmetric(
+              horizontal: 16.0,
+            ).add(const EdgeInsets.only(bottom: 8.0)),
             child: LayoutBuilder(
               builder: (context, constraints) {
                 return IntrinsicHeight(
@@ -137,8 +118,7 @@
                     children: [
                       if (game.lastFen != null)
                         BoardThumbnail(
-                          size: constraints.maxWidth -
-                              (constraints.maxWidth / 1.618),
+                          size: constraints.maxWidth - (constraints.maxWidth / 1.618),
                           fen: game.lastFen!,
                           orientation: mySide,
                           lastMove: game.lastMove,
@@ -156,17 +136,12 @@
                                 children: [
                                   Text(
                                     '${game.clockDisplay} • ${game.rated ? context.l10n.rated : context.l10n.casual}',
-                                    style: const TextStyle(
-                                      fontWeight: FontWeight.w500,
-                                    ),
+                                    style: const TextStyle(fontWeight: FontWeight.w500),
                                   ),
                                   Text(
                                     _dateFormatter.format(game.lastMoveAt),
                                     style: TextStyle(
-                                      color: textShade(
-                                        context,
-                                        Styles.subtitleOpacity,
-                                      ),
+                                      color: textShade(context, Styles.subtitleOpacity),
                                       fontSize: 12,
                                     ),
                                   ),
@@ -185,45 +160,13 @@
                                     winner: game.winner,
                                   ),
                                   style: TextStyle(
-                                    color: game.winner == null
-                                        ? customColors?.brag
-                                        : game.winner == mySide
+                                    color:
+                                        game.winner == null
+                                            ? customColors?.brag
+                                            : game.winner == mySide
                                             ? customColors?.good
                                             : customColors?.error,
                                   ),
-=======
-        Padding(
-          padding: const EdgeInsets.symmetric(
-            horizontal: 16.0,
-          ).add(const EdgeInsets.only(bottom: 8.0)),
-          child: LayoutBuilder(
-            builder: (context, constraints) {
-              return IntrinsicHeight(
-                child: Row(
-                  mainAxisSize: MainAxisSize.max,
-                  children: [
-                    if (game.lastFen != null)
-                      BoardThumbnail(
-                        size: constraints.maxWidth - (constraints.maxWidth / 1.618),
-                        fen: game.lastFen!,
-                        orientation: mySide,
-                        lastMove: game.lastMove,
-                      ),
-                    Expanded(
-                      child: Padding(
-                        padding: const EdgeInsets.symmetric(horizontal: 8.0),
-                        child: Column(
-                          mainAxisSize: MainAxisSize.max,
-                          mainAxisAlignment: MainAxisAlignment.spaceBetween,
-                          crossAxisAlignment: CrossAxisAlignment.start,
-                          children: [
-                            Column(
-                              crossAxisAlignment: CrossAxisAlignment.start,
-                              children: [
-                                Text(
-                                  '${game.clockDisplay} • ${game.rated ? context.l10n.rated : context.l10n.casual}',
-                                  style: const TextStyle(fontWeight: FontWeight.w500),
->>>>>>> fcc09d48
                                 ),
                               if (game.opening != null)
                                 Text(
@@ -235,45 +178,8 @@
                                   ),
                                   overflow: TextOverflow.ellipsis,
                                 ),
-<<<<<<< HEAD
                             ],
                           ),
-=======
-                              ],
-                            ),
-                            if (game.lastFen != null)
-                              Text(
-                                gameStatusL10n(
-                                  context,
-                                  variant: game.variant,
-                                  status: game.status,
-                                  lastPosition: Position.setupPosition(
-                                    game.variant.rule,
-                                    Setup.parseFen(game.lastFen!),
-                                  ),
-                                  winner: game.winner,
-                                ),
-                                style: TextStyle(
-                                  color:
-                                      game.winner == null
-                                          ? customColors?.brag
-                                          : game.winner == mySide
-                                          ? customColors?.good
-                                          : customColors?.error,
-                                ),
-                              ),
-                            if (game.opening != null)
-                              Text(
-                                game.opening!.name,
-                                maxLines: 2,
-                                style: TextStyle(
-                                  color: textShade(context, Styles.subtitleOpacity),
-                                  fontSize: 12,
-                                ),
-                                overflow: TextOverflow.ellipsis,
-                              ),
-                          ],
->>>>>>> fcc09d48
                         ),
                       ),
                     ],
@@ -466,36 +372,7 @@
       game: game,
       mySide: youAre,
       padding: padding,
-<<<<<<< HEAD
       onTap: () => openGameScreen(item.game, item.pov, context),
-=======
-      onTap:
-          game.variant.isReadSupported
-              ? () {
-                pushPlatformRoute(
-                  context,
-                  rootNavigator: true,
-                  builder:
-                      (context) =>
-                          game.fullId != null
-                              ? GameScreen(
-                                initialGameId: game.fullId,
-                                loadingFen: game.lastFen,
-                                loadingLastMove: game.lastMove,
-                                loadingOrientation: youAre,
-                                lastMoveAt: game.lastMoveAt,
-                              )
-                              : ArchivedGameScreen(gameData: game, orientation: youAre),
-                );
-              }
-              : () {
-                showPlatformSnackbar(
-                  context,
-                  'This variant is not supported yet.',
-                  type: SnackBarType.info,
-                );
-              },
->>>>>>> fcc09d48
       icon: game.perf.icon,
       opponentTitle: UserFullNameWidget.player(
         user: opponent.user,
