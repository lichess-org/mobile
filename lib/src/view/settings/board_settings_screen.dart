import 'package:chessground/chessground.dart';
import 'package:flutter/cupertino.dart';
import 'package:flutter/material.dart';
import 'package:flutter_riverpod/flutter_riverpod.dart';
import 'package:lichess_mobile/l10n/l10n.dart';
import 'package:lichess_mobile/src/model/settings/board_preferences.dart';
import 'package:lichess_mobile/src/styles/styles.dart';
import 'package:lichess_mobile/src/utils/l10n_context.dart';
import 'package:lichess_mobile/src/utils/navigation.dart';
import 'package:lichess_mobile/src/utils/screen.dart';
import 'package:lichess_mobile/src/utils/system.dart';
import 'package:lichess_mobile/src/widgets/adaptive_choice_picker.dart';
import 'package:lichess_mobile/src/widgets/list.dart';
import 'package:lichess_mobile/src/widgets/platform.dart';
import 'package:lichess_mobile/src/widgets/settings.dart';

class BoardSettingsScreen extends StatelessWidget {
  const BoardSettingsScreen({super.key});

  @override
  Widget build(BuildContext context) {
    return PlatformWidget(
      androidBuilder: _androidBuilder,
      iosBuilder: _iosBuilder,
    );
  }

  Widget _androidBuilder(BuildContext context) {
    return Scaffold(
      appBar: AppBar(title: Text(context.l10n.board)),
      body: const _Body(),
    );
  }

  Widget _iosBuilder(BuildContext context) {
    return const CupertinoPageScaffold(
      navigationBar: CupertinoNavigationBar(),
      child: _Body(),
    );
  }
}

class _Body extends ConsumerWidget {
  const _Body();

  @override
  Widget build(BuildContext context, WidgetRef ref) {
    final boardPrefs = ref.watch(boardPreferencesProvider);

    final androidVersionAsync = ref.watch(androidVersionProvider);

    return ListView(
      children: [
        ListSection(
          header: SettingsSectionTitle(context.l10n.preferencesGameBehavior),
          hasLeading: false,
          showDivider: false,
          children: [
            SettingsListTile(
              settingsLabel: Text(context.l10n.preferencesHowDoYouMovePieces),
              settingsValue:
                  pieceShiftMethodl10n(context, boardPrefs.pieceShiftMethod),
              showCupertinoTrailingValue: false,
              onTap: () {
                if (Theme.of(context).platform == TargetPlatform.android) {
                  showChoicePicker(
                    context,
                    choices: PieceShiftMethod.values,
                    selectedItem: boardPrefs.pieceShiftMethod,
                    labelBuilder: (t) => Text(pieceShiftMethodl10n(context, t)),
                    onSelectedItemChanged: (PieceShiftMethod? value) {
                      ref
                          .read(boardPreferencesProvider.notifier)
                          .setPieceShiftMethod(
                            value ?? PieceShiftMethod.either,
                          );
                    },
                  );
                } else {
                  pushPlatformRoute(
                    context,
                    title: context.l10n.preferencesHowDoYouMovePieces,
                    builder: (context) =>
                        const PieceShiftMethodSettingsScreen(),
                  );
                }
              },
            ),
            SwitchSettingTile(
              title: Text(context.l10n.mobilePrefMagnifyDraggedPiece),
              value: boardPrefs.magnifyDraggedPiece,
              onChanged: (value) {
                ref
                    .read(boardPreferencesProvider.notifier)
                    .toggleMagnifyDraggedPiece();
              },
            ),
            SettingsListTile(
              // TODO translate
              settingsLabel: const Text('Drag target'),
              explanation:
                  // TODO translate
                  'How the target square is highlighted when dragging a piece.',
              settingsValue: dragTargetKindLabel(boardPrefs.dragTargetKind),
              onTap: () {
                if (Theme.of(context).platform == TargetPlatform.android) {
                  showChoicePicker(
                    context,
                    choices: DragTargetKind.values,
                    selectedItem: boardPrefs.dragTargetKind,
                    labelBuilder: (t) => Text(dragTargetKindLabel(t)),
                    onSelectedItemChanged: (DragTargetKind? value) {
                      ref
                          .read(boardPreferencesProvider.notifier)
                          .setDragTargetKind(
                            value ?? DragTargetKind.circle,
                          );
                    },
                  );
                } else {
                  pushPlatformRoute(
                    context,
                    title: 'Dragged piece target',
                    builder: (context) => const DragTargetKindSettingsScreen(),
                  );
                }
              },
            ),
            SwitchSettingTile(
              // TODO translate
              title: const Text('Touch feedback'),
              value: boardPrefs.hapticFeedback,
              subtitle: const Text(
                // TODO translate
                'Vibrate when moving pieces or capturing them.',
                maxLines: 5,
                textAlign: TextAlign.justify,
              ),
              onChanged: (value) {
                ref
                    .read(boardPreferencesProvider.notifier)
                    .toggleHapticFeedback();
              },
            ),
            SwitchSettingTile(
              title: Text(
                context.l10n.preferencesPieceAnimation,
              ),
              value: boardPrefs.pieceAnimation,
              onChanged: (value) {
                ref
                    .read(boardPreferencesProvider.notifier)
                    .togglePieceAnimation();
              },
            ),
            SwitchSettingTile(
              // TODO: Add l10n
              title: const Text('Shape drawing'),
              subtitle: const Text(
                // TODO: translate
                'Draw shapes using two fingers: maintain one finger on an empty square and drag another finger to draw a shape.',
                maxLines: 5,
                textAlign: TextAlign.justify,
              ),
              value: boardPrefs.enableShapeDrawings,
              onChanged: (value) {
                ref
                    .read(boardPreferencesProvider.notifier)
                    .toggleEnableShapeDrawings();
              },
            ),
          ],
        ),
        ListSection(
          header: SettingsSectionTitle(context.l10n.preferencesDisplay),
          hasLeading: false,
          showDivider: false,
          children: [
            if (Theme.of(context).platform == TargetPlatform.android &&
                !isTabletOrLarger(context))
              androidVersionAsync.maybeWhen(
                data: (version) => version != null && version.sdkInt >= 29
                    ? SwitchSettingTile(
                        title: Text(context.l10n.mobileSettingsImmersiveMode),
                        subtitle: Text(
                          context.l10n.mobileSettingsImmersiveModeSubtitle,
                          textAlign: TextAlign.justify,
                          maxLines: 5,
                        ),
                        value: boardPrefs.immersiveModeWhilePlaying ?? false,
                        onChanged: (value) {
                          ref
                              .read(boardPreferencesProvider.notifier)
                              .toggleImmersiveModeWhilePlaying();
                        },
                      )
                    : const SizedBox.shrink(),
                orElse: () => const SizedBox.shrink(),
              ),
            SettingsListTile(
              //TODO Add l10n
              settingsLabel: const Text('Clock position'),
              settingsValue: boardPrefs.clockPosition.label,
              onTap: () {
                if (Theme.of(context).platform == TargetPlatform.android) {
                  showChoicePicker(
                    context,
                    choices: ClockPosition.values,
                    selectedItem: boardPrefs.clockPosition,
                    labelBuilder: (t) => Text(t.label),
                    onSelectedItemChanged: (ClockPosition? value) => ref
                        .read(boardPreferencesProvider.notifier)
                        .setClockPosition(value ?? ClockPosition.right),
                  );
                } else {
                  pushPlatformRoute(
                    context,
                    title: 'Clock position',
                    builder: (context) => const BoardClockPositionScreen(),
                  );
                }
              },
            ),
            SwitchSettingTile(
              title: Text(
                context.l10n.preferencesPieceDestinations,
              ),
              value: boardPrefs.showLegalMoves,
              onChanged: (value) {
                ref
                    .read(boardPreferencesProvider.notifier)
                    .toggleShowLegalMoves();
              },
            ),
            SwitchSettingTile(
              title: Text(
                context.l10n.preferencesBoardHighlights,
              ),
<<<<<<< HEAD
              value: boardPrefs.boardHighlights,
              onChanged: (value) {
                ref
                    .read(boardPreferencesProvider.notifier)
                    .toggleBoardHighlights();
              },
            ),
            SwitchSettingTile(
              title: Text(
                context.l10n.preferencesMaterialDifference,
=======
              SwitchSettingTile(
                title: Text(
                  context.l10n.preferencesBoardCoordinates,
                ),
                value: boardPrefs.coordinates,
                onChanged: (value) {
                  ref
                      .read(boardPreferencesProvider.notifier)
                      .toggleCoordinates();
                },
              ),
              SettingsListTile(
                settingsLabel: const Text('Material'), //TODO: l10n
                settingsValue: boardPrefs.materialDifferenceFormat
                    .l10n(AppLocalizations.of(context)),
                onTap: () {
                  if (Theme.of(context).platform == TargetPlatform.android) {
                    showChoicePicker(
                      context,
                      choices: MaterialDifferenceFormat.values,
                      selectedItem: boardPrefs.materialDifferenceFormat,
                      labelBuilder: (t) => Text(t.label),
                      onSelectedItemChanged:
                          (MaterialDifferenceFormat? value) => ref
                              .read(boardPreferencesProvider.notifier)
                              .setMaterialDifferenceFormat(
                                value ??
                                    MaterialDifferenceFormat.materialDifference,
                              ),
                    );
                  } else {
                    pushPlatformRoute(
                      context,
                      title: 'Clock position',
                      builder: (context) =>
                          const MaterialDifferenceFormatScreen(),
                    );
                  }
                },
>>>>>>> 442a4fd6
              ),
              value: boardPrefs.showMaterialDifference,
              onChanged: (value) {
                ref
                    .read(boardPreferencesProvider.notifier)
                    .toggleShowMaterialDifference();
              },
            ),
          ],
        ),
      ],
    );
  }
}

class PieceShiftMethodSettingsScreen extends ConsumerWidget {
  const PieceShiftMethodSettingsScreen({super.key});

  @override
  Widget build(BuildContext context, WidgetRef ref) {
    final pieceShiftMethod = ref.watch(
      boardPreferencesProvider.select(
        (state) => state.pieceShiftMethod,
      ),
    );

    void onChanged(PieceShiftMethod? value) {
      ref
          .read(boardPreferencesProvider.notifier)
          .setPieceShiftMethod(value ?? PieceShiftMethod.either);
    }

    return CupertinoPageScaffold(
      navigationBar: const CupertinoNavigationBar(),
      child: SafeArea(
        child: ListView(
          children: [
            ChoicePicker(
              notchedTile: true,
              choices: PieceShiftMethod.values,
              selectedItem: pieceShiftMethod,
              titleBuilder: (t) => Text(pieceShiftMethodl10n(context, t)),
              onSelectedItemChanged: onChanged,
            ),
          ],
        ),
      ),
    );
  }
}

class BoardClockPositionScreen extends ConsumerWidget {
  const BoardClockPositionScreen({super.key});

  @override
  Widget build(BuildContext context, WidgetRef ref) {
    final clockPosition = ref.watch(
      boardPreferencesProvider.select((state) => state.clockPosition),
    );
    void onChanged(ClockPosition? value) => ref
        .read(boardPreferencesProvider.notifier)
        .setClockPosition(value ?? ClockPosition.right);
    return CupertinoPageScaffold(
      navigationBar: const CupertinoNavigationBar(),
      child: SafeArea(
        child: ListView(
          children: [
            ChoicePicker(
              choices: ClockPosition.values,
              selectedItem: clockPosition,
              titleBuilder: (t) => Text(t.label),
              onSelectedItemChanged: onChanged,
            ),
          ],
        ),
      ),
    );
  }
}

class MaterialDifferenceFormatScreen extends ConsumerWidget {
  const MaterialDifferenceFormatScreen({super.key});

  @override
  Widget build(BuildContext context, WidgetRef ref) {
    final materialDifferenceFormat = ref.watch(
      boardPreferencesProvider
          .select((state) => state.materialDifferenceFormat),
    );
    void onChanged(MaterialDifferenceFormat? value) =>
        ref.read(boardPreferencesProvider.notifier).setMaterialDifferenceFormat(
              value ?? MaterialDifferenceFormat.materialDifference,
            );
    return CupertinoPageScaffold(
      navigationBar: const CupertinoNavigationBar(),
      child: SafeArea(
        child: ListView(
          children: [
            ChoicePicker(
              choices: MaterialDifferenceFormat.values,
              selectedItem: materialDifferenceFormat,
              titleBuilder: (t) => Text(t.label),
              onSelectedItemChanged: onChanged,
            ),
          ],
        ),
      ),
    );
  }
}

class DragTargetKindSettingsScreen extends ConsumerWidget {
  const DragTargetKindSettingsScreen({super.key});

  @override
  Widget build(BuildContext context, WidgetRef ref) {
    final dragTargetKind = ref.watch(
      boardPreferencesProvider.select(
        (state) => state.dragTargetKind,
      ),
    );

    void onChanged(DragTargetKind? value) {
      ref
          .read(boardPreferencesProvider.notifier)
          .setDragTargetKind(value ?? DragTargetKind.circle);
    }

    return CupertinoPageScaffold(
      navigationBar: const CupertinoNavigationBar(),
      child: SafeArea(
        child: ListView(
          children: [
            Padding(
              padding:
                  Styles.horizontalBodyPadding.add(Styles.sectionTopPadding),
              child: const Text(
                'How the target square is highlighted when dragging a piece.',
              ),
            ),
            ChoicePicker(
              notchedTile: true,
              choices: DragTargetKind.values,
              selectedItem: dragTargetKind,
              titleBuilder: (t) => Text(dragTargetKindLabel(t)),
              onSelectedItemChanged: onChanged,
            ),
          ],
        ),
      ),
    );
  }
}

String pieceShiftMethodl10n(
  BuildContext context,
  PieceShiftMethod pieceShiftMethod,
) =>
    switch (pieceShiftMethod) {
      // TODO add this to mobile translations
      PieceShiftMethod.either => 'Either tap or drag',
      PieceShiftMethod.drag => context.l10n.preferencesDragPiece,
      PieceShiftMethod.tapTwoSquares => 'Tap two squares',
    };<|MERGE_RESOLUTION|>--- conflicted
+++ resolved
@@ -236,7 +236,6 @@
               title: Text(
                 context.l10n.preferencesBoardHighlights,
               ),
-<<<<<<< HEAD
               value: boardPrefs.boardHighlights,
               onChanged: (value) {
                 ref
@@ -244,56 +243,33 @@
                     .toggleBoardHighlights();
               },
             ),
-            SwitchSettingTile(
-              title: Text(
-                context.l10n.preferencesMaterialDifference,
-=======
-              SwitchSettingTile(
-                title: Text(
-                  context.l10n.preferencesBoardCoordinates,
-                ),
-                value: boardPrefs.coordinates,
-                onChanged: (value) {
-                  ref
-                      .read(boardPreferencesProvider.notifier)
-                      .toggleCoordinates();
-                },
-              ),
-              SettingsListTile(
-                settingsLabel: const Text('Material'), //TODO: l10n
-                settingsValue: boardPrefs.materialDifferenceFormat
-                    .l10n(AppLocalizations.of(context)),
-                onTap: () {
-                  if (Theme.of(context).platform == TargetPlatform.android) {
-                    showChoicePicker(
-                      context,
-                      choices: MaterialDifferenceFormat.values,
-                      selectedItem: boardPrefs.materialDifferenceFormat,
-                      labelBuilder: (t) => Text(t.label),
-                      onSelectedItemChanged:
-                          (MaterialDifferenceFormat? value) => ref
-                              .read(boardPreferencesProvider.notifier)
-                              .setMaterialDifferenceFormat(
-                                value ??
-                                    MaterialDifferenceFormat.materialDifference,
-                              ),
-                    );
-                  } else {
-                    pushPlatformRoute(
-                      context,
-                      title: 'Clock position',
-                      builder: (context) =>
-                          const MaterialDifferenceFormatScreen(),
-                    );
-                  }
-                },
->>>>>>> 442a4fd6
-              ),
-              value: boardPrefs.showMaterialDifference,
-              onChanged: (value) {
-                ref
-                    .read(boardPreferencesProvider.notifier)
-                    .toggleShowMaterialDifference();
+            SettingsListTile(
+              settingsLabel: const Text('Material'), //TODO: l10n
+              settingsValue: boardPrefs.materialDifferenceFormat
+                  .l10n(AppLocalizations.of(context)),
+              onTap: () {
+                if (Theme.of(context).platform == TargetPlatform.android) {
+                  showChoicePicker(
+                    context,
+                    choices: MaterialDifferenceFormat.values,
+                    selectedItem: boardPrefs.materialDifferenceFormat,
+                    labelBuilder: (t) => Text(t.label),
+                    onSelectedItemChanged: (MaterialDifferenceFormat? value) =>
+                        ref
+                            .read(boardPreferencesProvider.notifier)
+                            .setMaterialDifferenceFormat(
+                              value ??
+                                  MaterialDifferenceFormat.materialDifference,
+                            ),
+                  );
+                } else {
+                  pushPlatformRoute(
+                    context,
+                    title: 'Material',
+                    builder: (context) =>
+                        const MaterialDifferenceFormatScreen(),
+                  );
+                }
               },
             ),
           ],
@@ -383,17 +359,15 @@
             );
     return CupertinoPageScaffold(
       navigationBar: const CupertinoNavigationBar(),
-      child: SafeArea(
-        child: ListView(
-          children: [
-            ChoicePicker(
-              choices: MaterialDifferenceFormat.values,
-              selectedItem: materialDifferenceFormat,
-              titleBuilder: (t) => Text(t.label),
-              onSelectedItemChanged: onChanged,
-            ),
-          ],
-        ),
+      child: ListView(
+        children: [
+          ChoicePicker(
+            choices: MaterialDifferenceFormat.values,
+            selectedItem: materialDifferenceFormat,
+            titleBuilder: (t) => Text(t.label),
+            onSelectedItemChanged: onChanged,
+          ),
+        ],
       ),
     );
   }
