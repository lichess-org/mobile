--- conflicted
+++ resolved
@@ -16,12 +16,6 @@
 import 'package:lichess_mobile/src/widgets/buttons.dart';
 import 'package:lichess_mobile/src/widgets/feedback.dart';
 import 'package:lichess_mobile/src/widgets/platform.dart';
-<<<<<<< HEAD
-import 'package:lichess_mobile/src/widgets/player.dart';
-import 'package:lichess_mobile/src/widgets/shimmer.dart';
-=======
-import 'package:lichess_mobile/src/widgets/buttons.dart';
->>>>>>> 3a1e66e8
 import 'package:lichess_mobile/src/model/account/account_repository.dart';
 import 'package:lichess_mobile/src/model/common/speed.dart';
 import 'package:lichess_mobile/src/model/auth/auth_session.dart';
@@ -123,11 +117,7 @@
                 ),
               ),
         actions: const [
-<<<<<<< HEAD
-          SignInWidget(),
           _RelationButton(),
-=======
->>>>>>> 3a1e66e8
           _SettingsButton(),
         ],
       ),
@@ -149,31 +139,6 @@
           controller: homeScrollController,
           slivers: [
             CupertinoSliverNavigationBar(
-<<<<<<< HEAD
-              largeTitle: accountUserAsync.when(
-                data: (user) {
-                  if (user != null) {
-                    return PlayerTitle(
-                      userName: user.name,
-                      title: user.title,
-                      isPatron: user.isPatron,
-                    );
-                  } else {
-                    return const _LichessTitle();
-                  }
-                },
-                loading: () => const SizedBox.shrink(),
-                error: (error, stack) => const _LichessTitle(),
-              ),
-              leading: const SignInWidget(),
-              trailing: const Row(
-                mainAxisSize: MainAxisSize.min,
-                children: [
-                  _RelationButton(),
-                  _SettingsButton(),
-                ],
-              ),
-=======
               largeTitle: Text(context.l10n.play),
               leading: session == null
                   ? const SignInWidget()
@@ -187,8 +152,13 @@
                         ),
                       ),
                     ),
-              trailing: const _SettingsButton(),
->>>>>>> 3a1e66e8
+              trailing: const Row(
+                mainAxisSize: MainAxisSize.min,
+                children: [
+                  _RelationButton(),
+                  _SettingsButton(),
+                ],
+              ),
             ),
             CupertinoSliverRefreshControl(
               onRefresh: () => _refreshData(),
@@ -568,51 +538,6 @@
       orElse: () => const SizedBox.shrink(),
     );
   }
-<<<<<<< HEAD
-}
-
-class _PerfCards extends ConsumerWidget {
-  const _PerfCards();
-
-  @override
-  Widget build(BuildContext context, WidgetRef ref) {
-    final account = ref.watch(accountProvider);
-    return account.when(
-      data: (user) {
-        if (user != null) {
-          return PerfCards(user: user);
-        } else {
-          return const SizedBox.shrink();
-        }
-      },
-      loading: () => Shimmer(
-        child: Padding(
-          padding: Styles.bodySectionPadding,
-          child: SizedBox(
-            height: 106,
-            child: ListView.separated(
-              padding: const EdgeInsets.symmetric(vertical: 3.0),
-              scrollDirection: Axis.horizontal,
-              itemCount: 5,
-              separatorBuilder: (context, index) => const SizedBox(width: 10),
-              itemBuilder: (context, index) => ShimmerLoading(
-                isLoading: true,
-                child: Container(
-                  width: 100,
-                  height: 100,
-                  decoration: BoxDecoration(
-                    color: Colors.black,
-                    borderRadius: BorderRadius.circular(10.0),
-                  ),
-                ),
-              ),
-            ),
-          ),
-        ),
-      ),
-      error: (error, stack) => const SizedBox.shrink(),
-    );
-  }
 }
 
 class _RelationButton extends ConsumerWidget {
@@ -639,6 +564,4 @@
       },
     );
   }
-=======
->>>>>>> 3a1e66e8
 }