--- conflicted
+++ resolved
@@ -18,7 +18,6 @@
 import 'package:lichess_mobile/src/widgets/buttons.dart';
 import 'package:lichess_mobile/src/widgets/feedback.dart';
 import 'package:lichess_mobile/src/widgets/platform.dart';
-import 'package:lichess_mobile/src/widgets/buttons.dart';
 import 'package:lichess_mobile/src/widgets/player.dart';
 import 'package:lichess_mobile/src/widgets/shimmer.dart';
 import 'package:lichess_mobile/src/model/account/account_repository.dart';
@@ -113,11 +112,7 @@
   }
 
   Widget _androidBuilder(BuildContext context) {
-<<<<<<< HEAD
     final accountUserAsync = ref.watch(accountUserProvider);
-=======
-    final session = ref.watch(authSessionProvider);
->>>>>>> bd27e2a7
     return Scaffold(
       appBar: AppBar(
         title: accountUserAsync.when(
@@ -135,20 +130,11 @@
           loading: () => const SizedBox.shrink(),
           error: (error, stack) => const _LichessTitle(),
         ),
-<<<<<<< HEAD
         actions: const [
           SignInWidget(),
+          _RelationButton(),
           _SettingsButton(),
         ],
-=======
-        actions: session == null
-            ? const [
-                SignInWidget(),
-              ]
-            : const [
-                _RelationButton(),
-              ],
->>>>>>> bd27e2a7
       ),
       body: RefreshIndicator(
         key: _androidRefreshKey,
@@ -161,11 +147,7 @@
   }
 
   Widget _iosBuilder(BuildContext context) {
-<<<<<<< HEAD
     final accountUserAsync = ref.watch(accountUserProvider);
-=======
-    final session = ref.watch(authSessionProvider);
->>>>>>> bd27e2a7
     return CupertinoPageScaffold(
       child: _HomeScaffold(
         child: CustomScrollView(
@@ -187,14 +169,13 @@
                 loading: () => const SizedBox.shrink(),
                 error: (error, stack) => const _LichessTitle(),
               ),
-<<<<<<< HEAD
               leading: const SignInWidget(),
-              trailing: const _SettingsButton(),
-=======
-              trailing: session == null
-                  ? const SignInWidget()
-                  : const _RelationButton(),
->>>>>>> bd27e2a7
+              trailing: const Row(
+                children: [
+                  _RelationButton(),
+                  _SettingsButton(),
+                ],
+              ),
             ),
             CupertinoSliverRefreshControl(
               onRefresh: () => _refreshData(),
@@ -716,7 +697,6 @@
   }
 }
 
-<<<<<<< HEAD
 class _PerfCards extends ConsumerWidget {
   const _PerfCards();
 
@@ -757,12 +737,21 @@
         ),
       ),
       error: (error, stack) => const SizedBox.shrink(),
-=======
-class _RelationButton extends StatelessWidget {
+    );
+  }
+}
+
+class _RelationButton extends ConsumerWidget {
   const _RelationButton();
 
   @override
-  Widget build(BuildContext context) {
+  Widget build(BuildContext context, WidgetRef ref) {
+    final session = ref.watch(authSessionProvider);
+
+    if (session == null) {
+      return const SizedBox.shrink();
+    }
+
     return PlatformIconButton(
       icon: Icons.people,
       semanticsLabel: context.l10n.friends,
@@ -774,7 +763,6 @@
           fullscreenDialog: true,
         );
       },
->>>>>>> bd27e2a7
     );
   }
 }