--- conflicted
+++ resolved
@@ -34,13 +34,10 @@
 import 'package:lichess_mobile/src/view/user/leaderboard_widget.dart';
 import 'package:lichess_mobile/src/view/user/recent_games.dart';
 import 'package:lichess_mobile/src/view/play/play_screen.dart';
-<<<<<<< HEAD
 import 'package:lichess_mobile/src/view/game/game_screen.dart';
 import 'package:lichess_mobile/src/view/relation/relation_screen.dart';
-=======
 import 'package:lichess_mobile/src/view/game/lobby_game_screen.dart';
 import 'package:lichess_mobile/src/view/game/standalone_game_screen.dart';
->>>>>>> 2cd06ee0
 
 final RouteObserver<PageRoute<void>> homeRouteObserver =
     RouteObserver<PageRoute<void>>();
@@ -595,25 +592,7 @@
     );
   }
 }
-
-<<<<<<< HEAD
-class _RelationButton extends StatelessWidget {
-  const _RelationButton();
-
-  @override
-  Widget build(BuildContext context) {
-    return PlatformIconButton(
-      icon: Icons.people,
-      semanticsLabel: context.l10n.friends,
-      onTap: () {
-        pushPlatformRoute(
-          context,
-          title: context.l10n.friends,
-          builder: (_) => const RelationScreen(),
-          fullscreenDialog: true,
-        );
-      },
-=======
+      
 class _OngoingGamePreview extends ConsumerWidget {
   const _OngoingGamePreview();
 
@@ -664,7 +643,26 @@
         );
       },
       orElse: () => const SizedBox.shrink(),
->>>>>>> 2cd06ee0
+    );
+  }
+}
+      
+class _RelationButton extends StatelessWidget {
+  const _RelationButton();
+
+  @override
+  Widget build(BuildContext context) {
+    return PlatformIconButton(
+      icon: Icons.people,
+      semanticsLabel: context.l10n.friends,
+      onTap: () {
+        pushPlatformRoute(
+          context,
+          title: context.l10n.friends,
+          builder: (_) => const RelationScreen(),
+          fullscreenDialog: true,
+        );
+      },
     );
   }
 }