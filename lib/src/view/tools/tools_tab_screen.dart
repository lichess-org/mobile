--- conflicted
+++ resolved
@@ -166,74 +166,11 @@
                     isLocalEvaluationAllowed: false,
                     variant: Variant.standard,
                     orientation: Side.white,
-                    id: standaloneAnalysisId,
+                    id: standaloneOpeningExplorerId,
                   ),
                 ),
               ),
             ),
-<<<<<<< HEAD
-          ),
-          if (isOnline)
-            Padding(
-              padding: Theme.of(context).platform == TargetPlatform.android
-                  ? const EdgeInsets.only(bottom: 16.0)
-                  : EdgeInsets.zero,
-              child: PlatformListTile(
-                leading: Icon(
-                  Icons.explore,
-                  size: Styles.mainListTileIconSize,
-                  color: Theme.of(context).platform == TargetPlatform.iOS
-                      ? CupertinoTheme.of(context).primaryColor
-                      : Theme.of(context).colorScheme.primary,
-                ),
-                title: Padding(
-                  padding: tilePadding,
-                  child:
-                      Text(context.l10n.openingExplorer, style: Styles.callout),
-                ),
-                trailing: Theme.of(context).platform == TargetPlatform.iOS
-                    ? const CupertinoListTileChevron()
-                    : null,
-                onTap: () => pushPlatformRoute(
-                  context,
-                  rootNavigator: true,
-                  builder: (context) => const OpeningExplorerScreen(
-                    pgn: '',
-                    options: AnalysisOptions(
-                      isLocalEvaluationAllowed: false,
-                      variant: Variant.standard,
-                      orientation: Side.white,
-                      id: standaloneOpeningExplorerId,
-                    ),
-                  ),
-                ),
-              ),
-            ),
-          Padding(
-            padding: Theme.of(context).platform == TargetPlatform.android
-                ? const EdgeInsets.only(bottom: 16.0)
-                : EdgeInsets.zero,
-            child: PlatformListTile(
-              leading: Icon(
-                Icons.edit,
-                size: Styles.mainListTileIconSize,
-                color: Theme.of(context).platform == TargetPlatform.iOS
-                    ? CupertinoTheme.of(context).primaryColor
-                    : Theme.of(context).colorScheme.primary,
-              ),
-              title: Padding(
-                padding: tilePadding,
-                child: Text(context.l10n.boardEditor, style: Styles.callout),
-              ),
-              trailing: Theme.of(context).platform == TargetPlatform.iOS
-                  ? const CupertinoListTileChevron()
-                  : null,
-              onTap: () => pushPlatformRoute(
-                context,
-                builder: (context) => const BoardEditorScreen(),
-                rootNavigator: true,
-              ),
-=======
           _ToolsButton(
             icon: Icons.edit,
             title: context.l10n.boardEditor,
@@ -241,7 +178,6 @@
               context,
               builder: (context) => const BoardEditorScreen(),
               rootNavigator: true,
->>>>>>> a51e1e60
             ),
           ),
           _ToolsButton(
