import 'package:flutter/cupertino.dart';
import 'package:flutter/material.dart';
import 'package:lichess_mobile/src/navigation.dart';
import 'package:lichess_mobile/src/styles/lichess_colors.dart';
import 'package:lichess_mobile/src/styles/styles.dart';
import 'package:lichess_mobile/src/utils/l10n_context.dart';
import 'package:lichess_mobile/src/utils/navigation.dart';
import 'package:lichess_mobile/src/view/analysis/analysis_position_choice_screen.dart';
import 'package:lichess_mobile/src/view/clock/clock_screen.dart';
import 'package:lichess_mobile/src/widgets/buttons.dart';
import 'package:lichess_mobile/src/widgets/platform.dart';

class ToolsTabScreen extends StatelessWidget {
  const ToolsTabScreen({super.key});

  @override
  Widget build(BuildContext context) {
    return PlatformWidget(
      androidBuilder: _androidBuilder,
      iosBuilder: _iosBuilder,
    );
  }

  Widget _androidBuilder(BuildContext context) {
    return Scaffold(
      appBar: AppBar(title: Text(context.l10n.tools)),
      body: const Center(child: _Body()),
    );
  }

  Widget _iosBuilder(BuildContext context) {
    return CupertinoPageScaffold(
      child: CustomScrollView(
        controller: puzzlesScrollController,
        slivers: [
          CupertinoSliverNavigationBar(
            largeTitle: Text(context.l10n.tools),
          ),
          const SliverSafeArea(
            top: false,
            sliver: _Body(),
          ),
        ],
      ),
    );
  }
}

class _Body extends StatelessWidget {
  const _Body();

  @override
  Widget build(BuildContext context) {
    final content = [
      CardButton(
        icon: const Icon(
          Icons.biotech,
          size: 44,
          color: LichessColors.brag,
        ),
        title: Text(
          context.l10n.analysis,
          style: Styles.callout,
        ),
        onTap: () => pushPlatformRoute(
          context,
          builder: (context) => const AnalysisPositionChoiceScreen(),
        ),
      ),
      CardButton(
        icon: const Icon(
          Icons.alarm,
          size: 44,
          color: LichessColors.brag,
        ),
        title: Text(
          context.l10n.clock,
          style: Styles.callout,
        ),
        onTap: () => pushPlatformRoute(
          context,
          builder: (context) => const ClockScreen(),
          rootNavigator: true,
        ),
      ),
    ];

<<<<<<< HEAD
    return Padding(
      padding: Styles.bodySectionPadding,
      child: defaultTargetPlatform == TargetPlatform.iOS
          ? SliverList(delegate: SliverChildListDelegate(content))
          : ListView(
              controller: puzzlesScrollController,
              children: content,
            ),
    );
=======
    return Theme.of(context).platform == TargetPlatform.iOS
        ? SliverList(delegate: SliverChildListDelegate(content))
        : ListView(
            controller: puzzlesScrollController,
            children: content,
          );
>>>>>>> 7c2a78c5
  }
}<|MERGE_RESOLUTION|>--- conflicted
+++ resolved
@@ -85,23 +85,14 @@
       ),
     ];
 
-<<<<<<< HEAD
     return Padding(
       padding: Styles.bodySectionPadding,
-      child: defaultTargetPlatform == TargetPlatform.iOS
+      child: Theme.of(context).platform == TargetPlatform.iOS
           ? SliverList(delegate: SliverChildListDelegate(content))
           : ListView(
               controller: puzzlesScrollController,
               children: content,
             ),
     );
-=======
-    return Theme.of(context).platform == TargetPlatform.iOS
-        ? SliverList(delegate: SliverChildListDelegate(content))
-        : ListView(
-            controller: puzzlesScrollController,
-            children: content,
-          );
->>>>>>> 7c2a78c5
   }
 }