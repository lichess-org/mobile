--- conflicted
+++ resolved
@@ -81,9 +81,8 @@
       ),
     );
   }
-
-<<<<<<< HEAD
-    Future<void> setDragTargetKind(DragTargetKind dragTargetKind) {
+  
+  Future<void> setDragTargetKind(DragTargetKind dragTargetKind) {
     return save(state.copyWith(dragTargetKind: dragTargetKind));
   }
   
@@ -93,13 +92,6 @@
   }
 
   Future<void> setClockPosition(ClockPosition clockPosition) {
-=======
-  Future<void> setDragTargetKind(DragTargetKind dragTargetKind) {
-    return save(state.copyWith(dragTargetKind: dragTargetKind));
-  }
-
-  Future<void> toggleShowMaterialDifference() {
->>>>>>> 88a1242f
     return save(
       state.copyWith(clockPosition: clockPosition),
     );
@@ -135,14 +127,11 @@
     required bool boardHighlights,
     required bool coordinates,
     required bool pieceAnimation,
-<<<<<<< HEAD
     required MaterialDifferenceFormat materialDifferenceFormat,
     required ClockPosition clockPosition,
-
-=======
     required bool showMaterialDifference,
     required ClockPosition clockPosition,
->>>>>>> 88a1242f
+
     @JsonKey(
       defaultValue: PieceShiftMethod.either,
       unknownEnumValue: PieceShiftMethod.either,
@@ -171,11 +160,7 @@
     boardHighlights: true,
     coordinates: true,
     pieceAnimation: true,
-<<<<<<< HEAD
     materialDifferenceFormat: MaterialDifferenceFormat.materialDifference,
-=======
-    showMaterialDifference: true,
->>>>>>> 88a1242f
     clockPosition: ClockPosition.right,
     pieceShiftMethod: PieceShiftMethod.either,
     enableShapeDrawings: true,
@@ -342,7 +327,6 @@
         );
 }
 
-<<<<<<< HEAD
 enum MaterialDifferenceFormat {
   materialDifference(label: 'Material difference'),
   capturedPieces(label: 'Captured pieces'),
@@ -364,8 +348,6 @@
       };
 }
 
-=======
->>>>>>> 88a1242f
 enum ClockPosition {
   left,
   right;
@@ -381,9 +363,4 @@
       DragTargetKind.circle => 'Circle',
       DragTargetKind.square => 'Square',
       DragTargetKind.none => 'None',
-<<<<<<< HEAD
-    }
-;
-=======
-    };
->>>>>>> 88a1242f
+    };