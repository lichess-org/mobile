import 'package:chessground/chessground.dart';
import 'package:flutter/material.dart';
import 'package:flutter/widgets.dart';
import 'package:freezed_annotation/freezed_annotation.dart';
import 'package:lichess_mobile/l10n/l10n.dart';
import 'package:lichess_mobile/src/model/settings/preferences_storage.dart';
import 'package:lichess_mobile/src/styles/styles.dart';
import 'package:lichess_mobile/src/utils/color_palette.dart';
import 'package:riverpod_annotation/riverpod_annotation.dart';

part 'board_preferences.freezed.dart';
part 'board_preferences.g.dart';

@riverpod
class BoardPreferences extends _$BoardPreferences
    with PreferencesStorage<BoardPrefs> {
  // ignore: avoid_public_notifier_properties
  @override
  PrefCategory get prefCategory => PrefCategory.board;

  // ignore: avoid_public_notifier_properties
  @override
  BoardPrefs get defaults => BoardPrefs.defaults;

  @override
  BoardPrefs fromJson(Map<String, dynamic> json) => BoardPrefs.fromJson(json);

  @override
  BoardPrefs build() {
    return fetch();
  }

  Future<void> setPieceSet(PieceSet pieceSet) {
    return save(state.copyWith(pieceSet: pieceSet));
  }

  Future<void> setBoardTheme(BoardTheme boardTheme) async {
    await save(state.copyWith(boardTheme: boardTheme));
  }

  Future<void> setPieceShiftMethod(PieceShiftMethod pieceShiftMethod) async {
    await save(state.copyWith(pieceShiftMethod: pieceShiftMethod));
  }

  Future<void> toggleHapticFeedback() {
    return save(state.copyWith(hapticFeedback: !state.hapticFeedback));
  }

  Future<void> toggleImmersiveModeWhilePlaying() {
    return save(
      state.copyWith(
        immersiveModeWhilePlaying: !(state.immersiveModeWhilePlaying ?? false),
      ),
    );
  }

  Future<void> toggleShowLegalMoves() {
    return save(state.copyWith(showLegalMoves: !state.showLegalMoves));
  }

  Future<void> toggleBoardHighlights() {
    return save(state.copyWith(boardHighlights: !state.boardHighlights));
  }

  Future<void> toggleCoordinates() {
    return save(state.copyWith(coordinates: !state.coordinates));
  }

  Future<void> toggleBorder() {
    return save(state.copyWith(showBorder: !state.showBorder));
  }

  Future<void> togglePieceAnimation() {
    return save(state.copyWith(pieceAnimation: !state.pieceAnimation));
  }

  Future<void> toggleMagnifyDraggedPiece() {
    return save(
      state.copyWith(
        magnifyDraggedPiece: !state.magnifyDraggedPiece,
      ),
    );
  }

  Future<void> setDragTargetKind(DragTargetKind dragTargetKind) {
    return save(state.copyWith(dragTargetKind: dragTargetKind));
  }

  Future<void> setMaterialDifferenceFormat(
    MaterialDifferenceFormat materialDifferenceFormat,
  ) {
    return save(
      state.copyWith(materialDifferenceFormat: materialDifferenceFormat),
    );
  }

  Future<void> setClockPosition(ClockPosition clockPosition) {
    return save(
      state.copyWith(clockPosition: clockPosition),
    );
  }

  Future<void> toggleEnableShapeDrawings() {
    return save(
      state.copyWith(enableShapeDrawings: !state.enableShapeDrawings),
    );
  }

  Future<void> setShapeColor(ShapeColor shapeColor) {
    return save(state.copyWith(shapeColor: shapeColor));
  }
}

@Freezed(fromJson: true, toJson: true)
class BoardPrefs with _$BoardPrefs implements Serializable {
  const BoardPrefs._();

  const factory BoardPrefs({
    required PieceSet pieceSet,
    required BoardTheme boardTheme,
    bool? immersiveModeWhilePlaying,
    required bool hapticFeedback,
    required bool showLegalMoves,
    required bool boardHighlights,
    required bool coordinates,
    required bool pieceAnimation,
<<<<<<< HEAD
    required bool showMaterialDifference,
    @JsonKey(
      defaultValue: ClockPosition.right,
      unknownEnumValue: ClockPosition.right,
    )
=======
    required MaterialDifferenceFormat materialDifferenceFormat,
>>>>>>> 442a4fd6
    required ClockPosition clockPosition,
    @JsonKey(
      defaultValue: PieceShiftMethod.either,
      unknownEnumValue: PieceShiftMethod.either,
    )
    required PieceShiftMethod pieceShiftMethod,

    /// Whether to enable shape drawings on the board for games and puzzles.
    @JsonKey(defaultValue: true) required bool enableShapeDrawings,
    @JsonKey(defaultValue: true) required bool magnifyDraggedPiece,
    @JsonKey(
      defaultValue: DragTargetKind.circle,
      unknownEnumValue: DragTargetKind.circle,
    )
    required DragTargetKind dragTargetKind,
    @JsonKey(
      defaultValue: ShapeColor.green,
      unknownEnumValue: ShapeColor.green,
    )
    required ShapeColor shapeColor,
    @JsonKey(defaultValue: false) required bool showBorder,
  }) = _BoardPrefs;

  static const defaults = BoardPrefs(
    pieceSet: PieceSet.staunty,
    boardTheme: BoardTheme.brown,
    immersiveModeWhilePlaying: false,
    hapticFeedback: true,
    showLegalMoves: true,
    boardHighlights: true,
    coordinates: true,
    pieceAnimation: true,
    materialDifferenceFormat: MaterialDifferenceFormat.materialDifference,
    clockPosition: ClockPosition.right,
    pieceShiftMethod: PieceShiftMethod.either,
    enableShapeDrawings: true,
    magnifyDraggedPiece: true,
    dragTargetKind: DragTargetKind.circle,
    shapeColor: ShapeColor.green,
    showBorder: false,
  );

  ChessboardSettings toBoardSettings() {
    return ChessboardSettings(
      pieceAssets: pieceSet.assets,
      colorScheme: boardTheme.colors,
      border: showBorder
          ? BoardBorder(
              color: darken(boardTheme.colors.darkSquare, 0.2),
              width: 16.0,
            )
          : null,
      showValidMoves: showLegalMoves,
      showLastMove: boardHighlights,
      enableCoordinates: coordinates,
      animationDuration: pieceAnimationDuration,
      dragFeedbackScale: magnifyDraggedPiece ? 2.0 : 1.0,
      dragFeedbackOffset: Offset(0.0, magnifyDraggedPiece ? -1.0 : 0.0),
      dragTargetKind: dragTargetKind,
      pieceShiftMethod: pieceShiftMethod,
      drawShape: DrawShapeOptions(
        enable: enableShapeDrawings,
        newShapeColor: shapeColor.color,
      ),
    );
  }

  factory BoardPrefs.fromJson(Map<String, dynamic> json) {
    return _$BoardPrefsFromJson(json);
  }

  Duration get pieceAnimationDuration =>
      pieceAnimation ? const Duration(milliseconds: 150) : Duration.zero;
}

/// Colors taken from lila: https://github.com/lichess-org/chessground/blob/54a7e71bf88701c1109d3b9b8106b464012b94cf/src/state.ts#L178
enum ShapeColor {
  green,
  red,
  blue,
  yellow;

  Color get color => Color(
        switch (this) {
          ShapeColor.green => 0x15781B,
          ShapeColor.red => 0x882020,
          ShapeColor.blue => 0x003088,
          ShapeColor.yellow => 0xe68f00,
        },
      ).withAlpha(0xAA);
}

/// The chessboard theme.
enum BoardTheme {
  system('System'),
  blue('Blue'),
  blue2('Blue2'),
  blue3('Blue3'),
  blueMarble('Blue Marble'),
  canvas('Canvas'),
  wood('Wood'),
  wood2('Wood2'),
  wood3('Wood3'),
  wood4('Wood4'),
  maple('Maple'),
  maple2('Maple 2'),
  brown('Brown'),
  leather('Leather'),
  green('Green'),
  marble('Marble'),
  greenPlastic('Green Plastic'),
  grey('Grey'),
  metal('Metal'),
  olive('Olive'),
  newspaper('Newspaper'),
  purpleDiag('Purple-Diag'),
  pinkPyramid('Pink'),
  horsey('Horsey');

  final String label;

  const BoardTheme(this.label);

  ChessboardColorScheme get colors {
    switch (this) {
      case BoardTheme.system:
        return getBoardColorScheme() ?? ChessboardColorScheme.brown;
      case BoardTheme.blue:
        return ChessboardColorScheme.blue;
      case BoardTheme.blue2:
        return ChessboardColorScheme.blue2;
      case BoardTheme.blue3:
        return ChessboardColorScheme.blue3;
      case BoardTheme.blueMarble:
        return ChessboardColorScheme.blueMarble;
      case BoardTheme.canvas:
        return ChessboardColorScheme.canvas;
      case BoardTheme.wood:
        return ChessboardColorScheme.wood;
      case BoardTheme.wood2:
        return ChessboardColorScheme.wood2;
      case BoardTheme.wood3:
        return ChessboardColorScheme.wood3;
      case BoardTheme.wood4:
        return ChessboardColorScheme.wood4;
      case BoardTheme.maple:
        return ChessboardColorScheme.maple;
      case BoardTheme.maple2:
        return ChessboardColorScheme.maple2;
      case BoardTheme.brown:
        return ChessboardColorScheme.brown;
      case BoardTheme.leather:
        return ChessboardColorScheme.leather;
      case BoardTheme.green:
        return ChessboardColorScheme.green;
      case BoardTheme.marble:
        return ChessboardColorScheme.marble;
      case BoardTheme.greenPlastic:
        return ChessboardColorScheme.greenPlastic;
      case BoardTheme.grey:
        return ChessboardColorScheme.grey;
      case BoardTheme.metal:
        return ChessboardColorScheme.metal;
      case BoardTheme.olive:
        return ChessboardColorScheme.olive;
      case BoardTheme.newspaper:
        return ChessboardColorScheme.newspaper;
      case BoardTheme.purpleDiag:
        return ChessboardColorScheme.purpleDiag;
      case BoardTheme.pinkPyramid:
        return ChessboardColorScheme.pinkPyramid;
      case BoardTheme.horsey:
        return ChessboardColorScheme.horsey;
    }
  }

  Widget get thumbnail => this == BoardTheme.system
      ? SizedBox(
          height: 44,
          width: 44 * 6,
          child: Row(
            children: [
              for (final c in const [1, 2, 3, 4, 5, 6])
                Container(
                  width: 44,
                  color: c.isEven
                      ? BoardTheme.system.colors.darkSquare
                      : BoardTheme.system.colors.lightSquare,
                ),
            ],
          ),
        )
      : Image.asset(
          'assets/board-thumbnails/$name.jpg',
          height: 44,
          errorBuilder: (context, o, st) => const SizedBox.shrink(),
        );
}

enum MaterialDifferenceFormat {
  materialDifference(label: 'Material difference'),
  capturedPieces(label: 'Captured pieces'),
  hidden(label: 'Hidden');

  const MaterialDifferenceFormat({
    required this.label,
  });

  final String label;

  bool get visible => this != MaterialDifferenceFormat.hidden;

  String l10n(AppLocalizations l10n) => switch (this) {
        //TODO: Add l10n
        MaterialDifferenceFormat.materialDifference => materialDifference.label,
        MaterialDifferenceFormat.capturedPieces => capturedPieces.label,
        MaterialDifferenceFormat.hidden => hidden.label,
      };
}

enum ClockPosition {
  left,
  right;

  // TODO: l10n
  String get label => switch (this) {
        ClockPosition.left => 'Left',
        ClockPosition.right => 'Right',
      };
}

String dragTargetKindLabel(DragTargetKind kind) => switch (kind) {
      DragTargetKind.circle => 'Circle',
      DragTargetKind.square => 'Square',
      DragTargetKind.none => 'None',
    };<|MERGE_RESOLUTION|>--- conflicted
+++ resolved
@@ -124,15 +124,11 @@
     required bool boardHighlights,
     required bool coordinates,
     required bool pieceAnimation,
-<<<<<<< HEAD
-    required bool showMaterialDifference,
     @JsonKey(
-      defaultValue: ClockPosition.right,
-      unknownEnumValue: ClockPosition.right,
+      defaultValue: MaterialDifferenceFormat.materialDifference,
+      unknownEnumValue: MaterialDifferenceFormat.materialDifference,
     )
-=======
     required MaterialDifferenceFormat materialDifferenceFormat,
->>>>>>> 442a4fd6
     required ClockPosition clockPosition,
     @JsonKey(
       defaultValue: PieceShiftMethod.either,
