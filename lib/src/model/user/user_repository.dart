import 'dart:convert';
import 'package:logging/logging.dart';
import 'package:result_extensions/result_extensions.dart';
import 'package:deep_pick/deep_pick.dart';
import 'package:fast_immutable_collections/fast_immutable_collections.dart';

import 'package:lichess_mobile/src/common/api_client.dart';
import 'package:lichess_mobile/src/common/models.dart';
import 'package:lichess_mobile/src/constants.dart';
import 'package:lichess_mobile/src/utils/json.dart';
import 'package:lichess_mobile/src/model/user/leaderboard.dart';
import 'user.dart';
import 'streamer.dart';

class UserRepository {
  const UserRepository({required this.apiClient, required Logger logger})
      : _log = logger;

  final ApiClient apiClient;
  final Logger _log;

  FutureResult<User> getUser(UserId id) {
    return apiClient.get(Uri.parse('$kLichessHost/api/user/$id')).then(
          (result) => result.flatMap(
            (response) => readJsonObject(
              response.body,
              mapper: User.fromJson,
              logger: _log,
            ),
          ),
        );
  }

  FutureResult<UserPerfStats> getUserPerfStats(UserId id, Perf perf) {
    return apiClient
        .get(Uri.parse('$kLichessHost/api/user/$id/perf/${perf.name}'))
        .then(
          (result) => result.flatMap(
            (response) => readJsonObject(
              response.body,
              mapper: _userPerfStatsFromJson,
              logger: _log,
            ),
          ),
        );
  }

  FutureResult<IList<UserStatus>> getUsersStatuses(ISet<UserId> ids) {
    return apiClient
        .get(Uri.parse('$kLichessHost/api/users/status?ids=${ids.join(',')}'))
        .then(
          (result) => result.flatMap(
            (response) => readJsonListOfObjects(
              response.body,
              mapper: UserStatus.fromJson,
              logger: _log,
            ),
          ),
        );
  }

<<<<<<< HEAD
  FutureResult<IList<UserActitity>> getUserActivity(UserId id) {
    return apiClient.get(Uri.parse('$kLichessHost/api/user/$id/activity')).then(
          (result) => result.flatMap(
            (response) => readJsonListOfObjects(
              response.body,
              mapper: _userActitityFromJson,
              logger: _log,
            ),
          ),
        );
=======
  FutureResult<IList<Streamer>> getLiveStreamers() {
    return apiClient
        .get(Uri.parse('$kLichessHost/api/streamer/live'))
        .flatMap((response) {
      return readJsonListOfObjects(
        utf8.decode(response.bodyBytes),
        mapper: _streamersFromJson,
        logger: _log,
      );
    });
  }

  FutureResult<Leaderboard> getLeaderboard() {
    return apiClient
        .get(Uri.parse('$kLichessHost/api/player'))
        .flatMap((response) {
      return readJsonObject(
        response.body,
        mapper: _leaderboardFromJson,
        logger: _log,
      );
    });
>>>>>>> f6b8c4c2
  }
}

// --
UserActitity _userActitityFromJson(Map<String, dynamic> json) =>
    _userActitityFromPick(pick(json).required());

UserActitity _userActitityFromPick(RequiredPick pick) {
  final receivedGamesMap =
      pick('games').asMapOrEmpty<String, Map<String, dynamic>>();

  return UserActitity(
    startTime: pick('interval', 'start').asDateTimeFromMillisecondsOrThrow(),
    endTime: pick('interval', 'end').asDateTimeFromMillisecondsOrThrow(),
    games: IMap({
      for (final entry in receivedGamesMap.entries)
        perfNameMap.get(entry.key)!: UserActitityGameScore.fromJson(entry.value)
    }),
    followIn: IList(
      pick('follows', 'in', 'ids')
          .asListOrNull((p0) => pick(p0).asStringOrNull()),
    ),
    followInNb: pick('follows', 'in', 'nb').asIntOrNull(),
    followOut: IList(
      pick('follows', 'out', 'ids')
          .asListOrNull((p0) => pick(p0).asStringOrNull()),
    ),
    followOutNb: pick('follows', 'in', 'nb').asIntOrNull(),
    tournament: IList(
      pick('tournaments', 'best')
          .asListOrNull((p0) => UserActivityTournament.fromPick(p0)),
    ),
    tournamentNb: pick('tournaments', 'nb').asIntOrNull(),
    puzzle: pick('puzzles', 'score').letOrNull(UserActitityGameScore.fromPick),
    correspondenceEnds: pick('correspondenceEnds', 'score')
        .letOrNull(UserActitityGameScore.fromPick),
    correspondenceMovesNb: pick('correspondenceMoves', 'nb').asIntOrNull(),
  );
}

// --
UserPerfStats _userPerfStatsFromJson(Map<String, dynamic> json) =>
    _userPerfStatsFromPick(pick(json).required());

UserPerfStats _userPerfStatsFromPick(RequiredPick pick) {
  final perf = pick('perf');
  final stat = pick('stat');

  final lowest = stat('lowest');
  final highest = stat('highest');
  final count = stat('count');
  final resultStreak = stat('resultStreak');
  final playStreak = stat('playStreak');

  return UserPerfStats(
    rating: perf('glicko', 'rating').asDoubleOrThrow(),
    deviation: perf('glicko', 'deviation').asDoubleOrThrow(),
    provisional: perf('glicko', 'provisional').asBoolOrNull(),
    progress: perf('progress').asIntOrThrow(),
    rank: pick('rank').asIntOrNull(),
    percentile: pick('percentile').asDoubleOrNull(),
    totalGames: count('all').asIntOrThrow(),
    berserkGames: count('berserk').asIntOrThrow(),
    tournamentGames: count('tour').asIntOrThrow(),
    ratedGames: count('rated').asIntOrThrow(),
    wonGames: count('win').asIntOrThrow(),
    lostGames: count('loss').asIntOrThrow(),
    drawnGames: count('draw').asIntOrThrow(),
    disconnections: count('disconnects').asIntOrThrow(),
    avgOpponent: count('opAvg').asDoubleOrNull(),
    timePlayed: count('seconds').asDurationFromSecondsOrThrow(),
    lowestRating: lowest('int').asIntOrNull(),
    lowestRatingGame: lowest.letOrNull(_userPerfGameFromPick),
    highestRating: highest('int').asIntOrNull(),
    highestRatingGame: highest.letOrNull(_userPerfGameFromPick),
    curWinStreak: resultStreak('win', 'cur').letOrNull(_userStreakFromPick),
    maxWinStreak: resultStreak('win', 'max').letOrNull(_userStreakFromPick),
    curLossStreak: resultStreak('loss', 'cur').letOrNull(_userStreakFromPick),
    maxLossStreak: resultStreak('loss', 'max').letOrNull(_userStreakFromPick),
    curPlayStreak: playStreak('nb', 'cur').letOrNull(_userStreakFromPick),
    maxPlayStreak: playStreak('nb', 'max').letOrNull(_userStreakFromPick),
    curTimeStreak: playStreak('time', 'cur').letOrNull(_userStreakFromPick),
    maxTimeStreak: playStreak('time', 'max').letOrNull(_userStreakFromPick),
    worstLosses: IList(
      stat('worstLosses', 'results').asListOrNull(_userPerfGameFromPick),
    ),
    bestWins:
        IList(stat('bestWins', 'results').asListOrNull(_userPerfGameFromPick)),
  );
}

UserStreak _userStreakFromPick(RequiredPick pick) {
  final path = pick.path;
  if (path.length <= 1) {
    throw PickException("cannot decode $pick as 'UserStreak'");
  }

  // Since we are passing 'cur' or 'max' as the last pick,
  // we check the previous value in the path (the parent).
  final type = path.reversed.elementAt(1);

  final value = pick('v');
  final isValueEmpty = value.asIntOrThrow() == 0;
  final startGame = pick('from').letOrNull(_userPerfGameFromPick);
  final endGame = pick('to').letOrNull(_userPerfGameFromPick);

  switch (type) {
    case 'time':
      return UserStreak.timeStreak(
        timePlayed: value.asDurationFromSecondsOrThrow(),
        isValueEmpty: isValueEmpty,
        startGame: startGame,
        endGame: endGame,
      );
    case 'win':
    case 'loss':
    case 'nb':
      return UserStreak.gameStreak(
        gamesPlayed: value.asIntOrThrow(),
        isValueEmpty: isValueEmpty,
        startGame: startGame,
        endGame: endGame,
      );
    default:
      throw PickException("cannot decode $pick as 'UserStreak'");
  }
}

UserPerfGame _userPerfGameFromPick(RequiredPick pick) {
  final opId = pick('opId');

  return UserPerfGame(
    finishedAt: pick('at').asDateTimeOrThrow(),
    gameId: pick('gameId').asGameIdOrThrow(),
    opponentRating: pick('opRating').asIntOrNull(),
    opponentId: opId('id').asStringOrNull(),
    opponentName: opId('name').asStringOrNull(),
    opponentTitle: opId('title').asStringOrNull(),
  );
}

Streamer _streamersFromJson(Map<String, dynamic> json) =>
    _streamersFromPick(pick(json).required());

Streamer _streamersFromPick(RequiredPick pick) {
  final stream = pick('stream');
  final streamer = pick('streamer');
  return Streamer(
    username: pick('name').asStringOrThrow(),
    id: pick('id').asUserIdOrThrow(),
    patron: pick('patron').asBoolOrNull(),
    platform: stream('service').asStringOrThrow(),
    status: stream('status').asStringOrThrow(),
    lang: stream('lang').asStringOrThrow(),
    streamerName: streamer('name').asStringOrThrow(),
    headline: streamer('headline').asStringOrNull(),
    title: pick('title').asStringOrNull(),
    image: streamer('image').asStringOrThrow(),
    twitch: streamer('twitch').asStringOrNull(),
    youTube: streamer('youTube').asStringOrNull(),
  );
}

Leaderboard _leaderboardFromJson(Map<String, dynamic> json) =>
    _leaderBoardFromPick(pick(json).required());

Leaderboard _leaderBoardFromPick(RequiredPick pick) {
  return Leaderboard(
    bullet: pick('bullet').asListOrEmpty(_leaderboardUserFromPick),
    blitz: pick('blitz').asListOrEmpty(_leaderboardUserFromPick),
    rapid: pick('rapid').asListOrEmpty(_leaderboardUserFromPick),
    classical: pick('classical').asListOrEmpty(_leaderboardUserFromPick),
    ultrabullet: pick('ultraBullet').asListOrEmpty(_leaderboardUserFromPick),
    crazyhouse: pick('crazyhouse').asListOrEmpty(_leaderboardUserFromPick),
    chess960: pick('chess960').asListOrEmpty(_leaderboardUserFromPick),
    kingOfThehill:
        pick('kingOfTheHill').asListOrEmpty(_leaderboardUserFromPick),
    threeCheck: pick('threeCheck').asListOrEmpty(_leaderboardUserFromPick),
    antichess: pick('antichess').asListOrEmpty(_leaderboardUserFromPick),
    atomic: pick('atomic').asListOrEmpty(_leaderboardUserFromPick),
    horde: pick('horde').asListOrEmpty(_leaderboardUserFromPick),
    racingKings: pick('racingKings').asListOrEmpty(_leaderboardUserFromPick),
  );
}

LeaderboardUser _leaderboardUserFromPick(RequiredPick pick) {
  final prefMap = pick('perfs').asMapOrThrow<String, Map<String, dynamic>>();

  return LeaderboardUser(
    id: pick('id').asUserIdOrThrow(),
    username: pick('username').asStringOrThrow(),
    title: pick('title').asStringOrNull(),
    patron: pick('patron').asBoolOrNull(),
    online: pick('online').asBoolOrNull(),
    rating: pick('perfs')
        .letOrThrow((perfsPick) => perfsPick(prefMap.keys.first, 'rating'))
        .asIntOrThrow(),
    progress: pick('perfs')
        .letOrThrow(
          (prefsPick) => prefsPick(prefMap.keys.first, 'progress'),
        )
        .asIntOrThrow(),
  );
}<|MERGE_RESOLUTION|>--- conflicted
+++ resolved
@@ -59,7 +59,6 @@
         );
   }
 
-<<<<<<< HEAD
   FutureResult<IList<UserActitity>> getUserActivity(UserId id) {
     return apiClient.get(Uri.parse('$kLichessHost/api/user/$id/activity')).then(
           (result) => result.flatMap(
@@ -70,7 +69,7 @@
             ),
           ),
         );
-=======
+      }
   FutureResult<IList<Streamer>> getLiveStreamers() {
     return apiClient
         .get(Uri.parse('$kLichessHost/api/streamer/live'))
@@ -93,7 +92,6 @@
         logger: _log,
       );
     });
->>>>>>> f6b8c4c2
   }
 }
 
