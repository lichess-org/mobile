--- conflicted
+++ resolved
@@ -40,14 +40,8 @@
     final nextPage = state.value?.nextPage ?? 1;
 
     final repo = ref.read(studyRepositoryProvider);
-<<<<<<< HEAD
     return search == null
-        ? repo.getStudies(category: category, order: order, page: nextPage)
-        : repo.searchStudies(query: search!, order: order, page: nextPage);
-=======
-    return params.search == null
         ? repo.getStudies(category: params.category, order: params.order, page: nextPage)
-        : repo.searchStudies(query: params.search!, page: nextPage);
->>>>>>> 22fcaff9
+        : repo.searchStudies(query: params.search!, order: params.order, page: nextPage);
   }
 }