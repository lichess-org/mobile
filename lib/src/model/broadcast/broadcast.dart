import 'package:dartchess/dartchess.dart';
import 'package:fast_immutable_collections/fast_immutable_collections.dart';
import 'package:freezed_annotation/freezed_annotation.dart';
import 'package:lichess_mobile/src/model/common/id.dart';

part 'broadcast.freezed.dart';

typedef BroadcastList = ({IList<Broadcast> active, IList<Broadcast> past, int? nextPage});

enum BroadcastResult { whiteWins, blackWins, draw, ongoing, noResultPgnTag }

@freezed
class Broadcast with _$Broadcast {
  const Broadcast._();

  const factory Broadcast({
    required BroadcastTournamentData tour,
    required BroadcastRound round,
    required String? group,

    /// The round to which the user should be brought when cliking on the tournament
    required BroadcastRoundId roundToLinkId,
  }) = _Broadcast;

  bool get isLive => round.status == RoundStatus.live;

  bool get isFinished => round.status == RoundStatus.finished;

  String get title => group ?? tour.name;
}

@freezed
class BroadcastTournament with _$BroadcastTournament {
  const factory BroadcastTournament({
    required BroadcastTournamentData data,
    required IList<BroadcastRound> rounds,
    required BroadcastRoundId defaultRoundId,
    required IList<BroadcastTournamentGroup>? group,
  }) = _BroadcastTournament;
}

@freezed
class BroadcastTournamentData with _$BroadcastTournamentData {
  const factory BroadcastTournamentData({
    required BroadcastTournamentId id,
    required String name,
    required String slug,
    required String? imageUrl,
    required String? description,
    // PRIVATE=-1, NORMAL=3, HIGH=4, BEST=5
    int? tier,
    required BroadcastTournamentInformation information,
  }) = _BroadcastTournamentData;
}

typedef BroadcastTournamentInformation =
    ({
      String? format,
      String? timeControl,
      String? players,
      String? location,
      BroadcastTournamentDates? dates,
      Uri? website,
    });

typedef BroadcastTournamentDates = ({DateTime startsAt, DateTime? endsAt});

typedef BroadcastTournamentGroup = ({BroadcastTournamentId id, String name});

@freezed
class BroadcastRound with _$BroadcastRound {
  const factory BroadcastRound({
    required BroadcastRoundId id,
    required String name,
    required String slug,
    required RoundStatus status,
    required DateTime? startsAt,
    required DateTime? finishedAt,
    required bool startsAfterPrevious,
  }) = _BroadcastRound;
}

typedef BroadcastRoundWithGames = ({BroadcastRound round, BroadcastRoundGames games});

typedef BroadcastRoundGames = IMap<BroadcastGameId, BroadcastGame>;

@freezed
class BroadcastGame with _$BroadcastGame {
  const BroadcastGame._();

  const factory BroadcastGame({
    required BroadcastGameId id,
    required IMap<Side, BroadcastPlayer> players,
    required String fen,
    required Move? lastMove,
    required BroadcastResult status,
    required DateTime updatedClockAt,
  }) = _BroadcastGame;

  bool get isOngoing => status == BroadcastResult.ongoing;
  bool get isOver =>
      status == BroadcastResult.draw ||
      status == BroadcastResult.whiteWins ||
      status == BroadcastResult.blackWins;
  Side get sideToMove => Setup.parseFen(fen).turn;
}

@freezed
class BroadcastPlayer with _$BroadcastPlayer {
  const factory BroadcastPlayer({
    required String name,
    required String? title,
    required int? rating,
    required Duration? clock,
    required String? federation,
    required FideId? fideId,
  }) = _BroadcastPlayer;
}

@freezed
class BroadcastPlayerExtended with _$BroadcastPlayerExtended {
  const factory BroadcastPlayerExtended({
    required String name,
    required String? title,
    required int? rating,
    required String? federation,
    required FideId? fideId,
    required int played,
    required double? score,
    required int? ratingDiff,
    required int? performance,
  }) = _BroadcastPlayerExtended;
}

<<<<<<< HEAD
typedef BroadcastFideData = ({
  ({
    int? standard,
    int? rapid,
    int? blitz,
  }) ratings,
  int? birthYear,
});

typedef BroadcastPlayerResults = ({
  BroadcastPlayerExtended player,
  BroadcastFideData fideData,
  IList<BroadcastPlayerResultData> games,
});

enum BroadcastPoints { one, half, zero }

@freezed
class BroadcastPlayerResultData with _$BroadcastPlayerResultData {
  const factory BroadcastPlayerResultData({
    required BroadcastRoundId roundId,
    required BroadcastGameId gameId,
    required Side color,
    required BroadcastPoints? points,
    required int? ratingDiff,
    required BroadcastPlayer opponent,
  }) = _BroadcastPlayerResult;
}

enum RoundStatus {
  live,
  finished,
  upcoming,
}
=======
enum RoundStatus { live, finished, upcoming }
>>>>>>> dfadce4f
<|MERGE_RESOLUTION|>--- conflicted
+++ resolved
@@ -132,21 +132,14 @@
   }) = _BroadcastPlayerExtended;
 }
 
-<<<<<<< HEAD
-typedef BroadcastFideData = ({
-  ({
-    int? standard,
-    int? rapid,
-    int? blitz,
-  }) ratings,
-  int? birthYear,
-});
+typedef BroadcastFideData = ({({int? standard, int? rapid, int? blitz}) ratings, int? birthYear});
 
-typedef BroadcastPlayerResults = ({
-  BroadcastPlayerExtended player,
-  BroadcastFideData fideData,
-  IList<BroadcastPlayerResultData> games,
-});
+typedef BroadcastPlayerResults =
+    ({
+      BroadcastPlayerExtended player,
+      BroadcastFideData fideData,
+      IList<BroadcastPlayerResultData> games,
+    });
 
 enum BroadcastPoints { one, half, zero }
 
@@ -162,11 +155,4 @@
   }) = _BroadcastPlayerResult;
 }
 
-enum RoundStatus {
-  live,
-  finished,
-  upcoming,
-}
-=======
-enum RoundStatus { live, finished, upcoming }
->>>>>>> dfadce4f
+enum RoundStatus { live, finished, upcoming }