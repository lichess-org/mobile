import 'package:dartchess/dartchess.dart';
import 'package:deep_pick/deep_pick.dart';
import 'package:fast_immutable_collections/fast_immutable_collections.dart';
import 'package:lichess_mobile/src/model/broadcast/broadcast.dart';
import 'package:lichess_mobile/src/model/common/chess.dart';
import 'package:lichess_mobile/src/model/common/id.dart';
import 'package:lichess_mobile/src/network/http.dart';
import 'package:lichess_mobile/src/utils/json.dart';

class BroadcastRepository {
  BroadcastRepository(this.client);

  final LichessClient client;

  Future<BroadcastList> getBroadcasts({int page = 1}) {
    return client.readJson(
      Uri(
        path: '/api/broadcast/top',
        queryParameters: {'page': page.toString()},
      ),
      mapper: _makeBroadcastResponseFromJson,
    );
  }

  Future<BroadcastTournament> getTournament(
    BroadcastTournamentId broadcastTournamentId,
  ) {
    return client.readJson(
      Uri(path: 'api/broadcast/$broadcastTournamentId'),
      mapper: _makeTournamentFromJson,
    );
  }

  Future<BroadcastRoundWithGames> getRound(
    BroadcastRoundId broadcastRoundId,
  ) {
    return client.readJson(
      Uri(path: 'api/broadcast/-/-/$broadcastRoundId'),
      // The path parameters with - are the broadcast tournament and round slugs
      // They are only used for SEO, so we can safely use - for these parameters
      mapper: _makeRoundWithGamesFromJson,
    );
  }

  Future<String> getGamePgn(
    BroadcastRoundId roundId,
    BroadcastGameId gameId,
  ) {
    return client.read(Uri(path: 'api/study/$roundId/$gameId.pgn'));
  }

  Future<IList<BroadcastPlayerExtended>> getPlayers(
    BroadcastTournamentId tournamentId,
  ) {
    return client.readJsonList(
      Uri(path: '/broadcast/$tournamentId/players'),
      mapper: _makePlayerFromJson,
    );
  }

  Future<BroadcastPlayerResults> getPlayerResults(
    BroadcastTournamentId tournamentId,
    String playerId,
  ) {
    return client.readJson(
      Uri(path: 'broadcast/$tournamentId/players/$playerId'),
      mapper: _makePlayerResultsFromJson,
    );
  }
}

BroadcastList _makeBroadcastResponseFromJson(
  Map<String, dynamic> json,
) {
  return (
    active: pick(json, 'active').asListOrThrow(_broadcastFromPick).toIList(),
    past: pick(json, 'past', 'currentPageResults')
        .asListOrThrow(_broadcastFromPick)
        .toIList(),
    nextPage: pick(json, 'past', 'nextPage').asIntOrNull(),
  );
}

Broadcast _broadcastFromPick(RequiredPick pick) {
  final roundId = pick('round', 'id').asBroadcastRoundIdOrThrow();

  return Broadcast(
    tour: _tournamentDataFromPick(pick('tour').required()),
    round: _roundFromPick(pick('round').required()),
    group: pick('group').asStringOrNull(),
    roundToLinkId:
        pick('roundToLink', 'id').asBroadcastRoundIdOrNull() ?? roundId,
  );
}

BroadcastTournamentData _tournamentDataFromPick(
  RequiredPick pick,
) =>
    BroadcastTournamentData(
      id: pick('id').asBroadcastTournamentIdOrThrow(),
      name: pick('name').asStringOrThrow(),
<<<<<<< HEAD
      slug: pick('slug').asStringOrThrow(),
=======
      tier: pick('tier').asIntOrNull(),
>>>>>>> c77dd2e3
      imageUrl: pick('image').asStringOrNull(),
      description: pick('description').asStringOrNull(),
      information: (
        format: pick('info', 'format').asStringOrNull(),
        timeControl: pick('info', 'tc').asStringOrNull(),
        players: pick('info', 'players').asStringOrNull(),
        location: pick('info', 'location').asStringOrNull(),
        dates: pick('dates').letOrNull(
          (pick) => (
            startsAt: pick(0).asDateTimeFromMillisecondsOrThrow(),
            endsAt: pick(1).asDateTimeFromMillisecondsOrNull(),
          ),
        ),
        website: pick('info', 'website')
            .letOrNull((p) => Uri.tryParse(p.asStringOrThrow())),
      ),
    );

BroadcastTournament _makeTournamentFromJson(
  Map<String, dynamic> json,
) {
  return BroadcastTournament(
    data: _tournamentDataFromPick(pick(json, 'tour').required()),
    rounds: pick(json, 'rounds').asListOrThrow(_roundFromPick).toIList(),
    defaultRoundId: pick(json, 'defaultRoundId').asBroadcastRoundIdOrThrow(),
    group: pick(json, 'group', 'tours')
        .asListOrNull(_tournamentGroupFromPick)
        ?.toIList(),
  );
}

BroadcastTournamentGroup _tournamentGroupFromPick(RequiredPick pick) {
  final id = pick('id').asBroadcastTournamentIdOrThrow();
  final name = pick('name').asStringOrThrow();

  return (id: id, name: name);
}

BroadcastRound _roundFromPick(RequiredPick pick) {
  final live = pick('ongoing').asBoolOrFalse();
  final finished = pick('finished').asBoolOrFalse();
  final status = live
      ? RoundStatus.live
      : finished
          ? RoundStatus.finished
          : RoundStatus.upcoming;

  return BroadcastRound(
    id: pick('id').asBroadcastRoundIdOrThrow(),
    name: pick('name').asStringOrThrow(),
    slug: pick('slug').asStringOrThrow(),
    status: status,
    startsAt: pick('startsAt').asDateTimeFromMillisecondsOrNull(),
    finishedAt: pick('finishedAt').asDateTimeFromMillisecondsOrNull(),
    startsAfterPrevious: pick('startsAfterPrevious').asBoolOrFalse(),
  );
}

BroadcastRoundWithGames _makeRoundWithGamesFromJson(Map<String, dynamic> json) {
  final round = pick(json, 'round').required();
  final games = pick(json, 'games').required();
  return (round: _roundFromPick(round), games: _gamesFromPick(games));
}

BroadcastRoundGames _gamesFromPick(
  RequiredPick pick,
) =>
    IMap.fromEntries(pick.asListOrThrow(gameFromPick));

MapEntry<BroadcastGameId, BroadcastGame> gameFromPick(
  RequiredPick pick,
) {
  final stringStatus = pick('status').asStringOrNull();

  final status = (stringStatus == null)
      ? BroadcastResult.noResultPgnTag
      : switch (stringStatus) {
          '½-½' => BroadcastResult.draw,
          '1-0' => BroadcastResult.whiteWins,
          '0-1' => BroadcastResult.blackWins,
          '*' => BroadcastResult.ongoing,
          _ => throw FormatException(
              "value $stringStatus can't be interpreted as a broadcast result",
            )
        };

  /// The amount of time that the player whose turn it is has been thinking since his last move
  final thinkTime =
      pick('thinkTime').asDurationFromSecondsOrNull() ?? Duration.zero;
  final fen =
      pick('fen').asStringOrNull() ?? Variant.standard.initialPosition.fen;
  final playingSide = Setup.parseFen(fen).turn;

  return MapEntry(
    pick('id').asBroadcastGameIdOrThrow(),
    BroadcastGame(
      id: pick('id').asBroadcastGameIdOrThrow(),
      players: IMap({
        Side.white: _playerFromPick(
          pick('players', 0).required(),
          isPlaying: playingSide == Side.white,
          thinkingTime: thinkTime,
        ),
        Side.black: _playerFromPick(
          pick('players', 1).required(),
          isPlaying: playingSide == Side.black,
          thinkingTime: thinkTime,
        ),
      }),
      fen: pick('fen').asStringOrNull() ?? Variant.standard.initialPosition.fen,
      lastMove: pick('lastMove').asUciMoveOrNull(),
      status: status,
      updatedClockAt: DateTime.now(),
    ),
  );
}

BroadcastPlayer _playerFromPick(
  RequiredPick pick, {
  required bool isPlaying,
  required Duration thinkingTime,
}) {
  final clock = pick('clock').asDurationFromCentiSecondsOrNull();
  final updatedClock =
      clock != null && isPlaying ? clock - thinkingTime : clock;
  return BroadcastPlayer(
    name: pick('name').asStringOrThrow(),
    title: pick('title').asStringOrNull(),
    rating: pick('rating').asIntOrNull(),
    clock: updatedClock,
    federation: pick('fed').asStringOrNull(),
    fideId: pick('fideId').asFideIdOrNull(),
  );
}

BroadcastPlayerExtended _makePlayerFromJson(Map<String, dynamic> json) {
  return _playerExtendedFromPick(pick(json).required());
}

BroadcastPlayerExtended _playerExtendedFromPick(RequiredPick pick) {
  return BroadcastPlayerExtended(
    name: pick('name').asStringOrThrow(),
    title: pick('title').asStringOrNull(),
    rating: pick('rating').asIntOrNull(),
    federation: pick('fed').asStringOrNull(),
    fideId: pick('fideId').asFideIdOrNull(),
    played: pick('played').asIntOrThrow(),
    score: pick('score').asDoubleOrNull(),
    ratingDiff: pick('ratingDiff').asIntOrNull(),
    performance: pick('performance').asIntOrNull(),
  );
}

BroadcastPlayerResults _makePlayerResultsFromJson(
  Map<String, dynamic> json,
) {
  return (
    player: _playerExtendedFromPick(pick(json).required()),
    fideData: _fideDataFromPick(pick(json, 'fide')),
    games:
        pick(json, 'games').asListOrThrow(_makePlayerResultFromPick).toIList()
  );
}

BroadcastFideData _fideDataFromPick(Pick pick) {
  return (
    ratings: (
      standard: pick('ratings', 'standard').asIntOrNull(),
      rapid: pick('ratings', 'rapid').asIntOrNull(),
      blitz: pick('ratings', 'blitz').asIntOrNull()
    ),
    birthYear: pick('year').asIntOrNull(),
  );
}

BroadcastPlayerResultData _makePlayerResultFromPick(RequiredPick pick) {
  final pointsString = pick('points').asStringOrNull();
  BroadcastPoints? points;
  if (pointsString == '1') {
    points = BroadcastPoints.one;
  } else if (pointsString == '1/2') {
    points = BroadcastPoints.half;
  } else if (pointsString == '0') {
    points = BroadcastPoints.zero;
  }

  return BroadcastPlayerResultData(
    roundId: pick('round').asBroadcastRoundIdOrThrow(),
    gameId: pick('id').asBroadcastGameIdOrThrow(),
    color: pick('color').asSideOrThrow(),
    ratingDiff: pick('ratingDiff').asIntOrNull(),
    points: points,
    opponent: _playerFromPick(
      pick('opponent').required(),
      isPlaying: false,
      thinkingTime: Duration.zero,
    ),
  );
}<|MERGE_RESOLUTION|>--- conflicted
+++ resolved
@@ -99,11 +99,8 @@
     BroadcastTournamentData(
       id: pick('id').asBroadcastTournamentIdOrThrow(),
       name: pick('name').asStringOrThrow(),
-<<<<<<< HEAD
       slug: pick('slug').asStringOrThrow(),
-=======
       tier: pick('tier').asIntOrNull(),
->>>>>>> c77dd2e3
       imageUrl: pick('image').asStringOrNull(),
       description: pick('description').asStringOrNull(),
       information: (
