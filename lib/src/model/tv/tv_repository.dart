--- conflicted
+++ resolved
@@ -27,7 +27,6 @@
         .map((json) => TvEvent.fromJson(json))
         .handleError((Object error) => _log.warning(error));
   }
-<<<<<<< HEAD
 
   Stream<TvEvent> tvGameFeed(String id) async* {
     final resp =
@@ -53,10 +52,6 @@
       );
     });
   }
-
-  void dispose() {
-    apiClient.close();
-  }
 }
 
 IMap<ChannelVariant, TvChannel> tvChannelsFromJson(Map<String, dynamic> json) {
@@ -66,12 +61,4 @@
       if (channelVariantTitleMap.containsKey(entry.key))
         channelVariantTitleMap.get(entry.key)!: TvChannel.fromJson(entry.value),
   });
-=======
-}
-
-@Riverpod(keepAlive: true)
-TvRepository tvRepository(TvRepositoryRef ref) {
-  final apiClient = ref.watch(authClientProvider);
-  return TvRepository(Logger('TvRepository'), apiClient: apiClient);
->>>>>>> dea742cc
 }