import 'dart:async';
import 'package:async/async.dart';
import 'package:result_extensions/result_extensions.dart';
import 'package:collection/collection.dart';
import 'package:freezed_annotation/freezed_annotation.dart';
import 'package:riverpod_annotation/riverpod_annotation.dart';
import 'package:dartchess/dartchess.dart';
import 'package:fast_immutable_collections/fast_immutable_collections.dart';

import 'package:lichess_mobile/src/model/common/service/move_feedback.dart';
import 'package:lichess_mobile/src/model/common/service/sound_service.dart';
import 'package:lichess_mobile/src/model/common/chess.dart';
import 'package:lichess_mobile/src/model/common/node.dart';
import 'package:lichess_mobile/src/model/common/uci.dart';
import 'package:lichess_mobile/src/model/puzzle/puzzle.dart';
import 'package:lichess_mobile/src/model/puzzle/puzzle_streak.dart';
import 'package:lichess_mobile/src/model/puzzle/puzzle_repository.dart';
import 'package:lichess_mobile/src/model/puzzle/puzzle_service.dart';
import 'package:lichess_mobile/src/model/puzzle/puzzle_theme.dart';
import 'package:lichess_mobile/src/model/puzzle/puzzle_preferences.dart';
import 'package:lichess_mobile/src/model/puzzle/puzzle_session.dart';
import 'package:lichess_mobile/src/model/puzzle/puzzle_difficulty.dart';
import 'package:lichess_mobile/src/model/engine/engine_evaluation.dart';
import 'package:lichess_mobile/src/model/engine/work.dart';
import 'package:lichess_mobile/src/utils/rate_limit.dart';

part 'puzzle_ctrl.g.dart';
part 'puzzle_ctrl.freezed.dart';

@riverpod
class PuzzleCtrl extends _$PuzzleCtrl {
  // ignore: avoid-late-keyword
  late Branch _gameTree;
  Timer? _firstMoveTimer;
  Timer? _enableSolutionButtonTimer;
  Timer? _viewSolutionTimer;
  // on streak, we pre-load the next puzzle to avoid a delay when the user
  // completes the current one
  FutureResult<PuzzleContext?>? _nextPuzzleFuture;

  final _engineEvalDebounce = Debouncer(const Duration(milliseconds: 100));

  @override
  PuzzleCtrlState build(
    PuzzleContext initialContext, {
    PuzzleStreak? initialStreak,
  }) {
    ref.onDispose(() {
      _firstMoveTimer?.cancel();
      _viewSolutionTimer?.cancel();
      _enableSolutionButtonTimer?.cancel();
      _engineEvalDebounce.dispose();
    });

    return _loadNewContext(initialContext, initialStreak);
  }

  PuzzleCtrlState _loadNewContext(
    PuzzleContext context,
    PuzzleStreak? streak,
  ) {
    final root = Root.fromPgn(context.puzzle.game.pgn);
    _gameTree = root.nodeAt(root.mainlinePath.penultimate) as Branch;

    // play first move after 1 second
    _firstMoveTimer = Timer(const Duration(seconds: 1), () {
      _setPath(state.initialPath);
    });

    // enable solution button after 4 seconds
    _enableSolutionButtonTimer = Timer(const Duration(seconds: 4), () {
      state = state.copyWith(
        canViewSolution: true,
      );
    });

    final initialPath = UciPath.fromId(_gameTree.children.first.id);

    // preload next streak puzzle
    if (streak != null) {
      _nextPuzzleFuture = _fetchNextStreakPuzzle(streak);
    }

    return PuzzleCtrlState(
      puzzle: context.puzzle,
      glicko: context.glicko,
      mode: PuzzleMode.play,
      initialFen: _gameTree.fen,
      initialPath: initialPath,
      currentPath: UciPath.empty,
      node: _gameTree.view,
      pov: _gameTree.nodeAt(initialPath).ply.isEven ? Side.white : Side.black,
      canViewSolution: false,
      resultSent: false,
      isChangingDifficulty: false,
      isLocalEvalEnabled: false,
      streak: streak,
      nextPuzzleStreakFetchError: false,
      nextPuzzleStreakFetchIsRetrying: false,
    );
  }

  Future<void> onUserMove(Move move) async {
    _addMove(move);

    if (state.mode == PuzzleMode.play) {
      final nodeList = _gameTree.nodesOn(state.currentPath).toList();
      final movesToTest =
          nodeList.sublist(state.initialPath.size).map((e) => e.sanMove);

      final isGoodMove = state.puzzle.testSolution(movesToTest);

      if (isGoodMove) {
        state = state.copyWith(
          feedback: PuzzleFeedback.good,
        );

        final isCheckmate = movesToTest.last.san.endsWith('#');
        final nextUci =
            state.puzzle.puzzle.solution.getOrNull(movesToTest.length);
        // checkmate is always a win
        if (isCheckmate) {
          _completePuzzle();
        }
        // another puzzle move: let's continue
        else if (nextUci != null) {
          await Future<void>.delayed(const Duration(milliseconds: 500));
          _addMove(Move.fromUci(nextUci)!);
        }
        // no more puzzle move: it's a win
        else {
          _completePuzzle();
        }
      } else {
        state = state.copyWith(
          feedback: PuzzleFeedback.bad,
        );
        _onFailOrWin(PuzzleResult.lose);
        if (initialStreak == null) {
          await Future<void>.delayed(const Duration(milliseconds: 500));
          _setPath(state.currentPath.penultimate);
        }
      }
    }
  }

  void userNext() {
    _viewSolutionTimer?.cancel();
    _goToNextNode(replaying: true);
  }

  void userPrevious() {
    _viewSolutionTimer?.cancel();
    _goToPreviousNode(replaying: true);
  }

  void viewSolution() {
    if (state.mode == PuzzleMode.view) return;

    _mergeSolution();

    state = state.copyWith(
      node: _gameTree.branchAt(state.currentPath).view,
    );

    _onFailOrWin(PuzzleResult.lose);

    state = state.copyWith(
      mode: PuzzleMode.view,
    );

    _viewSolutionTimer =
        Timer.periodic(const Duration(milliseconds: 800), (timer) {
      if (state.canGoNext) {
        _goToNextNode();
      } else {
        timer.cancel();
      }
    });
  }

  void skipMove() {
    if (state.streak != null) {
      state = state.copyWith.streak!(hasSkipped: true);
      final moveIndex = state.currentPath.size - state.initialPath.size;
      final solution = state.puzzle.puzzle.solution[moveIndex];
      onUserMove(Move.fromUci(solution)!);
    }
  }

  Future<PuzzleContext?> changeDifficulty(PuzzleDifficulty difficulty) async {
    state = state.copyWith(
      isChangingDifficulty: true,
    );

    await ref
        .read(
          puzzlePreferencesProvider(initialContext.userId).notifier,
        )
        .setDifficulty(difficulty);

    // ignore: avoid_manual_providers_as_generated_provider_dependency
    final nextPuzzle = await ref.read(defaultPuzzleServiceProvider).resetBatch(
          userId: initialContext.userId,
          angle: initialContext.theme,
        );

    state = state.copyWith(
      isChangingDifficulty: false,
    );

    return nextPuzzle;
  }

  void loadPuzzle(PuzzleContext nextContext) {
    state = _loadNewContext(nextContext, state.streak);
  }

  void sendStreakResult() {
    if (initialContext.userId != null) {
      final repo = ref.read(puzzleRepositoryProvider);
      final streak = state.streak?.index;
      if (streak != null && streak > 0) {
        repo.postStreakRun(streak);
      }
    }
  }

  FutureResult<PuzzleContext?> retryFetchNextStreakPuzzle(
    PuzzleStreak streak,
  ) async {
    state = state.copyWith(
      nextPuzzleStreakFetchIsRetrying: true,
    );

    final result = await _fetchNextStreakPuzzle(streak);

    state = state.copyWith(
      nextPuzzleStreakFetchIsRetrying: false,
    );

    result.match(
      onSuccess: (nextContext) {
        if (nextContext != null) {
          state = state.copyWith(
            streak: streak.copyWith(
              index: streak.index + 1,
            ),
          );
        } else {
          // no more puzzle
          state = state.copyWith(
            streak: streak.copyWith(
              index: streak.index + 1,
              finished: true,
            ),
          );
        }
      },
    );

    return result;
  }

  FutureResult<PuzzleContext?> _fetchNextStreakPuzzle(PuzzleStreak streak) {
    return streak.nextId != null
        ? ref.read(puzzleRepositoryProvider).fetch(streak.nextId!).map(
              (puzzle) => PuzzleContext(
                theme: PuzzleTheme.mix,
                puzzle: puzzle,
                userId: initialContext.userId,
              ),
            )
        : Future.value(Result.value(null));
  }

  void _goToNextNode({bool replaying = false}) {
    if (state.node.children.isEmpty) return;
    _setPath(
      state.currentPath + state.node.children.first.id,
      replaying: replaying,
    );
  }

  void _goToPreviousNode({bool replaying = false}) {
    _setPath(state.currentPath.penultimate, replaying: replaying);
  }

  Future<void> _completePuzzle() async {
    state = state.copyWith(
      mode: PuzzleMode.view,
    );
    await _onFailOrWin(state.result ?? PuzzleResult.win);
  }

  Future<void> _onFailOrWin(PuzzleResult result) async {
    if (state.resultSent) return;

    state = state.copyWith(
      result: result,
      resultSent: true,
    );

    final sessionNotifier =
        puzzleSessionProvider(initialContext.userId, initialContext.theme)
            .notifier;

    // ignore: avoid_manual_providers_as_generated_provider_dependency
    final service = ref.read(defaultPuzzleServiceProvider);
    final soundService = ref.read(soundServiceProvider);

    if (state.streak == null) {
      final next = await service.solve(
        userId: initialContext.userId,
        angle: initialContext.theme,
        puzzle: state.puzzle,
        solution: PuzzleSolution(
          id: state.puzzle.puzzle.id,
          win: state.result == PuzzleResult.win,
          rated: initialContext.userId != null,
        ),
      );

      state = state.copyWith(
        nextContext: next,
      );

      // ignore: avoid_manual_providers_as_generated_provider_dependency
      ref.read(sessionNotifier).addAttempt(
            state.puzzle.puzzle.id,
            win: result == PuzzleResult.win,
          );

      final rounds = next?.rounds;
      if (rounds != null) {
        // ignore: avoid_manual_providers_as_generated_provider_dependency
        ref.read(sessionNotifier).setRatingDiffs(rounds);
      }
    } else {
      // one fail and streak is over
      if (result == PuzzleResult.lose) {
        soundService.play(Sound.error);
        await Future<void>.delayed(const Duration(milliseconds: 500));
        _setPath(state.currentPath.penultimate);
        _mergeSolution();
        state = state.copyWith(
          mode: PuzzleMode.view,
          node: _gameTree.branchAt(state.currentPath).view,
          streak: state.streak!.copyWith(
            finished: true,
          ),
        );
        sendStreakResult();
      } else {
        if (_nextPuzzleFuture == null) {
          assert(false, 'next puzzle future cannot be null with streak');
        } else {
          final result = await _nextPuzzleFuture!;
          result.match(
            onSuccess: (nextContext) async {
              state = state.copyWith.streak!(
                index: state.streak!.index + 1,
              );
              if (nextContext != null) {
                await Future<void>.delayed(const Duration(milliseconds: 250));
                soundService.play(Sound.confirmation);
                loadPuzzle(nextContext);
              } else {
                // no more puzzle
                state = state.copyWith.streak!(
                  finished: true,
                );
              }
            },
            onError: (error, _) {
              state = state.copyWith(
                nextPuzzleStreakFetchError: true,
              );
            },
          );
        }
      }
    }
  }

  void _setPath(UciPath path, {bool replaying = false}) {
    final pathChange = state.currentPath != path;
    final newNode = _gameTree.branchAt(path).view;
    final sanMove = newNode.sanMove;
    if (!replaying) {
      final isForward = path.size > state.currentPath.size;
      if (isForward) {
        final isCheck = sanMove.san.contains('+');
        if (sanMove.san.contains('x')) {
          ref.read(moveFeedbackServiceProvider).captureFeedback(check: isCheck);
        } else {
          ref.read(moveFeedbackServiceProvider).moveFeedback(check: isCheck);
        }
      }
    } else {
      // when replaying moves fast we don't want haptic feedback
      final soundService = ref.read(soundServiceProvider);
      if (sanMove.san.contains('x')) {
        soundService.play(Sound.capture);
      } else {
        soundService.play(Sound.move);
      }
    }
    state = state.copyWith(
      currentPath: path,
      node: newNode,
      lastMove: sanMove.move,
    );

    if (pathChange) {
      _startEngineEval();
    }
  }

  void toggleLocalEvaluation() {
    state = state.copyWith(
      isLocalEvalEnabled: !state.isLocalEvalEnabled,
    );
    if (state.isLocalEvalEnabled) {
      _startEngineEval();
    } else {
      ref
          .read(
            engineEvaluationProvider(state.evaluationContext).notifier,
          )
          .stop();
    }
  }

  void _startEngineEval() {
    if (!state.isEngineEnabled) return;
    _engineEvalDebounce(
      () => ref
          .read(
            engineEvaluationProvider(state.evaluationContext).notifier,
          )
          .start(
            state.currentPath,
<<<<<<< HEAD
            state.nodeList.map(Step.fromNode),
            state.node.position,
=======
            _gameTree.nodesOn(state.currentPath).map(Step.fromNode),
>>>>>>> 02a6d86d
            shouldEmit: (work) => work.path == state.currentPath,
          )
          ?.forEach((t) {
        final (work, eval) = t;
        _gameTree.updateAt(work.path, (node) {
          node.eval = eval;
        });
      }),
    );
  }

  void _addMove(Move move) {
    final (newPath, _) = _gameTree.addMoveAt(
      state.currentPath,
      move,
      prepend: state.mode == PuzzleMode.play,
    );
    if (newPath != null) {
      _setPath(newPath);
    }
  }

  void _mergeSolution() {
    final initialNode = _gameTree.nodeAt(state.initialPath);
    final fromPly = initialNode.ply;
    final (_, newNodes) = state.puzzle.puzzle.solution.foldIndexed(
      (initialNode.position, IList<Branch>(const [])),
      (index, previous, uci) {
        final move = Move.fromUci(uci);
        final (pos, nodes) = previous;
        final (newPos, newSan) = pos.playToSan(move!);
        return (
          newPos,
          nodes.add(
            Branch(
              ply: fromPly + index + 1,
              fen: newPos.fen,
              position: newPos,
              sanMove: SanMove(newSan, move),
            ),
          ),
        );
      },
    );
    _gameTree.addNodesAt(state.initialPath, newNodes, prepend: true);
  }
}

enum PuzzleMode { play, view }

enum PuzzleResult { win, lose }

enum PuzzleFeedback { good, bad }

@freezed
class PuzzleCtrlState with _$PuzzleCtrlState {
  const PuzzleCtrlState._();

  const factory PuzzleCtrlState({
    required Puzzle puzzle,
    required PuzzleGlicko? glicko,
    required PuzzleMode mode,
    required String initialFen,
    required UciPath initialPath,
    required UciPath currentPath,
    required Side pov,
    required ViewBranch node,
    Move? lastMove,
    PuzzleResult? result,
    PuzzleFeedback? feedback,
    required bool canViewSolution,
    required bool isLocalEvalEnabled,
    required bool resultSent,
    required bool isChangingDifficulty,
    PuzzleContext? nextContext,
    PuzzleStreak? streak,
    // if the automatic attempt to fetch the next puzzle in the streak fails
    // we will make the user retry
    required bool nextPuzzleStreakFetchError,
    required bool nextPuzzleStreakFetchIsRetrying,
  }) = _PuzzleScreenState;

  bool get isEngineEnabled {
    return mode == PuzzleMode.view && isLocalEvalEnabled;
  }

  EvaluationContext get evaluationContext => EvaluationContext(
        variant: Variant.standard,
        initialFen: initialFen,
        contextId: puzzle.puzzle.id,
      );

  Position get position => node.position;
  String get fen => node.fen;
  bool get canGoNext => mode == PuzzleMode.view && node.children.isNotEmpty;
  bool get canGoBack =>
      mode == PuzzleMode.view && currentPath.size > initialPath.size;

  IMap<String, ISet<String>> get validMoves => algebraicLegalMoves(position);
}<|MERGE_RESOLUTION|>--- conflicted
+++ resolved
@@ -441,12 +441,7 @@
           )
           .start(
             state.currentPath,
-<<<<<<< HEAD
-            state.nodeList.map(Step.fromNode),
-            state.node.position,
-=======
             _gameTree.nodesOn(state.currentPath).map(Step.fromNode),
->>>>>>> 02a6d86d
             shouldEmit: (work) => work.path == state.currentPath,
           )
           ?.forEach((t) {
