import 'dart:convert';
import 'package:async/async.dart';
import 'package:logging/logging.dart';
import 'package:riverpod_annotation/riverpod_annotation.dart';
import 'package:result_extensions/result_extensions.dart';
import 'package:deep_pick/deep_pick.dart';
import 'package:fast_immutable_collections/fast_immutable_collections.dart';

import 'package:lichess_mobile/src/constants.dart';
import 'package:lichess_mobile/src/model/common/errors.dart';
import 'package:lichess_mobile/src/model/common/id.dart';
import 'package:lichess_mobile/src/model/common/chess.dart';
import 'package:lichess_mobile/src/model/common/perf.dart';
import 'package:lichess_mobile/src/model/common/speed.dart';
import 'package:lichess_mobile/src/model/auth/auth_session.dart';
import 'package:lichess_mobile/src/model/auth/auth_client.dart';
import 'package:lichess_mobile/src/model/game/game.dart';
import 'package:lichess_mobile/src/model/game/game_repository_providers.dart';
import 'package:lichess_mobile/src/model/user/user.dart';
import 'package:lichess_mobile/src/model/user/user_repository_providers.dart';
import 'package:lichess_mobile/src/utils/json.dart';
import 'package:lichess_mobile/src/utils/riverpod.dart';

import 'account_preferences.dart';
import 'ongoing_game.dart';

part 'account_repository.g.dart';

@Riverpod(keepAlive: true)
AccountRepository accountRepository(AccountRepositoryRef ref) {
  final apiClient = ref.watch(authClientProvider);
  return AccountRepository(
    logger: Logger('UserRepository'),
    apiClient: apiClient,
  );
}

@riverpod
Future<User?> account(AccountRef ref) async {
  final session = ref.watch(authSessionProvider);
  final link = ref.cacheFor(const Duration(hours: 1));
  final repo = ref.watch(accountRepositoryProvider);
  if (session != null) {
    final result = await repo.getProfile();
    if (result.isError) {
      link.close();
    }
    return result.asFuture;
  }
  return null;
}

@riverpod
<<<<<<< HEAD
Future<IList<UserActivity>> accountActivity(AccountActivityRef ref) async {
  final session = ref.watch(authSessionProvider);
  final link = ref.cacheFor(const Duration(hours: 1));
  final repo = ref.watch(userRepositoryProvider);
  if (session != null) {
    final result = await repo.getUserActivity(session.user.id);
=======
Future<IList<OngoingGame>> ongoingGames(OngoingGamesRef ref) async {
  final session = ref.watch(authSessionProvider);
  final link = ref.cacheFor(const Duration(hours: 1));
  final repo = ref.watch(accountRepositoryProvider);
  if (session != null) {
    final result = await repo.getOngoingGames();
>>>>>>> 06bcab1f
    if (result.isError) {
      link.close();
    }
    return result.asFuture;
  }
  return IList();
}

<<<<<<< HEAD
@riverpod
Future<IList<ArchivedGameData>> accountRecentGames(
  AccountRecentGamesRef ref,
) async {
  final session = ref.watch(authSessionProvider);
  final link = ref.cacheFor(const Duration(hours: 1));
  final repo = ref.watch(gameRepositoryProvider);
  if (session != null) {
    final result = await repo.getUserGames(session.user.id);
    if (result.isError) {
      link.close();
    }
    return result.asFuture;
  }

  return IList();
}

=======
>>>>>>> 06bcab1f
class AccountRepository {
  const AccountRepository({
    required AuthClient apiClient,
    required Logger logger,
  })  : _apiClient = apiClient,
        _log = logger;

  final AuthClient _apiClient;
  final Logger _log;

  FutureResult<User> getProfile() {
    return _apiClient.get(Uri.parse('$kLichessHost/api/account')).then(
          (result) => result.flatMap(
            (response) => readJsonObjectFromResponse(
              response,
              mapper: User.fromJson,
              logger: _log,
            ),
          ),
        );
  }

  FutureResult<IList<OngoingGame>> getOngoingGames() {
    return _apiClient.get(Uri.parse('$kLichessHost/api/account/playing')).then(
          (result) => result.flatMap(
            (response) => Result(() {
              final dynamic obj = jsonDecode(utf8.decode(response.bodyBytes));
              if (obj is! Map<String, dynamic>) {
                _log.severe(
                  'Could not read json object as {nowPlaying: []}: expected an object.',
                );
                throw DataFormatException();
              }
              final list = obj['nowPlaying'];
              if (list is! List<dynamic>) {
                _log.severe(
                  'Could not read json object as {nowPlaying: []}: expected a list.',
                );
                throw DataFormatException();
              }
              return list;
            }).flatMap(
              (list) => readJsonListOfObjects(
                list,
                mapper: _ongoingGameFromJson,
                logger: _log,
              ),
            ),
          ),
        );
  }

  FutureResult<AccountPrefState> getPreferences() {
    return _apiClient
        .get(Uri.parse('$kLichessHost/api/account/preferences'))
        .then(
          (result) => result.flatMap(
            (response) => readJsonObjectFromResponse(
              response,
              mapper: (Map<String, dynamic> json) {
                return _accountPreferencesFromPick(
                  pick(json, 'prefs').required(),
                );
              },
              logger: _log,
            ),
          ),
        );
  }

  FutureResult<void> setPreference<T>(String prefKey, AccountPref<T> pref) {
    return _apiClient.post(
      Uri.parse('$kLichessHost/api/account/preferences/$prefKey'),
      body: {prefKey: pref.toFormData},
    );
  }
}

AccountPrefState _accountPreferencesFromPick(RequiredPick pick) {
  return (
    zenMode: Zen.fromInt(
      pick('zen').asIntOrThrow(),
    ),
    showRatings: BooleanPref.fromInt(pick('ratings').asIntOrThrow()),
    premove: BooleanPref(pick('premove').asBoolOrThrow()),
    autoQueen: AutoQueen.fromInt(
      pick('autoQueen').asIntOrThrow(),
    ),
    autoThreefold: AutoThreefold.fromInt(
      pick('autoThreefold').asIntOrThrow(),
    ),
    takeback: Takeback.fromInt(
      pick('takeback').asIntOrThrow(),
    ),
    moretime: Moretime.fromInt(
      pick('moretime').asIntOrThrow(),
    ),
    confirmResign: BooleanPref.fromInt(
      pick('confirmResign').asIntOrThrow(),
    ),
    submitMove: SubmitMove.fromInt(
      pick('submitMove').asIntOrThrow(),
    ),
  );
}

OngoingGame _ongoingGameFromJson(Map<String, dynamic> json) {
  return _ongoingGameFromPick(pick(json).required());
}

OngoingGame _ongoingGameFromPick(RequiredPick pick) {
  return OngoingGame(
    fullId: GameFullId(pick('fullId').asStringOrThrow()),
    orientation: pick('color').asSideOrThrow(),
    fen: pick('fen').asStringOrThrow(),
    lastMove: pick('lastMove').asUciMoveOrNull(),
    perf: pick('perf').asPerfOrThrow(),
    speed: pick('speed').asSpeedOrThrow(),
    opponent: pick('opponent').asLightUserOrThrow(),
    secondsLeft: pick('secondsLeft').asIntOrNull(),
  );
}<|MERGE_RESOLUTION|>--- conflicted
+++ resolved
@@ -51,21 +51,12 @@
 }
 
 @riverpod
-<<<<<<< HEAD
 Future<IList<UserActivity>> accountActivity(AccountActivityRef ref) async {
   final session = ref.watch(authSessionProvider);
   final link = ref.cacheFor(const Duration(hours: 1));
   final repo = ref.watch(userRepositoryProvider);
   if (session != null) {
     final result = await repo.getUserActivity(session.user.id);
-=======
-Future<IList<OngoingGame>> ongoingGames(OngoingGamesRef ref) async {
-  final session = ref.watch(authSessionProvider);
-  final link = ref.cacheFor(const Duration(hours: 1));
-  final repo = ref.watch(accountRepositoryProvider);
-  if (session != null) {
-    final result = await repo.getOngoingGames();
->>>>>>> 06bcab1f
     if (result.isError) {
       link.close();
     }
@@ -74,7 +65,6 @@
   return IList();
 }
 
-<<<<<<< HEAD
 @riverpod
 Future<IList<ArchivedGameData>> accountRecentGames(
   AccountRecentGamesRef ref,
@@ -93,8 +83,21 @@
   return IList();
 }
 
-=======
->>>>>>> 06bcab1f
+@riverpod
+Future<IList<OngoingGame>> ongoingGames(OngoingGamesRef ref) async {
+  final session = ref.watch(authSessionProvider);
+  final link = ref.cacheFor(const Duration(hours: 1));
+  final repo = ref.watch(accountRepositoryProvider);
+  if (session != null) {
+    final result = await repo.getOngoingGames();
+    if (result.isError) {
+      link.close();
+    }
+    return result.asFuture;
+  }
+  return IList();
+}
+
 class AccountRepository {
   const AccountRepository({
     required AuthClient apiClient,
