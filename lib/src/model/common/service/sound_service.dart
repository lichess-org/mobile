--- conflicted
+++ resolved
@@ -18,14 +18,8 @@
   // requireValue is possible because appDependenciesProvider is loaded before
   // anything. See: lib/src/app.dart
   final deps = ref.watch(appDependenciesProvider).requireValue;
-<<<<<<< HEAD
-
-  final pool = deps.soundPool;
-  return SoundService(pool.item1, pool.item2, ref);
-=======
   final (pool, sounds) = deps.soundPool;
   return SoundService(pool, sounds, ref);
->>>>>>> 0a2c66a2
 }
 
 @Riverpod(keepAlive: true)
