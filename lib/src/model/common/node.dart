--- conflicted
+++ resolved
@@ -192,20 +192,9 @@
     bool prepend = false,
   }) {
     final pos = nodeAt(path).position;
-<<<<<<< HEAD
-    final alternativeCastlingMove = altCastles.containsValue(move.uci)
-        ? Move.fromUci(
-            altCastles.entries.firstWhere((e) => e.value == move.uci).key,
-          )
-        : null;
-    final (newPos, newSan) = pos.makeSan(alternativeCastlingMove ?? move);
-    final newNode = Branch(
-      sanMove: SanMove(newSan, alternativeCastlingMove ?? move),
-=======
     final (newPos, newSan) = pos.makeSan(convertAltCastlingMove(move) ?? move);
     final newNode = Branch(
       sanMove: SanMove(newSan, convertAltCastlingMove(move) ?? move),
->>>>>>> e71ddd99
       position: newPos,
     );
     return addNodeAt(path, newNode, prepend: prepend);
@@ -307,18 +296,14 @@
 
     while (stack.isNotEmpty) {
       final frame = stack.removeLast();
-      for (int childIdx = 0;
-          childIdx < frame.from.children.length;
-          childIdx++) {
+      for (int childIdx = 0; childIdx < frame.from.children.length; childIdx++) {
         final childFrom = frame.from.children[childIdx];
         final childTo = PgnChildNode(
           PgnNodeData(
             san: childFrom.sanMove.san,
-            startingComments: childFrom.startingComments
-                ?.map((c) => c.makeComment())
-                .toList(),
-            comments:
-                (childFrom.lichessAnalysisComments ?? childFrom.comments)?.map(
+            startingComments:
+                childFrom.startingComments?.map((c) => c.makeComment()).toList(),
+            comments: (childFrom.lichessAnalysisComments ?? childFrom.comments)?.map(
               (c) {
                 final eval = childFrom.eval;
                 final pgnEval = eval?.cp != null
@@ -482,9 +467,7 @@
 
     while (stack.isNotEmpty) {
       final frame = stack.removeLast();
-      for (int childIdx = 0;
-          childIdx < frame.from.children.length;
-          childIdx++) {
+      for (int childIdx = 0; childIdx < frame.from.children.length; childIdx++) {
         final childFrom = frame.from.children[childIdx];
         final move = frame.to.position.parseSan(childFrom.data.san);
         if (move != null) {
@@ -496,13 +479,10 @@
             sanMove: SanMove(childFrom.data.san, move),
             position: newPos,
             isHidden: hideVariations && childIdx > 0,
-            lichessAnalysisComments:
-                isLichessAnalysis ? comments?.toList() : null,
+            lichessAnalysisComments: isLichessAnalysis ? comments?.toList() : null,
             startingComments: isLichessAnalysis
                 ? null
-                : childFrom.data.startingComments
-                    ?.map(PgnComment.fromPgn)
-                    .toList(),
+                : childFrom.data.startingComments?.map(PgnComment.fromPgn).toList(),
             comments: isLichessAnalysis ? null : comments?.toList(),
             nags: childFrom.data.nags,
           );
@@ -587,22 +567,21 @@
       startingComments?.any((c) => c.text?.isNotEmpty == true) == true;
 
   /// Has at least one non empty comment text.
-  bool get hasTextComment =>
-      comments?.any((c) => c.text?.isNotEmpty == true) == true;
+  bool get hasTextComment => comments?.any((c) => c.text?.isNotEmpty == true) == true;
 
   /// Has at least one non empty lichess analysis comment text.
   bool get hasLichessAnalysisTextComment =>
       lichessAnalysisComments?.any((c) => c.text?.isNotEmpty == true) == true;
 
   Duration? get clock {
-    final clockComment = (lichessAnalysisComments ?? comments)
-        ?.firstWhereOrNull((c) => c.clock != null);
+    final clockComment =
+        (lichessAnalysisComments ?? comments)?.firstWhereOrNull((c) => c.clock != null);
     return clockComment?.clock;
   }
 
   Duration? get elapsedMoveTime {
-    final clockComment = (lichessAnalysisComments ?? comments)
-        ?.firstWhereOrNull((c) => c.emt != null);
+    final clockComment =
+        (lichessAnalysisComments ?? comments)?.firstWhereOrNull((c) => c.emt != null);
     return clockComment?.emt;
   }
 
