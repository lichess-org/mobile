--- conflicted
+++ resolved
@@ -26,18 +26,6 @@
 
 /// The eval from the client side, either from the cloud or the local engine.
 sealed class ClientEval extends Eval {
-<<<<<<< HEAD
-  /// The position for which the eval is given
-  Position get position;
-
-  /// The depth of the eval
-  int get depth;
-
-  /// The principal variations of the eval
-  IList<PvData> get pvs;
-
-  /// The best moves to play with their winning chances
-=======
   /// The position for which the eval was computed.
   Position get position;
 
@@ -57,7 +45,6 @@
   Move? get bestMove;
 
   /// The best moves with their winning chances.
->>>>>>> 3c79c82a
   IList<MoveWithWinningChances> get bestMoves;
 }
 
@@ -76,18 +63,6 @@
   double winningChances(Side side) => _toPov(side, _toWhiteWinningChances(cp, mate));
 
   @override
-<<<<<<< HEAD
-  IList<MoveWithWinningChances> get bestMoves {
-    return pvs
-        .where((e) => e.moves.isNotEmpty)
-        .map((e) => e._firstMoveWithWinningChances(position.turn))
-        .nonNulls
-        .sorted((a, b) => b.winningChances.compareTo(a.winningChances))
-        .toIList();
-  }
-
-=======
->>>>>>> 3c79c82a
   int? get cp => pvs[0].cp;
 
   @override
@@ -122,18 +97,7 @@
   Move? get bestMove => _bestMove(pvs);
 
   @override
-<<<<<<< HEAD
-  IList<MoveWithWinningChances> get bestMoves {
-    return pvs
-        .where((e) => e.moves.isNotEmpty)
-        .map((e) => e._firstMoveWithWinningChances(position.turn))
-        .nonNulls
-        .sorted((a, b) => b.winningChances.compareTo(a.winningChances))
-        .toIList();
-  }
-=======
   IList<MoveWithWinningChances> get bestMoves => _bestMoves(pvs, position);
->>>>>>> 3c79c82a
 
   @override
   String get evalString => _evalString(cp, mate);
