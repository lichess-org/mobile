import 'dart:async';

import 'package:flutter_riverpod/flutter_riverpod.dart';
import 'package:freezed_annotation/freezed_annotation.dart';
import 'package:lichess_mobile/src/model/chat/chat_controller.dart';
import 'package:lichess_mobile/src/model/common/id.dart';
import 'package:lichess_mobile/src/model/common/socket.dart';
import 'package:lichess_mobile/src/model/tournament/tournament.dart';
import 'package:lichess_mobile/src/model/tournament/tournament_repository.dart';
import 'package:lichess_mobile/src/model/tv/tv_socket_events.dart';
import 'package:lichess_mobile/src/network/socket.dart';
import 'package:logging/logging.dart';

part 'tournament_controller.freezed.dart';

final _logger = Logger('TournamentController');

final tournamentControllerProvider = AsyncNotifierProvider.autoDispose
    .family<TournamentController, TournamentState, TournamentId>(
      TournamentController.new,
      name: 'TournamentControllerProvider',
    );

class TournamentController extends AsyncNotifier<TournamentState> {
  TournamentController(this.id);

  final TournamentId id;

  StreamSubscription<SocketEvent>? _socketSubscription;

  SocketClient? _socketClient;

  // If we join/leave too often, the server blocks us from joining, see [TournamentMe.pauseDelay].
  // However, there's no "reload" event from the socket once we're able to join again,
  // so we manually have to set this timer to schedule a reload once we can join again.
  Timer? _pauseDelayTimer;

  Timer? _reloadTimer;

  static Uri socketUri(TournamentId id) => Uri(path: '/tournament/$id/socket/v6');

  SocketPool get _socketPool => ref.read(socketPoolProvider);

  @override
  Future<TournamentState> build() async {
    ref.onDispose(() {
      _socketSubscription?.cancel();
      _pauseDelayTimer?.cancel();
      _reloadTimer?.cancel();
    });

    final tournament = await ref.read(tournamentRepositoryProvider).getTournament(id);

    _socketClient = _socketPool.open(socketUri(id), version: tournament.socketVersion);
    _socketSubscription?.cancel();
    _socketSubscription = _socketClient!.stream.listen(_handleSocketEvent);

    final countdown = tournament.timeToStart ?? tournament.timeToFinish;
    if (countdown != null && countdown.$1 > Duration.zero) {
      _reloadTimer?.cancel();
      _reloadTimer = Timer(countdown.$1, () {
        // we don't invalidate if the tournament screen is not focused (in that case the socket won't
        // be active) because riverpod would still reload the provider which would make the tournament
        // socket to open, effectively closing all other sockets (which we don't want).
        // riverpod 3.0 will mitigate this issue since off-screen providers will have their subscriptions
        // paused.
        if (state.hasValue && _socketClient?.isActive == true) {
          ref.invalidateSelf();
        }
      });
    }

    _watchFeaturedGameIfChanged(previous: null, current: tournament.featuredGame?.id);

    return TournamentState(tournament: tournament);
  }

  void onFocusRegained() {
    final currentClient = ref.read(socketPoolProvider).currentClient;
    if (currentClient.route != _socketClient?.route) {
      ref.invalidateSelf();
    }
  }

  void _watchFeaturedGameIfChanged({required GameId? previous, required GameId? current}) {
    if (current != null && previous != current) {
      _socketClient?.send('startWatching', current.value);
    }
  }

  void loadNextStandingsPage() {
    if (state.hasValue) {
      _loadPage(state.requireValue.standingsPage + 1);
    }
  }

  void loadPreviousStandingsPage() {
    if (state.hasValue) {
      _loadPage(state.requireValue.standingsPage - 1);
    }
  }

  void loadFirstStandingsPage() {
    _loadPage(1);
  }

  int _pageOf(int rank) => ((rank - 1) ~/ kStandingsPageSize) + 1;

  void loadLastStandingsPage() {
    if (state.hasValue) {
      _loadPage(_pageOf(state.requireValue.tournament.nbPlayers));
    }
  }

  void jumpToMyPage() {
    if (state.value?.tournament.me != null) {
      _loadPage(_pageOf(state.requireValue.tournament.me!.rank));
    }
  }

  Future<void> _loadPage(int page) async {
    if (!state.hasValue) {
      return;
    }

    final tournament = await ref
        .read(tournamentRepositoryProvider)
        .loadPage(state.requireValue.tournament, page);

    state = AsyncValue.data(state.requireValue.copyWith(tournament: tournament));
  }

  Future<void> _reload() async {
    _logger.fine('Refreshing tournament data');

    if (!state.hasValue) {
      return;
    }

    final tournament = await ref
        .read(tournamentRepositoryProvider)
        .reload(state.requireValue.tournament);

    if (tournament.me?.pauseDelay != null) {
      _pauseDelayTimer?.cancel();
      _pauseDelayTimer = Timer(tournament.me!.pauseDelay!, () {
        _reload();
      });
    }

    _watchFeaturedGameIfChanged(
      previous: state.requireValue.featuredGame?.id,
      current: tournament.featuredGame?.id,
    );

    state = AsyncValue.data(state.requireValue.copyWith(tournament: tournament));
  }

  void _handleSocketEvent(SocketEvent event) {
    _logger.fine('Received socket event: $event');

    if (!state.hasValue) {
      return;
    }

    switch (event.topic) {
      case 'reload':
        _reload();

      case 'fen':
        final json = event.data as Map<String, dynamic>;
        final fenEvent = FenSocketEvent.fromJson(json);

        final oldState = state.requireValue;

        if (fenEvent.id == oldState.featuredGame?.id) {
          state = AsyncValue.data(
            oldState.copyWith(
              tournament: oldState.tournament.copyWith(
                featuredGame: oldState.featuredGame!.copyWith(
                  fen: fenEvent.fen,
                  lastMove: fenEvent.lastMove,
                  clocks: (white: fenEvent.whiteClock, black: fenEvent.blackClock),
                ),
              ),
            ),
          );
        }

      case 'finish':
        final json = event.data as Map<String, dynamic>;
        final finishEvent = FinishSocketEvent.fromJson(json);

        final oldState = state.requireValue;
        if (finishEvent.id == oldState.featuredGame?.id) {
          state = AsyncValue.data(
            oldState.copyWith(
              tournament: oldState.tournament.copyWith(
                featuredGame: oldState.featuredGame!.copyWith(
                  clocks: null,
                  winner: finishEvent.winner,
                ),
              ),
            ),
          );
        }
    }
  }

<<<<<<< HEAD
  void joinOrPause({String? teamId}) {
    final state = this.state.valueOrNull;
=======
  void joinOrPause() {
    final state = this.state.value;
>>>>>>> 0f137a46
    if (state == null) {
      return;
    }

    if (state.joined) {
      ref.read(tournamentRepositoryProvider).withdraw(state.id);
    } else {
      ref.read(tournamentRepositoryProvider).join(state.id, teamId: teamId);
    }
  }
}

@freezed
sealed class TournamentState with _$TournamentState {
  const TournamentState._();

  const factory TournamentState({required Tournament tournament}) = _TournamentState;

  String get name => tournament.meta.fullName;
  TournamentId get id => tournament.id;

  GameFullId? get currentGame => tournament.me?.gameId;

  FeaturedGame? get featuredGame => tournament.featuredGame;

  bool get canJoin =>
      tournament.me?.pauseDelay == null &&
      tournament.verdicts.accepted &&
      tournament.isFinished != true;

  int get standingsPage => tournament.standing?.page ?? 1;

  int get firstRankOfPage => (standingsPage - 1) * kStandingsPageSize + 1;
  bool get hasPreviousPage => standingsPage > 1;
  bool get hasNextPage => tournament.nbPlayers > standingsPage * kStandingsPageSize;

  /// True if the user has joined the tournament.
  bool get hasJoined => tournament.me != null;

  /// True if the user has joined the tournament and is not withdrawn.
  bool get joined => tournament.me != null && tournament.me!.withdraw != true;

  bool get isSpectator =>
      tournament.isFinished == true || tournament.me == null || tournament.me!.withdraw == true;

  ChatOptions? get chatOptions => tournament.chat != null
      ? TournamentChatOptions(id: tournament.id, writeable: tournament.chat!.writeable)
      : null;
}<|MERGE_RESOLUTION|>--- conflicted
+++ resolved
@@ -207,13 +207,8 @@
     }
   }
 
-<<<<<<< HEAD
   void joinOrPause({String? teamId}) {
-    final state = this.state.valueOrNull;
-=======
-  void joinOrPause() {
     final state = this.state.value;
->>>>>>> 0f137a46
     if (state == null) {
       return;
     }
