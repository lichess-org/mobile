import 'package:fast_immutable_collections/fast_immutable_collections.dart';
import 'package:flutter_riverpod/flutter_riverpod.dart';
import 'package:lichess_mobile/src/model/auth/auth_session.dart';
import 'package:lichess_mobile/src/model/common/id.dart';
import 'package:lichess_mobile/src/model/tournament/tournament.dart';
import 'package:lichess_mobile/src/model/tournament/tournament_repository.dart';
import 'package:lichess_mobile/src/network/http.dart';

final featuredTournamentsProvider = FutureProvider.autoDispose<IList<LightTournament>>((Ref ref) {
  // logged in users get personalized featured tournaments
  ref.watch(authSessionProvider);
  return ref.read(tournamentRepositoryProvider).featured();
}, name: 'FeaturedTournamentsProvider');

final tournamentsProvider = FutureProvider.autoDispose<TournamentLists>((Ref ref) {
  return ref.read(tournamentRepositoryProvider).getTournaments();
}, name: 'TournamentsProvider');

<<<<<<< HEAD
@riverpod
Future<TournamentPlayer> tournamentPlayer(Ref ref, TournamentId tournamentId, UserId userId) {
  return ref.withClientCacheFor(
    (client) => ref.read(tournamentRepositoryProvider).getTournamentPlayer(tournamentId, userId),
    const Duration(seconds: 10),
  );
}

@riverpod
Future<TournamentTeam> tournamentTeam(Ref ref, TournamentId tournamentId, String teamId) {
  return ref.read(tournamentRepositoryProvider).getTournamentTeam(tournamentId, teamId);
}
=======
final tournamentPlayerProvider = FutureProvider.autoDispose
    .family<TournamentPlayer, (TournamentId, UserId)>((Ref ref, (TournamentId, UserId) params) {
      return ref.withClientCacheFor(
        (client) =>
            ref.read(tournamentRepositoryProvider).getTournamentPlayer(params.$1, params.$2),
        const Duration(seconds: 10),
      );
    }, name: 'TournamentPlayerProvider');
>>>>>>> 0f137a46
<|MERGE_RESOLUTION|>--- conflicted
+++ resolved
@@ -16,20 +16,6 @@
   return ref.read(tournamentRepositoryProvider).getTournaments();
 }, name: 'TournamentsProvider');
 
-<<<<<<< HEAD
-@riverpod
-Future<TournamentPlayer> tournamentPlayer(Ref ref, TournamentId tournamentId, UserId userId) {
-  return ref.withClientCacheFor(
-    (client) => ref.read(tournamentRepositoryProvider).getTournamentPlayer(tournamentId, userId),
-    const Duration(seconds: 10),
-  );
-}
-
-@riverpod
-Future<TournamentTeam> tournamentTeam(Ref ref, TournamentId tournamentId, String teamId) {
-  return ref.read(tournamentRepositoryProvider).getTournamentTeam(tournamentId, teamId);
-}
-=======
 final tournamentPlayerProvider = FutureProvider.autoDispose
     .family<TournamentPlayer, (TournamentId, UserId)>((Ref ref, (TournamentId, UserId) params) {
       return ref.withClientCacheFor(
@@ -38,4 +24,11 @@
         const Duration(seconds: 10),
       );
     }, name: 'TournamentPlayerProvider');
->>>>>>> 0f137a46
+
+final tournamentTeamProvider = FutureProvider.autoDispose
+    .family<TournamentTeam, (TournamentId, String)>((Ref ref, (TournamentId, String) params) {
+      return ref.withClientCacheFor(
+        (client) => ref.read(tournamentRepositoryProvider).getTournamentTeam(params.$1, params.$2),
+        const Duration(seconds: 10),
+      );
+    }, name: 'TournamentTeamProvider');