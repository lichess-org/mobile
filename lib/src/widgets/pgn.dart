import 'package:chessground/chessground.dart';
import 'package:collection/collection.dart';
import 'package:dartchess/dartchess.dart';
import 'package:fast_immutable_collections/fast_immutable_collections.dart';
import 'package:flutter/cupertino.dart';
import 'package:flutter/material.dart';
import 'package:flutter_riverpod/flutter_riverpod.dart';
import 'package:lichess_mobile/src/model/account/account_preferences.dart';
import 'package:lichess_mobile/src/model/common/node.dart';
import 'package:lichess_mobile/src/model/common/uci.dart';
import 'package:lichess_mobile/src/styles/lichess_colors.dart';
import 'package:lichess_mobile/src/utils/duration.dart';
import 'package:lichess_mobile/src/utils/l10n_context.dart';
import 'package:lichess_mobile/src/utils/rate_limit.dart';
import 'package:lichess_mobile/src/widgets/adaptive_bottom_sheet.dart';
import 'package:lichess_mobile/src/widgets/buttons.dart';
import 'package:lichess_mobile/src/widgets/list.dart';

const innacuracyColor = LichessColors.cyan;
const mistakeColor = Color(0xFFe69f00);
const blunderColor = Color(0xFFdf5353);

Color? nagColor(int nag) {
  return switch (nag) {
    1 => Colors.lightGreen,
    2 => mistakeColor,
    3 => Colors.teal,
    4 => blunderColor,
    5 => LichessColors.purple,
    6 => LichessColors.cyan,
    int() => null,
  };
}

String moveAnnotationChar(Iterable<int> nags) {
  return nags
      .map(
        (nag) => switch (nag) {
          1 => '!',
          2 => '?',
          3 => '!!',
          4 => '??',
          5 => '!?',
          6 => '?!',
          int() => '',
        },
      )
      .join('');
}

Annotation? makeAnnotation(Iterable<int>? nags) {
  final nag = nags?.firstOrNull;
  if (nag == null) {
    return null;
  }
  return switch (nag) {
    1 => const Annotation(
        symbol: '!',
        color: Colors.lightGreen,
      ),
    3 => const Annotation(
        symbol: '!!',
        color: Colors.teal,
      ),
    5 => const Annotation(
        symbol: '!?',
        color: Colors.purple,
      ),
    6 => const Annotation(
        symbol: '?!',
        color: LichessColors.cyan,
      ),
    2 => const Annotation(
        symbol: '?',
        color: mistakeColor,
      ),
    4 => const Annotation(
        symbol: '??',
        color: blunderColor,
      ),
    int() => null,
  };
}

// fast replay debounce delay, same as piece animation duration, to avoid piece
// animation jank at the end of the replay
const kFastReplayDebounceDelay = Duration(milliseconds: 150);

/// Callbacks for interaction with [DebouncedPgnTreeView]
abstract class PgnTreeNotifier {
  void expandVariations(UciPath path);
  void collapseVariations(UciPath path);
  void promoteVariation(UciPath path, bool toMainLine);
  void deleteFromHere(UciPath path);
  void userJump(UciPath path);
}

/// Displays a tree-like view of a PGN game's moves. Path changes are debounced to avoid rebuilding the whole tree on every move.
///
/// For example, the PGN 1. e4 e5 (1... d5) (1... Nc6) 2. Nf3 Nc6 (2... a5) 3. Bc4 * will be displayed as:
/// 1. e4 e5                      // [_MainLinePart]
/// |- 1... d5                    // [_SideLinePart]
/// |- 1... Nc6                   // [_SideLinePart]
/// 2. Nf3 Nc6 (2... a5) 3. Bc4   // [_MainLinePart], with inline sideline
/// Short sidelines without any branching are displayed inline with their parent line.
/// Longer sidelines are displayed on a new line and indented.
/// The mainline is split into parts whenever a move has a non-inline sideline, this corresponds to the [_MainLinePart] widget.
/// Similarly, a [_SideLinePart] contains the moves sequence of a sideline where each node has only one child.
class DebouncedPgnTreeView extends ConsumerStatefulWidget {
  const DebouncedPgnTreeView({
    required this.root,
    required this.currentPath,
    this.broadcastLivePath,
    required this.pgnRootComments,
    required this.notifier,
    this.shouldShowComputerVariations = true,
    this.shouldShowAnnotations = true,
    this.shouldShowComments = true,
  });

  /// Root of the PGN tree to display
  final ViewRoot root;

  /// Path to the currently selected move in the tree
  final UciPath currentPath;

  /// Path to the last live move in the tree if it is a broadcast game
  final UciPath? broadcastLivePath;

  /// Comments associated with the root node
  final IList<PgnComment>? pgnRootComments;

  /// Callbacks for when the user interacts with the tree view, e.g. selecting a different move or collapsing variations
  final PgnTreeNotifier notifier;

  /// Whether to show analysis variations.
  ///
  /// Only applied to lichess game analysis.
  final bool shouldShowComputerVariations;

  /// Whether to show NAG annotations like '!' and '??'.
  final bool shouldShowAnnotations;

  /// Whether to show comments associated with the moves.
  final bool shouldShowComments;

  @override
  ConsumerState<DebouncedPgnTreeView> createState() =>
      _DebouncedPgnTreeViewState();
}

class _DebouncedPgnTreeViewState extends ConsumerState<DebouncedPgnTreeView> {
  final currentMoveKey = GlobalKey();
  final _debounce = Debouncer(kFastReplayDebounceDelay);

  /// Path to the currently selected move in the tree. When widget.currentPath changes rapidly, we debounce the change to avoid rebuilding the whole tree on every played move.
  late UciPath pathToCurrentMove;

  /// Path to the last live move in the tree if it is a broadcast game. When widget.broadcastLivePath changes rapidly, we debounce the change to avoid rebuilding the whole tree on every received move.
  late UciPath? pathToBroadcastLiveMove;

  @override
  void initState() {
    super.initState();
    pathToCurrentMove = widget.currentPath;
    pathToBroadcastLiveMove = widget.broadcastLivePath;
    WidgetsBinding.instance.addPostFrameCallback((_) {
      if (currentMoveKey.currentContext != null) {
        Scrollable.ensureVisible(
          currentMoveKey.currentContext!,
          alignment: 0.5,
          alignmentPolicy: ScrollPositionAlignmentPolicy.keepVisibleAtEnd,
        );
      }
    });
  }

  @override
  void dispose() {
    _debounce.dispose();
    super.dispose();
  }

  @override
  void didUpdateWidget(covariant DebouncedPgnTreeView oldWidget) {
    super.didUpdateWidget(oldWidget);

    if (oldWidget.currentPath != widget.currentPath ||
        oldWidget.broadcastLivePath != widget.broadcastLivePath) {
      // debouncing the current and broadcast live path changes to avoid rebuilding when using
      // the fast replay buttons or when receiving a lot of broadcast moves in a short time
      _debounce(() {
        setState(() {
          if (oldWidget.currentPath != widget.currentPath) {
            pathToCurrentMove = widget.currentPath;
          }
          if (oldWidget.broadcastLivePath != widget.broadcastLivePath) {
            pathToBroadcastLiveMove = widget.broadcastLivePath;
          }
        });
        if (oldWidget.currentPath != widget.currentPath) {
          if (currentMoveKey.currentContext != null) {
            Scrollable.ensureVisible(
              currentMoveKey.currentContext!,
              duration: const Duration(milliseconds: 200),
              curve: Curves.easeIn,
              alignment: 0.5,
              alignmentPolicy: ScrollPositionAlignmentPolicy.explicit,
            );
          }
        }
      });
    }
  }

  // This is the most expensive part of the pgn tree view because of the tree
  // that may be very large.
  // Great care must be taken to avoid unnecessary rebuilds.
  // This should actually rebuild only when the current path changes or a new node
  // is added.
  // Debouncing the current path change is necessary to avoid rebuilding when
  // using the fast replay buttons.
  @override
  Widget build(BuildContext context) {
    return _PgnTreeView(
      root: widget.root,
      rootComments: widget.pgnRootComments,
      params: (
        shouldShowComputerVariations: widget.shouldShowComputerVariations,
        shouldShowAnnotations: widget.shouldShowAnnotations,
        shouldShowComments: widget.shouldShowComments,
        currentMoveKey: currentMoveKey,
        pathToCurrentMove: pathToCurrentMove,
        pathToLiveMove: pathToBroadcastLiveMove,
        notifier: widget.notifier,
      ),
    );
  }
}

/// A group of parameters that are passed through various parts of the tree view
/// and ultimately evaluated in the [InlineMove] widget.
///
/// Grouped in this record to improve readability.
typedef _PgnTreeViewParams = ({
  /// Path to the currently selected move in the tree.
  UciPath pathToCurrentMove,

<<<<<<< HEAD
  /// Path to the last live move in the tree if it is a broadcast game
  UciPath? pathToLiveMove,
=======
  /// Whether to show analysis variations.
  bool shouldShowComputerVariations,
>>>>>>> 4722085d

  /// Whether to show NAG annotations like '!' and '??'.
  bool shouldShowAnnotations,

  /// Whether to show comments associated with the moves.
  bool shouldShowComments,

  /// Key that will we assigned to the widget corresponding to [pathToCurrentMove].
  /// Can be used e.g. to ensure that the current move is visible on the screen.
  GlobalKey currentMoveKey,

  /// Callbacks for when the user interacts with the tree view, e.g. selecting a different move.
  PgnTreeNotifier notifier,
});

/// Filter node children when computer analysis is disabled
IList<ViewBranch> _filteredChildren(
  ViewNode node,
  bool shouldShowComputerVariations,
) {
  return node.children
      .where((c) => shouldShowComputerVariations || !c.isComputerVariation)
      .toIList();
}

/// Whether to display the sideline inline.
///
/// Sidelines are usually rendered on a new line and indented.
/// However sidelines are rendered inline (in parantheses) if the side line has no branching and is less than 6 moves deep.
bool _displaySideLineAsInline(ViewBranch node, [int depth = 0]) {
  if (depth == 6) return false;
  if (node.children.isEmpty) return true;
  if (node.children.length > 1) return false;
  return _displaySideLineAsInline(node.children.first, depth + 1);
}

/// Returns whether this node has a sideline that should not be displayed inline.
bool _hasNonInlineSideLine(ViewNode node, _PgnTreeViewParams params) {
  final children = _filteredChildren(node, params.shouldShowComputerVariations);
  return children.length > 2 ||
      (children.length == 2 && !_displaySideLineAsInline(children[1]));
}

/// Splits the mainline into parts, where each part is a sequence of moves that are displayed on the same line.
///
/// A part ends when a mainline node has a sideline that should not be displayed inline.
Iterable<List<ViewNode>> _mainlineParts(
  ViewRoot root,
  _PgnTreeViewParams params,
) =>
    [root, ...root.mainline]
        .splitAfter((n) => _hasNonInlineSideLine(n, params))
        .takeWhile((nodes) => nodes.firstOrNull?.children.isNotEmpty == true);

class _PgnTreeView extends StatefulWidget {
  const _PgnTreeView({
    required this.root,
    required this.rootComments,
    required this.params,
  });

  /// Root of the PGN tree
  final ViewRoot root;

  /// Comments associated with the root node
  final IList<PgnComment>? rootComments;

  final _PgnTreeViewParams params;

  @override
  State<_PgnTreeView> createState() => _PgnTreeViewState();
}

/// A record that holds the rendered parts of a subtree.
typedef _CachedRenderedSubtree = ({
  /// The mainline part of the subtree.
  _MainLinePart mainLinePart,

  /// The sidelines part of the subtree.
  ///
  /// This is nullable since the very last mainline part might not have any sidelines.
  _IndentedSideLines? sidelines,

  /// Whether the subtree contains the current move.
  bool containsCurrentMove,
});

class _PgnTreeViewState extends State<_PgnTreeView> {
  /// Caches the result of [_mainlineParts], it only needs to be recalculated when the root changes,
  /// but not when `params.pathToCurrentMove` changes.
  List<List<ViewNode>> mainlineParts = [];

  /// Cache of the top-level subtrees obtained from the last `build()` method.
  ///
  /// Building the whole tree is expensive, so we cache the subtrees that did not change when the current move changes.
  /// The framework will skip the `build()` of each subtree since the widget reference is the same.
  List<_CachedRenderedSubtree> subtrees = [];

  UciPath _mainlinePartOfCurrentPath() {
    var path = UciPath.empty;
    for (final node in widget.root.mainline) {
      if (!widget.params.pathToCurrentMove.contains(path + node.id)) {
        break;
      }
      path = path + node.id;
    }
    return path;
  }

  List<_CachedRenderedSubtree> _buildChangedSubtrees({
    required bool fullRebuild,
  }) {
    var path = UciPath.empty;
    return mainlineParts.mapIndexed(
      (i, mainlineNodes) {
        final mainlineInitialPath = path;

        final sidelineInitialPath = UciPath.join(
          path,
          UciPath.fromIds(
            mainlineNodes
                .take(mainlineNodes.length - 1)
                .map((n) => n.children.first.id),
          ),
        );

        path = sidelineInitialPath;
        if (mainlineNodes.last.children.isNotEmpty) {
          path = path + mainlineNodes.last.children.first.id;
        }

        final mainlinePartOfCurrentPath = _mainlinePartOfCurrentPath();
        final containsCurrentMove =
            mainlinePartOfCurrentPath.size > mainlineInitialPath.size &&
                mainlinePartOfCurrentPath.size <= path.size;

        if (fullRebuild ||
            subtrees[i].containsCurrentMove ||
            containsCurrentMove) {
          // Skip the first node which is the continuation of the mainline
          final sidelineNodes = mainlineNodes.last.children.skip(1);
          return (
            mainLinePart: _MainLinePart(
              params: widget.params,
              initialPath: mainlineInitialPath,
              nodes: mainlineNodes,
            ),
            sidelines: sidelineNodes.isNotEmpty
                ? _IndentedSideLines(
                    sidelineNodes,
                    parent: mainlineNodes.last,
                    params: widget.params,
                    initialPath: sidelineInitialPath,
                    nesting: 1,
                  )
                : null,
            containsCurrentMove: containsCurrentMove,
          );
        } else {
          // Avoid expensive rebuilds ([State.build]) of the entire PGN tree by caching parts of the tree that did not change across a path change
          return subtrees[i];
        }
      },
    ).toList(growable: false);
  }

  void _updateLines({required bool fullRebuild}) {
    setState(() {
      if (fullRebuild) {
        mainlineParts =
            _mainlineParts(widget.root, widget.params).toList(growable: false);
      }

      subtrees = _buildChangedSubtrees(fullRebuild: fullRebuild);
    });
  }

  @override
  void initState() {
    super.initState();
    _updateLines(fullRebuild: true);
  }

  @override
  void didUpdateWidget(covariant _PgnTreeView oldWidget) {
    super.didUpdateWidget(oldWidget);
    _updateLines(
      fullRebuild: oldWidget.root != widget.root ||
          oldWidget.params.shouldShowComputerVariations !=
              widget.params.shouldShowComputerVariations ||
          oldWidget.params.shouldShowComments !=
              widget.params.shouldShowComments ||
          oldWidget.params.shouldShowAnnotations !=
              widget.params.shouldShowAnnotations,
    );
  }

  @override
  Widget build(BuildContext context) {
    final rootComments = widget.rootComments?.map((c) => c.text).nonNulls ?? [];
    return Padding(
      padding: const EdgeInsets.symmetric(vertical: 10, horizontal: 10),
      child: Column(
        crossAxisAlignment: CrossAxisAlignment.start,
        children: [
          // trick to make auto-scroll work when returning to the root position
          if (widget.params.pathToCurrentMove.isEmpty)
            SizedBox.shrink(key: widget.params.currentMoveKey),

          if (widget.params.shouldShowComments && rootComments.isNotEmpty)
            Text.rich(
              TextSpan(
                children: _comments(
                  rootComments,
                  textStyle: _baseTextStyle,
                ),
              ),
            ),
          ...subtrees
              .map(
                (part) => [
                  part.mainLinePart,
                  if (part.sidelines != null) part.sidelines!,
                ],
              )
              .flattened,
        ],
      ),
    );
  }
}

List<InlineSpan> _buildInlineSideLine({
  required ViewBranch firstNode,
  required ViewNode parent,
  required UciPath initialPath,
  required TextStyle textStyle,
  required bool followsComment,
  required _PgnTreeViewParams params,
}) {
  textStyle = textStyle.copyWith(
    fontSize: textStyle.fontSize != null ? textStyle.fontSize! - 2.0 : null,
  );

  final sidelineNodes = [firstNode, ...firstNode.mainline];

  var path = initialPath;
  return [
    if (followsComment) const WidgetSpan(child: SizedBox(width: 4.0)),
    ...sidelineNodes.mapIndexedAndLast(
      (i, node, last) {
        final pathToNode = path;
        path = path + node.id;

        return [
          if (i == 0) ...[
            if (followsComment) const WidgetSpan(child: SizedBox(width: 4.0)),
            TextSpan(
              text: '(',
              style: textStyle,
            ),
          ],
          ..._moveWithComment(
            node,
            lineInfo: (
              type: _LineType.inlineSideline,
              startLine: i == 0 ||
                  (params.shouldShowComments &&
                      sidelineNodes[i - 1].hasTextComment),
              pathToLine: initialPath,
            ),
            pathToNode: pathToNode,
            textStyle: textStyle,
            params: params,
          ),
          if (last)
            TextSpan(
              text: ')',
              style: textStyle,
            ),
        ];
      },
    ).flattened,
    const WidgetSpan(child: SizedBox(width: 4.0)),
  ];
}

const _baseTextStyle = TextStyle(
  fontSize: 16.0,
  height: 1.5,
);

/// The different types of lines (move sequences) that are displayed in the tree view.
enum _LineType {
  /// (A part of) the game's main line.
  mainline,

  /// A sideline branching off the main line or a parent sideline.
  ///
  /// Each sideline is rendered on a new line and indented.
  sideline,

  /// A short sideline without any branching, displayed in parantheses inline with it's parent line.
  inlineSideline,
}

/// Metadata about a move's role in the tree view.
typedef _LineInfo = ({_LineType type, bool startLine, UciPath pathToLine});

List<InlineSpan> _moveWithComment(
  ViewBranch branch, {
  required TextStyle textStyle,
  required _LineInfo lineInfo,
  required UciPath pathToNode,
  required _PgnTreeViewParams params,

  /// Optional [GlobalKey] that will be assigned to the [InlineMove] widget.
  ///
  /// It should only be set if it is the first move of a sideline.
  /// We use this to track the position of the first move widget. See [_SideLinePart.firstMoveKey].
  GlobalKey? firstMoveKey,
}) {
  return [
    WidgetSpan(
      alignment: PlaceholderAlignment.middle,
      child: InlineMove(
        key: firstMoveKey,
        branch: branch,
        lineInfo: lineInfo,
        path: pathToNode + branch.id,
        textStyle: textStyle,
        params: params,
      ),
    ),
    if (params.shouldShowComments && branch.hasTextComment)
      ..._comments(branch.textComments, textStyle: textStyle),
  ];
}

/// A widget that renders part of a sideline, where each move is displayed on the same line without branching.
///
/// Each node in the sideline has only one child (or two children where the second child is rendered as an inline sideline).
class _SideLinePart extends ConsumerWidget {
  _SideLinePart(
    this.nodes, {
    required this.initialPath,
    required this.firstMoveKey,
    required this.params,
  }) : assert(nodes.isNotEmpty);

  final List<ViewBranch> nodes;

  final UciPath initialPath;

  /// The key that will be assigned to the first move in this sideline.
  ///
  /// This is needed so that the indent guidelines can be drawn correctly.
  final GlobalKey firstMoveKey;

  final _PgnTreeViewParams params;

  @override
  Widget build(BuildContext context, WidgetRef ref) {
    final textStyle = _baseTextStyle.copyWith(
      color: _textColor(context, 0.6),
      fontSize: _baseTextStyle.fontSize! - 1.0,
    );

    var path = initialPath + nodes.first.id;
    final moves = [
      ..._moveWithComment(
        nodes.first,
        lineInfo: (
          type: _LineType.sideline,
          startLine: true,
          pathToLine: initialPath,
        ),
        firstMoveKey: firstMoveKey,
        pathToNode: initialPath,
        textStyle: textStyle,
        params: params,
      ),
      ...nodes.take(nodes.length - 1).map(
        (node) {
          final moves = [
            ..._moveWithComment(
              node.children.first,
              lineInfo: (
                type: _LineType.sideline,
                startLine: params.shouldShowComments && node.hasTextComment,
                pathToLine: initialPath,
              ),
              pathToNode: path,
              textStyle: textStyle,
              params: params,
            ),
            if (node.children.length == 2 &&
                _displaySideLineAsInline(node.children[1]))
              ..._buildInlineSideLine(
                followsComment: node.children.first.hasTextComment,
                firstNode: node.children[1],
                parent: node,
                initialPath: path,
                textStyle: textStyle,
                params: params,
              ),
          ];
          path = path + node.children.first.id;
          return moves;
        },
      ).flattened,
    ];

    return Text.rich(
      TextSpan(
        children: moves,
      ),
    );
  }
}

/// A widget that renders part of the mainline.
///
/// A part of the mainline is rendered on a single line. See [_mainlineParts].
///
/// For example:
/// 1. e4 e5                      <-- mainline part
/// |- 1... d5                    <-- sideline part
/// |- 1... Nc6                   <-- sideline part
/// 2. Nf3 Nc6 (2... a5) 3. Bc4   <-- mainline part
class _MainLinePart extends ConsumerWidget {
  const _MainLinePart({
    required this.initialPath,
    required this.params,
    required this.nodes,
  });

  final UciPath initialPath;

  final List<ViewNode> nodes;

  final _PgnTreeViewParams params;

  @override
  Widget build(BuildContext context, WidgetRef ref) {
    final textStyle = _baseTextStyle.copyWith(
      color: _textColor(context, 0.9),
    );

    var path = initialPath;
    return Text.rich(
      TextSpan(
        children: nodes
            .takeWhile(
              (node) =>
                  _filteredChildren(node, params.shouldShowComputerVariations)
                      .isNotEmpty,
            )
            .mapIndexed(
              (i, node) {
                final children = _filteredChildren(
                  node,
                  params.shouldShowComputerVariations,
                );
                final mainlineNode = children.first;
                final moves = [
                  _moveWithComment(
                    mainlineNode,
                    lineInfo: (
                      type: _LineType.mainline,
                      startLine: i == 0 ||
                          (params.shouldShowComments &&
                              (node as ViewBranch).hasTextComment),
                      pathToLine: initialPath,
                    ),
                    pathToNode: path,
                    textStyle: textStyle,
                    params: params,
                  ),
                  if (children.length == 2 &&
                      _displaySideLineAsInline(children[1])) ...[
                    _buildInlineSideLine(
                      followsComment: mainlineNode.hasTextComment,
                      firstNode: children[1],
                      parent: node,
                      initialPath: path,
                      textStyle: textStyle,
                      params: params,
                    ),
                  ],
                ];
                path = path + mainlineNode.id;
                return moves.flattened;
              },
            )
            .flattened
            .toList(growable: false),
      ),
    );
  }
}

/// A widget that renders a sideline.
///
/// The moves are rendered on the same line (see [_SideLinePart]) until further
/// branching is encountered, at which point the children sidelines are rendered
/// on new lines and indented (see [_IndentedSideLines]).
class _SideLine extends StatelessWidget {
  const _SideLine({
    required this.firstNode,
    required this.parent,
    required this.firstMoveKey,
    required this.initialPath,
    required this.params,
    required this.nesting,
  });

  final ViewBranch firstNode;
  final ViewNode parent;
  final GlobalKey firstMoveKey;
  final UciPath initialPath;
  final _PgnTreeViewParams params;
  final int nesting;

  List<ViewBranch> _getSidelinePartNodes() {
    final sidelineNodes = [firstNode];
    while (sidelineNodes.last.children.isNotEmpty &&
        !_hasNonInlineSideLine(sidelineNodes.last, params)) {
      sidelineNodes.add(sidelineNodes.last.children.first);
    }
    return sidelineNodes.toList(growable: false);
  }

  @override
  Widget build(BuildContext context) {
    final sidelinePartNodes = _getSidelinePartNodes();

    final lastNodeChildren = sidelinePartNodes.last.children;

    return Column(
      crossAxisAlignment: CrossAxisAlignment.start,
      children: [
        _SideLinePart(
          sidelinePartNodes,
          firstMoveKey: firstMoveKey,
          initialPath: initialPath,
          params: params,
        ),
        if (lastNodeChildren.isNotEmpty)
          _IndentedSideLines(
            lastNodeChildren,
            parent: sidelinePartNodes.last,
            initialPath: UciPath.join(
              initialPath,
              UciPath.fromIds(sidelinePartNodes.map((node) => node.id)),
            ),
            params: params,
            nesting: nesting + 1,
          ),
      ],
    );
  }
}

class _IndentPainter extends CustomPainter {
  const _IndentPainter({
    required this.sideLineStartPositions,
    required this.color,
    required this.padding,
  });

  final List<Offset> sideLineStartPositions;

  final Color color;

  final double padding;

  @override
  void paint(Canvas canvas, Size size) {
    if (sideLineStartPositions.isNotEmpty) {
      final paint = Paint()
        ..strokeWidth = 1.5
        ..color = color
        ..strokeCap = StrokeCap.round
        ..style = PaintingStyle.stroke;

      final origin = Offset(-padding, 0);

      final path = Path()..moveTo(origin.dx, origin.dy);
      path.lineTo(origin.dx, sideLineStartPositions.last.dy);
      for (final position in sideLineStartPositions) {
        path.moveTo(origin.dx, position.dy);
        path.lineTo(origin.dx + padding / 2, position.dy);
      }
      canvas.drawPath(path, paint);
    }
  }

  @override
  bool shouldRepaint(_IndentPainter oldDelegate) {
    return oldDelegate.sideLineStartPositions != sideLineStartPositions ||
        oldDelegate.color != color;
  }
}

/// A widget that displays indented sidelines.
///
/// Will show one ore more sidelines indented on their own line and add indent
/// guides.
/// If there are hidden lines, a "+" button is displayed to expand them.
class _IndentedSideLines extends StatefulWidget {
  const _IndentedSideLines(
    this.sideLines, {
    required this.parent,
    required this.initialPath,
    required this.params,
    required this.nesting,
  });

  final Iterable<ViewBranch> sideLines;

  final ViewNode parent;

  final UciPath initialPath;

  final _PgnTreeViewParams params;

  final int nesting;

  @override
  State<_IndentedSideLines> createState() => _IndentedSideLinesState();
}

class _IndentedSideLinesState extends State<_IndentedSideLines> {
  /// Keys for the first move of each sideline.
  ///
  /// Used to calculate the position of the indent guidelines. The keys are
  /// assigned to the first move of each sideline. The position of the keys is
  /// used to calculate the position of the indent guidelines. A [GlobalKey] is
  /// necessary because the exact position of the first move is not known until the
  /// widget is rendered, as the vertical space can vary depending on the length of
  /// the line, and if the line is wrapped.
  late List<GlobalKey> _sideLinesStartKeys;

  /// The position of the first move of each sideline computed relative to the column and derived from the [GlobalKey] found in [_sideLinesStartKeys].
  List<Offset> _sideLineStartPositions = [];

  /// The [GlobalKey] for the column that contains the side lines.
  final GlobalKey _columnKey = GlobalKey();

  /// Redraws the indents on demand.
  ///
  /// Will re-generate the [GlobalKey]s for the first move of each sideline and
  /// calculate the position of the indents in a post-frame callback.
  void _redrawIndents() {
    _sideLinesStartKeys = List.generate(
      _expandedSidelines.length + (_hasCollapsedLines ? 1 : 0),
      (_) => GlobalKey(),
    );
    WidgetsBinding.instance.addPostFrameCallback((_) {
      final RenderBox? columnBox =
          _columnKey.currentContext?.findRenderObject() as RenderBox?;
      final Offset rowOffset =
          columnBox?.localToGlobal(Offset.zero) ?? Offset.zero;

      final positions = _sideLinesStartKeys.map((key) {
        final context = key.currentContext;
        final renderBox = context?.findRenderObject() as RenderBox?;
        final height = renderBox?.size.height ?? 0;
        final offset = renderBox?.localToGlobal(Offset.zero) ?? Offset.zero;
        return Offset(offset.dx, offset.dy + height / 2) - rowOffset;
      }).toList(growable: false);

      setState(() {
        _sideLineStartPositions = positions;
      });
    });
  }

  bool get _hasCollapsedLines =>
      widget.sideLines.any((node) => node.isCollapsed);

  Iterable<ViewBranch> get _expandedSidelines =>
      widget.sideLines.whereNot((node) => node.isCollapsed);

  @override
  void initState() {
    super.initState();
    _redrawIndents();
  }

  @override
  void didUpdateWidget(covariant _IndentedSideLines oldWidget) {
    super.didUpdateWidget(oldWidget);
    if (oldWidget.sideLines != widget.sideLines) {
      _redrawIndents();
    }
  }

  @override
  Widget build(BuildContext context) {
    final sideLineWidgets = _expandedSidelines
        .mapIndexed(
          (i, firstSidelineNode) => _SideLine(
            firstNode: firstSidelineNode,
            parent: widget.parent,
            firstMoveKey: _sideLinesStartKeys[i],
            initialPath: widget.initialPath,
            params: widget.params,
            nesting: widget.nesting,
          ),
        )
        .toList(growable: false);

    final padding = widget.nesting < 6 ? 12.0 : 0.0;

    return Padding(
      padding: EdgeInsets.only(left: padding),
      child: CustomPaint(
        painter: _IndentPainter(
          sideLineStartPositions: _sideLineStartPositions,
          color: _textColor(context, 0.6)!,
          padding: padding,
        ),
        child: Column(
          key: _columnKey,
          crossAxisAlignment: CrossAxisAlignment.start,
          children: [
            ...sideLineWidgets,
            if (_hasCollapsedLines)
              GestureDetector(
                child: Icon(
                  Icons.add_box,
                  color: _textColor(context, 0.6),
                  key: _sideLinesStartKeys.last,
                  size: _baseTextStyle.fontSize! + 5,
                ),
                onTap: () {
                  widget.params.notifier.expandVariations(widget.initialPath);
                },
              ),
          ],
        ),
      ),
    );
  }
}

Color? _textColor(
  BuildContext context,
  double opacity, {
  int? nag,
}) {
  final defaultColor = Theme.of(context).platform == TargetPlatform.android
      ? Theme.of(context).textTheme.bodyLarge?.color?.withValues(alpha: opacity)
      : CupertinoTheme.of(context)
          .textTheme
          .textStyle
          .color
          ?.withValues(alpha: opacity);

  return nag != null && nag > 0 ? nagColor(nag) : defaultColor;
}

/// A widget that displays a single move in the tree view.
///
/// The move can optionnally be preceded by an index, and followed by a nag annotation.
/// The move is displayed as a clickable button that will jump to the move when pressed.
/// The move is highlighted if it is the current move.
/// A long press on the move will display a context menu with options to promote the move to the main line, collapse variations, etc.
class InlineMove extends ConsumerWidget {
  const InlineMove({
    required this.branch,
    required this.path,
    required this.textStyle,
    required this.lineInfo,
    required this.params,
    super.key,
  });

  final ViewBranch branch;
  final UciPath path;

  final TextStyle textStyle;

  final _LineInfo lineInfo;

  final _PgnTreeViewParams params;

  static const borderRadius = BorderRadius.all(Radius.circular(4.0));

  bool get isCurrentMove => params.pathToCurrentMove == path;

  bool get isLiveMove => params.pathToLiveMove == path;

  BoxDecoration? _boxDecoration(
    BuildContext context,
    bool isCurrentMove,
    bool isLiveMove,
  ) {
    return (isCurrentMove || isLiveMove)
        ? BoxDecoration(
            color: isCurrentMove
                ? Theme.of(context).platform == TargetPlatform.iOS
                    ? CupertinoColors.systemGrey3.resolveFrom(context)
                    : Theme.of(context).focusColor
                : null,
            shape: BoxShape.rectangle,
            borderRadius: borderRadius,
            border:
                isLiveMove ? Border.all(width: 2, color: Colors.orange) : null,
          )
        : null;
  }

  @override
  Widget build(BuildContext context, WidgetRef ref) {
    final pieceNotation = ref.watch(pieceNotationProvider).maybeWhen(
          data: (value) => value,
          orElse: () => defaultAccountPreferences.pieceNotation,
        );
    final moveFontFamily =
        pieceNotation == PieceNotation.symbol ? 'ChessFont' : null;

    final moveTextStyle = textStyle.copyWith(
      fontFamily: moveFontFamily,
      fontWeight: isCurrentMove
          ? FontWeight.bold
          : lineInfo.type == _LineType.inlineSideline
              ? FontWeight.normal
              : FontWeight.w600,
    );

    final indexTextStyle = textStyle.copyWith(
      color: _textColor(context, 0.6),
    );

    final indexText = branch.position.ply.isOdd
        ? TextSpan(
            text: '${(branch.position.ply / 2).ceil()}. ',
            style: indexTextStyle,
          )
        : (lineInfo.startLine
            ? TextSpan(
                text: '${(branch.position.ply / 2).ceil()}… ',
                style: indexTextStyle,
              )
            : null);

    final moveWithNag = branch.sanMove.san +
        (branch.nags != null && params.shouldShowAnnotations
            ? moveAnnotationChar(branch.nags!)
            : '');

    final nag = params.shouldShowAnnotations ? branch.nags?.firstOrNull : null;

    final ply = branch.position.ply;
    return AdaptiveInkWell(
      key: isCurrentMove ? params.currentMoveKey : null,
      borderRadius: borderRadius,
      onTap: () => params.notifier.userJump(path),
      onLongPress: () {
        showAdaptiveBottomSheet<void>(
          context: context,
          isDismissible: true,
          isScrollControlled: true,
          showDragHandle: true,
          builder: (context) => _MoveContextMenu(
            notifier: params.notifier,
            title: ply.isOdd
                ? '${(ply / 2).ceil()}. $moveWithNag'
                : '${(ply / 2).ceil()}... $moveWithNag',
            path: path,
            branch: branch,
            lineInfo: lineInfo,
          ),
        );
      },
      child: Container(
        padding: const EdgeInsets.symmetric(horizontal: 5.0, vertical: 2.0),
        decoration: _boxDecoration(context, isCurrentMove, isLiveMove),
        child: Text.rich(
          TextSpan(
            children: [
              if (indexText != null) ...[
                indexText,
              ],
              TextSpan(
                text: moveWithNag,
                style: moveTextStyle.copyWith(
                  color: _textColor(
                    context,
                    isCurrentMove ? 1 : 0.9,
                    nag: nag,
                  ),
                ),
              ),
            ],
          ),
        ),
      ),
    );
  }
}

class _MoveContextMenu extends ConsumerWidget {
  const _MoveContextMenu({
    required this.title,
    required this.path,
    required this.branch,
    required this.lineInfo,
    required this.notifier,
  });

  final String title;
  final UciPath path;
  final ViewBranch branch;
  final _LineInfo lineInfo;
  final PgnTreeNotifier notifier;

  @override
  Widget build(BuildContext context, WidgetRef ref) {
    return BottomSheetScrollableContainer(
      children: [
        Padding(
          padding: const EdgeInsets.symmetric(vertical: 8.0, horizontal: 16.0),
          child: Row(
            mainAxisSize: MainAxisSize.max,
            mainAxisAlignment: MainAxisAlignment.spaceBetween,
            children: [
              Text(
                title,
                style: Theme.of(context).textTheme.titleLarge,
              ),
              if (branch.clock != null)
                Column(
                  crossAxisAlignment: CrossAxisAlignment.start,
                  children: [
                    Row(
                      mainAxisSize: MainAxisSize.min,
                      children: [
                        const Icon(
                          Icons.punch_clock,
                        ),
                        const SizedBox(width: 4.0),
                        Text(
                          branch.clock!.toHoursMinutesSeconds(
                            showTenths:
                                branch.clock! < const Duration(minutes: 1),
                          ),
                        ),
                      ],
                    ),
                    if (branch.elapsedMoveTime != null) ...[
                      const SizedBox(height: 4.0),
                      Row(
                        mainAxisSize: MainAxisSize.min,
                        children: [
                          const Icon(
                            Icons.hourglass_bottom,
                          ),
                          const SizedBox(width: 4.0),
                          Text(
                            branch.elapsedMoveTime!
                                .toHoursMinutesSeconds(showTenths: true),
                          ),
                        ],
                      ),
                    ],
                  ],
                ),
            ],
          ),
        ),
        if (branch.hasTextComment)
          Padding(
            padding: const EdgeInsets.symmetric(
              horizontal: 16.0,
              vertical: 8.0,
            ),
            child: Text(
              branch.textComments.join(' '),
            ),
          ),
        const PlatformDivider(indent: 0),
        if (lineInfo.type != _LineType.mainline) ...[
          BottomSheetContextMenuAction(
            icon: Icons.subtitles_off,
            child: Text(context.l10n.collapseVariations),
            onPressed: () => notifier.collapseVariations(lineInfo.pathToLine),
          ),
          BottomSheetContextMenuAction(
            icon: Icons.expand_less,
            child: Text(context.l10n.promoteVariation),
            onPressed: () => notifier.promoteVariation(path, false),
          ),
          BottomSheetContextMenuAction(
            icon: Icons.check,
            child: Text(context.l10n.makeMainLine),
            onPressed: () => notifier.promoteVariation(path, true),
          ),
        ],
        BottomSheetContextMenuAction(
          icon: Icons.delete,
          child: Text(context.l10n.deleteFromHere),
          onPressed: () => notifier.deleteFromHere(path),
        ),
      ],
    );
  }
}

List<TextSpan> _comments(
  Iterable<String> comments, {
  required TextStyle textStyle,
}) =>
    comments
        .map(
          (comment) => TextSpan(
            text: comment,
            style: textStyle.copyWith(
              fontSize: textStyle.fontSize! - 2.0,
            ),
          ),
        )
        .toList(growable: false);<|MERGE_RESOLUTION|>--- conflicted
+++ resolved
@@ -231,7 +231,7 @@
         shouldShowComments: widget.shouldShowComments,
         currentMoveKey: currentMoveKey,
         pathToCurrentMove: pathToCurrentMove,
-        pathToLiveMove: pathToBroadcastLiveMove,
+        pathToBroadcastLiveMove: pathToBroadcastLiveMove,
         notifier: widget.notifier,
       ),
     );
@@ -246,13 +246,11 @@
   /// Path to the currently selected move in the tree.
   UciPath pathToCurrentMove,
 
-<<<<<<< HEAD
   /// Path to the last live move in the tree if it is a broadcast game
-  UciPath? pathToLiveMove,
-=======
+  UciPath? pathToBroadcastLiveMove,
+
   /// Whether to show analysis variations.
   bool shouldShowComputerVariations,
->>>>>>> 4722085d
 
   /// Whether to show NAG annotations like '!' and '??'.
   bool shouldShowAnnotations,
@@ -1046,7 +1044,7 @@
 
   bool get isCurrentMove => params.pathToCurrentMove == path;
 
-  bool get isLiveMove => params.pathToLiveMove == path;
+  bool get isBroadcastLiveMove => params.pathToBroadcastLiveMove == path;
 
   BoxDecoration? _boxDecoration(
     BuildContext context,
@@ -1133,7 +1131,7 @@
       },
       child: Container(
         padding: const EdgeInsets.symmetric(horizontal: 5.0, vertical: 2.0),
-        decoration: _boxDecoration(context, isCurrentMove, isLiveMove),
+        decoration: _boxDecoration(context, isCurrentMove, isBroadcastLiveMove),
         child: Text.rich(
           TextSpan(
             children: [
