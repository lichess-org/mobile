import 'package:flutter/foundation.dart';
import 'package:flutter/cupertino.dart';
import 'package:flutter/material.dart';
import 'package:flutter_riverpod/flutter_riverpod.dart';
import 'package:lichess_mobile/src/model/settings/providers.dart';

import 'package:lichess_mobile/src/widgets/platform.dart';

/// Platform agnostic button which is used for important actions.
///
/// Will use an [ElevatedButton] on Android and a [CupertinoButton.filled] on iOS.
class FatButton extends StatelessWidget {
  const FatButton({
    required this.semanticsLabel,
    required this.child,
    required this.onPressed,
    super.key,
  });

  final String semanticsLabel;
  final VoidCallback? onPressed;
  final Widget child;

  @override
  Widget build(BuildContext context) {
    return Semantics(
      container: true,
      enabled: true,
      button: true,
      label: semanticsLabel,
      excludeSemantics: true,
      child: defaultTargetPlatform == TargetPlatform.iOS
          ? CupertinoButton.filled(onPressed: onPressed, child: child)
          : ElevatedButton(
              onPressed: onPressed,
              style: ElevatedButton.styleFrom(
                textStyle: const TextStyle(fontSize: 18),
              ),
              child: child,
            ),
    );
  }
}

/// Platform agnostic button meant for medium importance actions.
class SecondaryButton extends StatelessWidget {
  const SecondaryButton({
    required this.semanticsLabel,
    required this.child,
    required this.onPressed,
    this.textStyle,
    super.key,
  });

  final String semanticsLabel;
  final VoidCallback? onPressed;
  final Widget child;
  final TextStyle? textStyle;

  @override
  Widget build(BuildContext context) {
    return Semantics(
      container: true,
      enabled: true,
      button: true,
      label: semanticsLabel,
      excludeSemantics: true,
      child: OutlinedButton(
        onPressed: onPressed,
        style: OutlinedButton.styleFrom(
          textStyle: textStyle,
          padding: defaultTargetPlatform == TargetPlatform.iOS
              ? const EdgeInsets.all(10.0)
              : null,
          shape: defaultTargetPlatform == TargetPlatform.iOS
              ? const RoundedRectangleBorder(
                  borderRadius: BorderRadius.all(Radius.circular(10.0)),
                )
              : null,
        ),
        child: child,
      ),
    );
  }
}

/// Cupertino icon button with mandatory semantics label
class CupertinoIconButton extends StatelessWidget {
  const CupertinoIconButton({
    required this.onPressed,
    required this.semanticsLabel,
    required this.icon,
    super.key,
  });
  final VoidCallback? onPressed;
  final Widget icon;
  final String semanticsLabel;

  @override
  Widget build(BuildContext context) {
    return Semantics(
      container: true,
      enabled: true,
      button: true,
      label: semanticsLabel,
      excludeSemantics: true,
      child: CupertinoButton(
        // tooltip: context.l10n.settings,
        padding: EdgeInsets.zero,
        onPressed: onPressed,
        child: icon,
      ),
    );
  }
}

<<<<<<< HEAD
/// A button that looks like a ListTile on a Card.
class CardButton extends StatefulWidget {
  const CardButton({
    super.key,
    required this.icon,
    required this.title,
    required this.subtitle,
    required this.onTap,
  });

  final Widget icon;
  final Widget title;
  final Widget subtitle;
  final VoidCallback? onTap;

  @override
  State<CardButton> createState() => _CardButtonState();
}

class _CardButtonState extends State<CardButton> {
  double scale = 1.0;

  void _onTapDown() {
    if (widget.onTap == null) return;
    setState(() => scale = 0.97);
  }

  void _onTapCancel() {
    if (widget.onTap == null) return;
    setState(() => scale = 1.00);
  }

  @override
  Widget build(BuildContext context) {
    return GestureDetector(
      onTap: widget.onTap,
      onTapDown: (_) => _onTapDown(),
      onTapCancel: _onTapCancel,
      onTapUp: (_) => _onTapCancel(),
      child: AnimatedScale(
        scale: scale,
        duration: const Duration(milliseconds: 100),
        child: Opacity(
          opacity: widget.onTap == null ? 0.7 : 1.0,
          child: PlatformCard(
            child: Padding(
              padding: const EdgeInsets.all(6.0),
              child: ListTile(
                leading: widget.icon,
                title: widget.title,
                subtitle: widget.subtitle,
              ),
            ),
          ),
        ),
      ),
    );
=======
class SoundButton extends ConsumerWidget {
  @override
  Widget build(BuildContext context, WidgetRef ref) {
    final isSoundMuted = ref.watch(muteSoundPrefProvider);

    switch (defaultTargetPlatform) {
      case TargetPlatform.android:
        return IconButton(
          icon: isSoundMuted
              ? const Icon(Icons.volume_off)
              : const Icon(Icons.volume_up),
          onPressed: () => ref.read(muteSoundPrefProvider.notifier).toggle(),
        );
      case TargetPlatform.iOS:
        return CupertinoButton(
          padding: EdgeInsets.zero,
          child: isSoundMuted
              ? const Icon(CupertinoIcons.volume_off)
              : const Icon(CupertinoIcons.volume_up),
          onPressed: () => ref.read(muteSoundPrefProvider.notifier).toggle(),
        );
      default:
        assert(false, 'Unexpected platform $defaultTargetPlatform');
        return const SizedBox.shrink();
    }
>>>>>>> 560e52f5
  }
}<|MERGE_RESOLUTION|>--- conflicted
+++ resolved
@@ -114,7 +114,6 @@
   }
 }
 
-<<<<<<< HEAD
 /// A button that looks like a ListTile on a Card.
 class CardButton extends StatefulWidget {
   const CardButton({
@@ -172,7 +171,9 @@
         ),
       ),
     );
-=======
+  }
+}
+
 class SoundButton extends ConsumerWidget {
   @override
   Widget build(BuildContext context, WidgetRef ref) {
@@ -198,6 +199,5 @@
         assert(false, 'Unexpected platform $defaultTargetPlatform');
         return const SizedBox.shrink();
     }
->>>>>>> 560e52f5
   }
 }