import 'package:chessground/chessground.dart';
import 'package:collection/collection.dart';
import 'package:dartchess/dartchess.dart';
import 'package:fast_immutable_collections/fast_immutable_collections.dart';
import 'package:flutter/cupertino.dart';
import 'package:flutter/material.dart';
import 'package:flutter_riverpod/flutter_riverpod.dart';
import 'package:lichess_mobile/src/constants.dart';
import 'package:lichess_mobile/src/model/settings/board_preferences.dart';
import 'package:lichess_mobile/src/styles/styles.dart';
import 'package:lichess_mobile/src/utils/screen.dart';
import 'package:lichess_mobile/src/view/engine/engine_gauge.dart';
import 'package:lichess_mobile/src/widgets/board.dart';
import 'package:lichess_mobile/src/widgets/move_list.dart';

/// Board layout that adapts to screen size and aspect ratio.
///
/// On portrait mode, the board will be displayed in the middle of the screen,
/// with the table spaces on top and bottom.
/// On landscape mode, the board will be displayed on the left side of the screen,
/// with the table spaces on the right side.
///
/// An optional move list can be displayed above the top table space.
///
/// An optional overlay or error message can be displayed on top of the board.
class BoardTable extends ConsumerStatefulWidget {
  /// Creates a board table with the given values.
  const BoardTable({
    required this.fen,
    required this.orientation,
    this.gameData,
    this.lastMove,
    this.boardSettingsOverrides,
    this.topTable = const SizedBox.shrink(),
    this.bottomTable = const SizedBox.shrink(),
    this.shapes,
    this.engineGauge,
    this.moves,
    this.currentMoveIndex,
    this.onSelectMove,
    this.boardOverlay,
    this.errorMessage,
    this.showMoveListPlaceholder = false,
    this.showEngineGaugePlaceholder = false,
    this.boardKey,
    this.zenMode = false,
    super.key,
  }) : assert(
         moves == null || currentMoveIndex != null,
         'You must provide `currentMoveIndex` along with `moves`',
       );

  /// Creates an empty board table (useful for loading).
  const BoardTable.empty({
    this.showMoveListPlaceholder = false,
    this.showEngineGaugePlaceholder = false,
    this.errorMessage,
  }) : fen = kEmptyBoardFEN,
       orientation = Side.white,
       gameData = null,
       lastMove = null,
       boardSettingsOverrides = null,
       topTable = const SizedBox.shrink(),
       bottomTable = const SizedBox.shrink(),
       shapes = null,
       engineGauge = null,
       moves = null,
       currentMoveIndex = null,
       onSelectMove = null,
       boardOverlay = null,
       boardKey = null,
       zenMode = false;

  final String fen;

  final Side orientation;

  final GameData? gameData;

  final Move? lastMove;

  final BoardSettingsOverrides? boardSettingsOverrides;

  final ISet<Shape>? shapes;

  /// [GlobalKey] for the board.
  ///
  /// Used to set gestures exclusion on android.
  final GlobalKey? boardKey;

  /// Widget that will appear at the top of the board.
  final Widget topTable;

  /// Widget that will appear at the bottom of the board.
  final Widget bottomTable;

  /// Optional engine gauge that will be displayed next to the board.
  final EngineGaugeParams? engineGauge;

  /// Optional list of moves that will be displayed on top of the board.
  final List<String>? moves;

  /// Index of the current move in the [moves] list. Must be provided if [moves] is provided.
  final int? currentMoveIndex;

  /// Callback that will be called when a move is selected from the [moves] list.
  final void Function(int moveIndex)? onSelectMove;

  /// Optional error message that will be displayed on top of the board.
  final String? errorMessage;

  /// Optional widget that will be displayed on top of the board.
  final Widget? boardOverlay;

  /// Whether to show the move list placeholder. Useful when loading.
  final bool showMoveListPlaceholder;

  /// Whether to show the engine gauge placeholder.
  final bool showEngineGaugePlaceholder;

  /// If true, the move list will be hidden
  final bool zenMode;

  @override
  ConsumerState<BoardTable> createState() => _BoardTableState();
}

class _BoardTableState extends ConsumerState<BoardTable> {
  ISet<Shape> userShapes = ISet();

  @override
  Widget build(BuildContext context) {
    final boardPrefs = ref.watch(boardPreferencesProvider);

    return LayoutBuilder(
      builder: (context, constraints) {
        final orientation =
            constraints.maxWidth > constraints.maxHeight
                ? Orientation.landscape
                : Orientation.portrait;
        final isTablet = isTabletOrLarger(context);

        final defaultSettings = boardPrefs.toBoardSettings().copyWith(
          borderRadius: isTablet ? Styles.boardBorderRadius : BorderRadius.zero,
          boxShadow: isTablet ? boardShadows : const <BoxShadow>[],
          drawShape: DrawShapeOptions(
            enable: boardPrefs.enableShapeDrawings,
            onCompleteShape: _onCompleteShape,
            onClearShapes: _onClearShapes,
            newShapeColor: boardPrefs.shapeColor.color,
          ),
        );

        final settings =
            widget.boardSettingsOverrides != null
                ? widget.boardSettingsOverrides!.merge(defaultSettings)
                : defaultSettings;

        final shapes = userShapes.union(widget.shapes ?? ISet());
        final slicedMoves = widget.moves?.asMap().entries.slices(2);

        if (orientation == Orientation.landscape) {
          final defaultBoardSize =
              constraints.biggest.shortestSide - (kTabletBoardTableSidePadding * 2);
          final sideWidth = constraints.biggest.longestSide - defaultBoardSize;
          final boardSize =
              sideWidth >= 250
                  ? defaultBoardSize
                  : constraints.biggest.longestSide / kGoldenRatio -
                      (kTabletBoardTableSidePadding * 2);
          return Padding(
            padding: const EdgeInsets.all(kTabletBoardTableSidePadding),
            child: Row(
              mainAxisSize: MainAxisSize.max,
              children: [
                BoardWidget(
                  size: boardSize,
                  boardPrefs: boardPrefs,
                  fen: widget.fen,
                  orientation: widget.orientation,
                  gameData: widget.gameData,
                  lastMove: widget.lastMove,
                  shapes: shapes,
                  settings: settings,
                  boardKey: widget.boardKey,
                  boardOverlay: widget.boardOverlay,
                  error: widget.errorMessage,
                ),
                if (widget.engineGauge != null) ...[
                  const SizedBox(width: 4.0),
                  EngineGauge(
                    params: widget.engineGauge!,
                    displayMode: EngineGaugeDisplayMode.vertical,
                  ),
                ] else if (widget.showEngineGaugePlaceholder) ...[
                  const SizedBox(width: kEvalGaugeSize + 4.0),
                ],
                const SizedBox(width: 16.0),
                Expanded(
                  child: Column(
                    crossAxisAlignment: CrossAxisAlignment.stretch,
                    mainAxisAlignment: MainAxisAlignment.spaceAround,
                    children: [
                      widget.topTable,
                      if (!widget.zenMode && slicedMoves != null)
                        Expanded(
                          child: Padding(
                            padding: const EdgeInsets.symmetric(vertical: 16.0),
                            child: MoveList(
                              type: MoveListType.stacked,
                              slicedMoves: slicedMoves,
                              currentMoveIndex: widget.currentMoveIndex ?? 0,
                              onSelectMove: widget.onSelectMove,
                            ),
                          ),
                        )
                      else
                        const Spacer(),
                      widget.bottomTable,
                    ],
                  ),
                ),
              ],
            ),
          );
        } else {
          final defaultBoardSize = constraints.biggest.shortestSide;
          final double boardSize =
              isTablet ? defaultBoardSize - kTabletBoardTableSidePadding * 2 : defaultBoardSize;

          // vertical space left on portrait mode to check if we can display the
          // move list
          final verticalSpaceLeftBoardOnPortrait = constraints.biggest.height - boardSize;

          return Column(
            mainAxisSize: MainAxisSize.max,
            mainAxisAlignment: MainAxisAlignment.center,
            children: [
              if (!widget.zenMode && slicedMoves != null && verticalSpaceLeftBoardOnPortrait >= 130)
                MoveList(
                  type: MoveListType.inline,
                  slicedMoves: slicedMoves,
                  currentMoveIndex: widget.currentMoveIndex ?? 0,
                  onSelectMove: widget.onSelectMove,
                )
              else if (widget.showMoveListPlaceholder && verticalSpaceLeftBoardOnPortrait >= 130)
                const SizedBox(height: 40),
              Expanded(
                child: Padding(
                  padding: EdgeInsets.symmetric(
                    horizontal: isTablet ? kTabletBoardTableSidePadding : 12.0,
                  ),
                  child: widget.topTable,
                ),
              ),
              if (widget.engineGauge != null)
                Padding(
                  padding:
                      isTablet
                          ? const EdgeInsets.symmetric(horizontal: kTabletBoardTableSidePadding)
                          : EdgeInsets.zero,
                  child: EngineGauge(
                    params: widget.engineGauge!,
                    displayMode: EngineGaugeDisplayMode.horizontal,
                  ),
                )
              else if (widget.showEngineGaugePlaceholder)
                const SizedBox(height: kEvalGaugeSize),
              Padding(
                padding:
                    isTablet
                        ? const EdgeInsets.symmetric(horizontal: kTabletBoardTableSidePadding)
                        : EdgeInsets.zero,
                child: BoardWidget(
                  size: boardSize,
                  boardPrefs: boardPrefs,
                  fen: widget.fen,
                  orientation: widget.orientation,
                  gameData: widget.gameData,
                  lastMove: widget.lastMove,
                  shapes: shapes,
                  settings: settings,
                  boardKey: widget.boardKey,
                  boardOverlay: widget.boardOverlay,
                  error: widget.errorMessage,
                ),
              ),
              Expanded(
                child: Padding(
                  padding: EdgeInsets.symmetric(
                    horizontal: isTablet ? kTabletBoardTableSidePadding : 12.0,
                  ),
                  child: widget.bottomTable,
                ),
              ),
            ],
          );
        }
      },
    );
  }

  void _onCompleteShape(Shape shape) {
    if (userShapes.any((element) => element == shape)) {
      setState(() {
        userShapes = userShapes.remove(shape);
      });
      return;
    } else {
      setState(() {
        userShapes = userShapes.add(shape);
      });
    }
  }

  void _onClearShapes() {
    setState(() {
      userShapes = ISet();
    });
  }
}

<<<<<<< HEAD
=======
class _BoardWidget extends StatelessWidget {
  const _BoardWidget({
    required this.size,
    required this.boardPrefs,
    required this.fen,
    required this.orientation,
    required this.gameData,
    required this.lastMove,
    required this.shapes,
    required this.settings,
    required this.boardOverlay,
    required this.error,
    this.boardKey,
  });

  final double size;
  final BoardPrefs boardPrefs;
  final String fen;
  final Side orientation;
  final GameData? gameData;
  final Move? lastMove;
  final ISet<Shape> shapes;
  final ChessboardSettings settings;
  final String? error;
  final Widget? boardOverlay;
  final GlobalKey? boardKey;

  @override
  Widget build(BuildContext context) {
    final board = Chessboard(
      key: boardKey,
      size: size,
      fen: fen,
      orientation: orientation,
      game: gameData,
      lastMove: lastMove,
      shapes: shapes,
      settings: settings,
    );

    if (boardOverlay != null) {
      return SizedBox.square(
        dimension: size,
        child: Stack(
          children: [
            board,
            SizedBox.square(
              dimension: size,
              child: Center(
                child: SizedBox(
                  width: (size / 8) * 6.6,
                  height: (size / 8) * 4.6,
                  child: boardOverlay,
                ),
              ),
            ),
          ],
        ),
      );
    } else if (error != null) {
      return SizedBox.square(
        dimension: size,
        child: Stack(children: [board, _ErrorWidget(errorMessage: error!, boardSize: size)]),
      );
    }

    return board;
  }
}

class _ErrorWidget extends StatelessWidget {
  const _ErrorWidget({required this.errorMessage, required this.boardSize});
  final double boardSize;
  final String errorMessage;

  @override
  Widget build(BuildContext context) {
    return SizedBox.square(
      dimension: boardSize,
      child: Center(
        child: Padding(
          padding: const EdgeInsets.all(16.0),
          child: Container(
            decoration: BoxDecoration(
              color:
                  Theme.of(context).platform == TargetPlatform.iOS
                      ? CupertinoColors.secondarySystemBackground.resolveFrom(context)
                      : ColorScheme.of(context).surface,
              borderRadius: const BorderRadius.all(Radius.circular(10.0)),
            ),
            child: Padding(padding: const EdgeInsets.all(10.0), child: Text(errorMessage)),
          ),
        ),
      ),
    );
  }
}

>>>>>>> 0d556028
class BoardSettingsOverrides {
  const BoardSettingsOverrides({
    this.animationDuration,
    this.autoQueenPromotion,
    this.autoQueenPromotionOnPremove,
    this.blindfoldMode,
    this.drawShape,
    this.pieceOrientationBehavior,
    this.pieceAssets,
  });

  final Duration? animationDuration;
  final bool? autoQueenPromotion;
  final bool? autoQueenPromotionOnPremove;
  final bool? blindfoldMode;
  final DrawShapeOptions? drawShape;
  final PieceOrientationBehavior? pieceOrientationBehavior;
  final PieceAssets? pieceAssets;

  ChessboardSettings merge(ChessboardSettings settings) {
    return settings.copyWith(
      animationDuration: animationDuration,
      autoQueenPromotion: autoQueenPromotion,
      autoQueenPromotionOnPremove: autoQueenPromotionOnPremove,
      blindfoldMode: blindfoldMode,
      drawShape: drawShape,
      pieceOrientationBehavior: pieceOrientationBehavior,
      pieceAssets: pieceAssets,
    );
  }
}<|MERGE_RESOLUTION|>--- conflicted
+++ resolved
@@ -320,8 +320,6 @@
   }
 }
 
-<<<<<<< HEAD
-=======
 class _BoardWidget extends StatelessWidget {
   const _BoardWidget({
     required this.size,
@@ -420,7 +418,6 @@
   }
 }
 
->>>>>>> 0d556028
 class BoardSettingsOverrides {
   const BoardSettingsOverrides({
     this.animationDuration,
