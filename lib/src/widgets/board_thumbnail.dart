--- conflicted
+++ resolved
@@ -5,11 +5,8 @@
 import 'package:flutter_riverpod/flutter_riverpod.dart';
 import 'package:lichess_mobile/src/constants.dart';
 import 'package:lichess_mobile/src/model/settings/board_preferences.dart';
-<<<<<<< HEAD
 import 'package:lichess_mobile/src/view/engine/engine_gauge.dart';
-=======
 import 'package:lichess_mobile/src/styles/styles.dart';
->>>>>>> 88931a75
 
 /// A board thumbnail widget
 class BoardThumbnail extends ConsumerStatefulWidget {
@@ -94,19 +91,14 @@
       orientation: widget.orientation,
       lastMove: widget.lastMove as NormalMove?,
       enableCoordinates: false,
-<<<<<<< HEAD
       borderRadius:
           (widget.showEvaluationBar)
-              ? const BorderRadius.only(
-                topLeft: Radius.circular(4.0),
-                bottomLeft: Radius.circular(4.0),
+              ? BorderRadius.only(
+                topLeft: Styles.boardBorderRadius.topLeft,
+                bottomLeft: Styles.boardBorderRadius.bottomLeft,
               )
-              : const BorderRadius.all(Radius.circular(4.0)),
+              : Styles.boardBorderRadius,
       boxShadow: (widget.showEvaluationBar) ? [] : boardShadows,
-=======
-      borderRadius: Styles.boardBorderRadius,
-      boxShadow: boardShadows,
->>>>>>> 88931a75
       pieceAssets: boardPrefs.pieceSet.assets,
       colorScheme: boardPrefs.boardTheme.colors,
       animationDuration: widget.animationDuration,
