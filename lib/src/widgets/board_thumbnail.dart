--- conflicted
+++ resolved
@@ -83,27 +83,6 @@
   Widget build(BuildContext context) {
     final boardPrefs = ref.watch(boardPreferencesProvider);
 
-<<<<<<< HEAD
-    final board = Chessboard.fixed(
-      size: widget.size,
-      fen: widget.fen,
-      orientation: widget.orientation,
-      lastMove: widget.lastMove as NormalMove?,
-      settings: ChessboardSettings(
-        enableCoordinates: false,
-        borderRadius: (widget.showEvaluationBar)
-            ? const BorderRadius.only(
-                topLeft: Radius.circular(4.0),
-                bottomLeft: Radius.circular(4.0),
-              )
-            : const BorderRadius.all(Radius.circular(4.0)),
-        boxShadow: (widget.showEvaluationBar) ? [] : boardShadows,
-        animationDuration: const Duration(milliseconds: 150),
-        pieceAssets: boardPrefs.pieceSet.assets,
-        colorScheme: boardPrefs.boardTheme.colors,
-      ),
-    );
-=======
     final board = widget.animationDuration != null
         ? Chessboard.fixed(
             size: widget.size,
@@ -112,8 +91,13 @@
             lastMove: widget.lastMove as NormalMove?,
             settings: ChessboardSettings(
               enableCoordinates: false,
-              borderRadius: const BorderRadius.all(Radius.circular(4.0)),
-              boxShadow: boardShadows,
+              borderRadius: (widget.showEvaluationBar)
+                  ? const BorderRadius.only(
+                      topLeft: Radius.circular(4.0),
+                      bottomLeft: Radius.circular(4.0),
+                    )
+                  : const BorderRadius.all(Radius.circular(4.0)),
+              boxShadow: (widget.showEvaluationBar) ? [] : boardShadows,
               animationDuration: widget.animationDuration!,
               pieceAssets: boardPrefs.pieceSet.assets,
               colorScheme: boardPrefs.boardTheme.colors,
@@ -125,12 +109,16 @@
             orientation: widget.orientation,
             lastMove: widget.lastMove as NormalMove?,
             enableCoordinates: false,
-            borderRadius: const BorderRadius.all(Radius.circular(4.0)),
-            boxShadow: boardShadows,
+            borderRadius: (widget.showEvaluationBar)
+                ? const BorderRadius.only(
+                    topLeft: Radius.circular(4.0),
+                    bottomLeft: Radius.circular(4.0),
+                  )
+                : const BorderRadius.all(Radius.circular(4.0)),
+            boxShadow: (widget.showEvaluationBar) ? [] : boardShadows,
             pieceAssets: boardPrefs.pieceSet.assets,
             colorScheme: boardPrefs.boardTheme.colors,
           );
->>>>>>> f1905296
 
     final maybeTappableBoard = widget.onTap != null
         ? GestureDetector(
