--- conflicted
+++ resolved
@@ -273,12 +273,7 @@
       }
       return mapper(obj);
     }, (error, stackTrace) {
-<<<<<<< HEAD
-      logger?.severe('Could not read json object as ${T.toString()}: $error');
-      print('Could not read json object as ${T.toString()}: $error');
-=======
       logger?.severe('Could not read json object as $T: $error');
->>>>>>> 365d6c10
       return DataFormatError(stackTrace);
     });
 
