--- conflicted
+++ resolved
@@ -149,7 +149,7 @@
   @override
   Widget build(BuildContext context, WidgetRef ref) {
     final currentTab = ref.watch(currentBottomTabProvider);
-<<<<<<< HEAD
+/*
     final tvStream = currentTab == BottomTab.watch
         ? ref.watch(
             tvGameStreamProvider(
@@ -163,13 +163,12 @@
     final featuredGame = ref.watch(featuredGameProvider);
     return tvStream.when(
       data: (position) {
-=======
+*/
     final featuredGame = currentTab == BottomTab.watch
         ? ref.watch(_featuredGameNoSoundProvider)
         : const AsyncLoading<FeaturedGameState>();
     return featuredGame.when(
       data: (game) {
->>>>>>> 42da999b
         return BoardPreview(
           header: Text('Lichess TV', style: Styles.sectionTitle),
           onTap: () => pushPlatformRoute(
