import 'package:flutter/cupertino.dart';
import 'package:flutter/material.dart';
import 'package:flutter/foundation.dart';
import 'package:flutter_riverpod/flutter_riverpod.dart';
import 'package:chessground/chessground.dart';

import 'package:lichess_mobile/src/utils/chessground_compat.dart';
import 'package:lichess_mobile/src/constants.dart';
import 'package:lichess_mobile/src/widgets/game_board_layout.dart';
import 'package:lichess_mobile/src/widgets/player.dart';
import 'package:lichess_mobile/src/widgets/bottom_navigation.dart';
import 'package:lichess_mobile/src/widgets/platform.dart';

import 'package:lichess_mobile/src/model/settings/providers.dart';
import 'package:lichess_mobile/src/model/tv/featured_position.dart';
import 'package:lichess_mobile/src/model/tv/tv_stream.dart';
import 'package:lichess_mobile/src/model/tv/featured_game_notifier.dart';
import 'package:lichess_mobile/src/model/tv/tv_channel_provider.dart';

class TvScreen extends ConsumerWidget {
  const TvScreen({super.key});

  @override
  Widget build(BuildContext context, WidgetRef ref) {
    return ConsumerPlatformWidget(
      ref: ref,
      androidBuilder: _androidBuilder,
      iosBuilder: _iosBuilder,
    );
  }

  Widget _androidBuilder(
    BuildContext context,
    WidgetRef ref,
  ) {
<<<<<<< HEAD
    final isSoundMuted = ref.watch(isSoundMutedProvider);
    final tvChannel = ref.watch(tvChannelProvider);
=======
    final isSoundMuted = ref.watch(muteSoundPrefProvider);
>>>>>>> aff020b0
    return Scaffold(
      appBar: AppBar(
        title: InkWell(
          onTap: () => showChoices(context, ref, TvChannel.getListString()),
          child: Row(
            mainAxisSize: MainAxisSize.min,
            children: [
              Text(tvChannel.string),
              const Icon(Icons.arrow_drop_down)
            ],
          ),
        ),
        actions: [
          IconButton(
            icon: isSoundMuted
                ? const Icon(Icons.volume_off)
                : const Icon(Icons.volume_up),
            onPressed: () => ref.read(muteSoundPrefProvider.notifier).toggle(),
          )
        ],
      ),
      body: const _Body(),
    );
  }

  Widget _iosBuilder(
    BuildContext context,
    WidgetRef ref,
  ) {
<<<<<<< HEAD
    final isSoundMuted = ref.watch(isSoundMutedProvider);
    final tvChannel = ref.watch(tvChannelProvider);
=======
    final isSoundMuted = ref.watch(muteSoundPrefProvider);
>>>>>>> aff020b0
    return CupertinoPageScaffold(
      navigationBar: CupertinoNavigationBar(
        middle: Row(
          mainAxisSize: MainAxisSize.min,
          children: [Text(tvChannel.string), const Icon(Icons.arrow_drop_down)],
        ),
        trailing: CupertinoButton(
          padding: EdgeInsets.zero,
          child: isSoundMuted
              ? const Icon(CupertinoIcons.volume_off)
              : const Icon(CupertinoIcons.volume_up),
          onPressed: () => ref.read(muteSoundPrefProvider.notifier).toggle(),
        ),
      ),
      child: const _Body(),
    );
  }
}

class _Body extends ConsumerWidget {
  const _Body();

  @override
  Widget build(BuildContext context, WidgetRef ref) {
    final pieceSet = ref.watch(pieceSetPrefProvider);
    final currentTab = ref.watch(currentBottomTabProvider);
    // ensure the stream is closed when offstage
    final tvStream = currentTab == BottomTab.watch
        ? ref.watch(tvStreamProvider)
        : const AsyncLoading<FeaturedPosition>();
    final featuredGame = ref.watch(featuredGameProvider);

    return SafeArea(
      child: Center(
        child: tvStream.when(
          data: (position) {
            final boardData = BoardData(
              interactableSide: InteractableSide.none,
              orientation: featuredGame?.orientation.cg ?? Side.white,
              fen: position.fen,
              lastMove: position.lastMove?.cg,
            );
            final topPlayer = featuredGame != null
                ? featuredGame.orientation == Side.white
                    ? featuredGame.black
                    : featuredGame.white
                : null;
            final bottomPlayer = featuredGame != null
                ? featuredGame.orientation == Side.white
                    ? featuredGame.white
                    : featuredGame.black
                : null;
            final topPlayerWidget = topPlayer != null
                ? BoardPlayer(
                    name: topPlayer.name,
                    title: topPlayer.title,
                    rating: topPlayer.rating,
                    clock: Duration(seconds: topPlayer.seconds ?? 0),
                    active:
                        !position.isGameOver && position.turn == topPlayer.side,
                  )
                : kEmptyWidget;
            final bottomPlayerWidget = bottomPlayer != null
                ? BoardPlayer(
                    name: bottomPlayer.name,
                    title: bottomPlayer.title,
                    rating: bottomPlayer.rating,
                    clock: Duration(seconds: bottomPlayer.seconds ?? 0),
                    active: !position.isGameOver &&
                        position.turn == bottomPlayer.side,
                  )
                : kEmptyWidget;
            return GameBoardLayout(
              boardData: boardData,
              boardSettings: BoardSettings(
                animationDuration: Duration.zero,
                pieceAssets: pieceSet.assets,
              ),
              topPlayer: topPlayerWidget,
              bottomPlayer: bottomPlayerWidget,
            );
          },
          loading: () => const GameBoardLayout(
            topPlayer: kEmptyWidget,
            bottomPlayer: kEmptyWidget,
            boardData: BoardData(
              interactableSide: InteractableSide.none,
              orientation: Side.white,
              fen: kEmptyFen,
            ),
          ),
          error: (err, stackTrace) {
            debugPrint(
              'SEVERE: [TvScreen] could not load stream; $err\n$stackTrace',
            );
            return const GameBoardLayout(
              topPlayer: kEmptyWidget,
              bottomPlayer: kEmptyWidget,
              boardData: BoardData(
                fen: kEmptyFen,
                interactableSide: InteractableSide.none,
                orientation: Side.white,
              ),
              errorMessage: 'Could not load TV stream.',
            );
          },
        ),
      ),
    );
  }
}

void showChoices(BuildContext context, WidgetRef ref, List<String> choices) {
  switch (defaultTargetPlatform) {
    case TargetPlatform.android:
      showDialog<void>(
        context: context,
        builder: (context) {
          int? selectedRadio;
          return AlertDialog(
            contentPadding: const EdgeInsets.only(top: 12),
            content: StatefulBuilder(
              builder: (context, setState) {
                return SingleChildScrollView(
                  child: Column(
                    mainAxisSize: MainAxisSize.min,
                    children: List<Widget>.generate(choices.length, (index) {
                      return RadioListTile<int?>(
                        title: Text(choices[index]),
                        value: index,
                        groupValue: selectedRadio,
                        onChanged: (value) {
                          setState(() => selectedRadio = value);
                          if (value != null) {
                            ref
                                .read(tvChannelProvider.notifier)
                                .toggleChannel(value);
                          }
                          Navigator.of(context).pop();
                        },
                      );
                    }),
                  ),
                );
              },
            ),
          );
        },
      );
      return;
    case TargetPlatform.iOS:
      showCupertinoModalPopup<void>(
        context: context,
        builder: (context) {
          return SizedBox(
            height: 250,
            child: CupertinoPicker(
              backgroundColor: Theme.of(context).canvasColor,
              useMagnifier: true,
              magnification: 1.1,
              itemExtent: 40,
              scrollController: FixedExtentScrollController(initialItem: 1),
              children: List<Widget>.generate(choices.length, (index) {
                return Center(
                  child: Text(
                    choices[index],
                    style: const TextStyle(
                      fontSize: 21,
                    ),
                  ),
                );
              }),
              onSelectedItemChanged: (value) {},
            ),
          );
        },
      );
      return;
    default:
      assert(false, 'Unexpected platform $defaultTargetPlatform');
  }
}<|MERGE_RESOLUTION|>--- conflicted
+++ resolved
@@ -33,12 +33,12 @@
     BuildContext context,
     WidgetRef ref,
   ) {
-<<<<<<< HEAD
-    final isSoundMuted = ref.watch(isSoundMutedProvider);
+
+
     final tvChannel = ref.watch(tvChannelProvider);
-=======
+
     final isSoundMuted = ref.watch(muteSoundPrefProvider);
->>>>>>> aff020b0
+
     return Scaffold(
       appBar: AppBar(
         title: InkWell(
@@ -68,12 +68,11 @@
     BuildContext context,
     WidgetRef ref,
   ) {
-<<<<<<< HEAD
-    final isSoundMuted = ref.watch(isSoundMutedProvider);
+
+
     final tvChannel = ref.watch(tvChannelProvider);
-=======
     final isSoundMuted = ref.watch(muteSoundPrefProvider);
->>>>>>> aff020b0
+
     return CupertinoPageScaffold(
       navigationBar: CupertinoNavigationBar(
         middle: Row(
