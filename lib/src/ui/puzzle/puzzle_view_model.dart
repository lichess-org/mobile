import 'dart:async';
import 'package:async/async.dart';
import 'package:result_extensions/result_extensions.dart';
import 'package:collection/collection.dart';
import 'package:freezed_annotation/freezed_annotation.dart';
import 'package:riverpod_annotation/riverpod_annotation.dart';
import 'package:dartchess/dartchess.dart';
import 'package:easy_debounce/easy_debounce.dart';
import 'package:fast_immutable_collections/fast_immutable_collections.dart'
    hide Tuple2;

import 'package:lichess_mobile/src/common/move_feedback.dart';
import 'package:lichess_mobile/src/common/sound_service.dart';
import 'package:lichess_mobile/src/common/models.dart';
import 'package:lichess_mobile/src/common/tree.dart';
import 'package:lichess_mobile/src/common/uci.dart';
import 'package:lichess_mobile/src/model/puzzle/puzzle.dart';
import 'package:lichess_mobile/src/model/puzzle/puzzle_streak.dart';
import 'package:lichess_mobile/src/model/puzzle/puzzle_repository.dart';
import 'package:lichess_mobile/src/model/puzzle/puzzle_service.dart';
import 'package:lichess_mobile/src/model/puzzle/puzzle_theme.dart';
import 'package:lichess_mobile/src/model/puzzle/puzzle_preferences.dart';
import 'package:lichess_mobile/src/model/puzzle/puzzle_session.dart';
import 'package:lichess_mobile/src/model/puzzle/puzzle_difficulty.dart';
import 'package:lichess_mobile/src/model/engine/engine_evaluation.dart';

part 'puzzle_view_model.g.dart';
part 'puzzle_view_model.freezed.dart';

@riverpod
class PuzzleViewModel extends _$PuzzleViewModel {
  // ignore: avoid-late-keyword
  late Node _gameTree;
  Timer? _firstMoveTimer;
  Timer? _viewSolutionTimer;
  // on streak, we pre-load the next puzzle to avoid a delay when the user
  // completes the current one
  FutureResult<PuzzleContext?>? _nextPuzzleFuture;

  @override
  PuzzleViewModelState build(
    PuzzleContext initialContext, {
    PuzzleStreak? initialStreak,
  }) {
    ref.onDispose(() {
      _firstMoveTimer?.cancel();
      _viewSolutionTimer?.cancel();
    });

    return _loadNewContext(initialContext, initialStreak);
  }

  PuzzleViewModelState _loadNewContext(
    PuzzleContext context,
    PuzzleStreak? streak,
  ) {
    final root = Root.fromPgn(context.puzzle.game.pgn);
    _gameTree = root.nodeAt(root.mainlinePath.penultimate) as Node;

    // play first move after 1 second
    _firstMoveTimer = Timer(const Duration(seconds: 1), () {
      _setPath(state.initialPath);
    });

    final initialPath = UciPath.fromId(_gameTree.children.first.id);

    // preload next streak puzzle
    if (streak != null) {
      _nextPuzzleFuture = _fetchNextStreakPuzzle(streak);
    }

    return PuzzleViewModelState(
      puzzle: context.puzzle,
      glicko: context.glicko,
      mode: PuzzleMode.play,
      initialPath: initialPath,
      currentPath: UciPath.empty,
      nodeList: IList([ViewNode.fromNode(_gameTree)]),
      pov: _gameTree.nodeAt(initialPath).ply.isEven ? Side.white : Side.black,
      resultSent: false,
      isChangingDifficulty: false,
      streak: streak,
      nextPuzzleStreakFetchError: false,
      nextPuzzleStreakFetchIsRetrying: false,
    );
  }

  Future<void> onUserMove(Move move) async {
    _addMove(move);

    if (state.mode == PuzzleMode.play) {
      final movesToTest =
          state.nodeList.sublist(state.initialPath.size).map((e) => e.sanMove);

      final isGoodMove = state.puzzle.testSolution(movesToTest);

      if (isGoodMove) {
        state = state.copyWith(
          feedback: PuzzleFeedback.good,
        );

        final isCheckmate = movesToTest.last.san.endsWith('#');
        final nextUci =
            state.puzzle.puzzle.solution.getOrNull(movesToTest.length);
        // checkmate is always a win
        if (isCheckmate) {
          _completePuzzle();
        }
        // another puzzle move: let's continue
        else if (nextUci != null) {
          await Future<void>.delayed(const Duration(milliseconds: 500));
          _addMove(Move.fromUci(nextUci)!);
        }
        // no more puzzle move: it's a win
        else {
          _completePuzzle();
        }
      } else {
        state = state.copyWith(
          feedback: PuzzleFeedback.bad,
        );
        _onFailOrWin(PuzzleResult.lose);
        if (initialStreak == null) {
          await Future<void>.delayed(const Duration(milliseconds: 500));
          _setPath(state.currentPath.penultimate);
        }
      }
    }
  }

  void userNext() {
    _viewSolutionTimer?.cancel();
    _goToNextNode();
  }

  void userPrevious() {
    _viewSolutionTimer?.cancel();
    _goToPreviousNode();
  }

  void viewSolution() {
    if (state.mode == PuzzleMode.view) return;

    _mergeSolution();

    state = state.copyWith(
      nodeList: IList(_gameTree.nodesOn(state.currentPath)),
    );

    _onFailOrWin(PuzzleResult.lose);

    state = state.copyWith(
      mode: PuzzleMode.view,
    );

    _viewSolutionTimer =
        Timer.periodic(const Duration(milliseconds: 800), (timer) {
      if (state.canGoNext) {
        _goToNextNode();
      } else {
        timer.cancel();
      }
    });
  }

  void skipMove() {
    if (state.streak != null) {
      state = state.copyWith.streak!(hasSkipped: true);
      final moveIndex = state.currentPath.size - state.initialPath.size;
      final solution = state.puzzle.puzzle.solution[moveIndex];
      onUserMove(Move.fromUci(solution)!);
    }
  }

  Future<PuzzleContext?> changeDifficulty(PuzzleDifficulty difficulty) async {
    state = state.copyWith(
      isChangingDifficulty: true,
    );

    await ref
        .read(
          puzzlePreferencesProvider(initialContext.userId).notifier,
        )
        .setDifficulty(difficulty);

    final nextPuzzle = await ref.read(defaultPuzzleServiceProvider).resetBatch(
          userId: initialContext.userId,
          angle: initialContext.theme,
        );

    state = state.copyWith(
      isChangingDifficulty: false,
    );

    return nextPuzzle;
  }

  void continueWithNextPuzzle(PuzzleContext nextContext) {
    state = _loadNewContext(nextContext, state.streak);
  }

  void sendStreakResult() {
    if (initialContext.userId != null) {
      final repo = ref.read(puzzleRepositoryProvider);
      repo.postStreakRun(state.streak?.index ?? 0);
    }
  }

  FutureResult<PuzzleContext?> retryFetchNextStreakPuzzle(
    PuzzleStreak streak,
  ) async {
    state = state.copyWith(
      nextPuzzleStreakFetchIsRetrying: true,
    );

    final result = await _fetchNextStreakPuzzle(streak);

    state = state.copyWith(
      nextPuzzleStreakFetchIsRetrying: false,
    );

    result.match(
      onSuccess: (nextContext) {
        if (nextContext != null) {
          state = state.copyWith(
            streak: streak.copyWith(
              index: streak.index + 1,
            ),
          );
        } else {
          // no more puzzle
          state = state.copyWith(
            streak: streak.copyWith(
              index: streak.index + 1,
              finished: true,
            ),
          );
        }
      },
    );

    return result;
  }

<<<<<<< HEAD
  PuzzleViewModelState _loadNewContext(
    PuzzleContext context,
    PuzzleStreak? streak,
  ) {
    final root = Root.fromPgn(context.puzzle.game.pgn);
    _gameTree = root.nodeAt(root.mainlinePath.penultimate) as Node;

    final initialPath = UciPath.fromId(_gameTree.children.first.id);

    // play first move after 1 second
    _firstMoveTimer = Timer(const Duration(seconds: 1), () {
      _setPath(initialPath);
    });

    // preload next streak puzzle
    if (streak != null) {
      _nextPuzzleFuture = _fetchNextStreakPuzzle(streak);
    }

    return PuzzleViewModelState(
      puzzle: context.puzzle,
      glicko: context.glicko,
      mode: PuzzleMode.play,
      initialFen: _gameTree.fen,
      initialPath: initialPath,
      currentPath: UciPath.empty,
      nodeList: IList([ViewNode.fromNode(_gameTree)]),
      pov: _gameTree.nodeAt(initialPath).ply.isEven ? Side.white : Side.black,
      isLocalEvalEnabled: false,
      resultSent: false,
      isChangingDifficulty: false,
      streak: streak,
      nextPuzzleStreakFetchError: false,
      nextPuzzleStreakFetchIsRetrying: false,
    );
  }

=======
>>>>>>> 944f2dac
  FutureResult<PuzzleContext?> _fetchNextStreakPuzzle(PuzzleStreak streak) {
    return streak.nextId != null
        ? ref.read(puzzleRepositoryProvider).fetch(streak.nextId!).map(
              (puzzle) => PuzzleContext(
                theme: PuzzleTheme.mix,
                puzzle: puzzle,
                userId: initialContext.userId,
              ),
            )
        : Future.value(Result.value(null));
  }

  void _goToNextNode() {
    if (state.node.children.isEmpty) return;
    _setPath(state.currentPath + state.node.children.first.id);
  }

  void _goToPreviousNode() {
    _setPath(state.currentPath.penultimate);
  }

  Future<void> _completePuzzle() async {
    state = state.copyWith(
      mode: PuzzleMode.view,
    );
    await _onFailOrWin(state.result ?? PuzzleResult.win);
  }

  Future<void> _onFailOrWin(PuzzleResult result) async {
    if (state.resultSent) return;

    state = state.copyWith(
      result: result,
      resultSent: true,
    );

    final sessionNotifier =
        puzzleSessionProvider(initialContext.userId, initialContext.theme)
            .notifier;
    final service = ref.read(defaultPuzzleServiceProvider);
    final soundService = ref.read(soundServiceProvider);

    if (state.streak == null) {
      final next = await service.solve(
        userId: initialContext.userId,
        angle: initialContext.theme,
        solution: PuzzleSolution(
          id: state.puzzle.puzzle.id,
          win: state.result == PuzzleResult.win,
          rated: initialContext.userId != null,
        ),
      );

      state = state.copyWith(
        nextContext: next,
      );

      ref.read(sessionNotifier).addAttempt(
            state.puzzle.puzzle.id,
            win: result == PuzzleResult.win,
          );

      final rounds = next?.rounds;
      if (rounds != null) {
        ref.read(sessionNotifier).setRatingDiffs(rounds);
      }
    } else {
      // one fail and streak is over
      if (result == PuzzleResult.lose) {
        soundService.play(Sound.error);
        await Future<void>.delayed(const Duration(milliseconds: 500));
        _setPath(state.currentPath.penultimate);
        _mergeSolution();
        state = state.copyWith(
          mode: PuzzleMode.view,
          nodeList: IList(_gameTree.nodesOn(state.currentPath)),
          streak: state.streak!.copyWith(
            finished: true,
          ),
        );
        sendStreakResult();
      } else {
        if (_nextPuzzleFuture == null) {
          assert(false, 'next puzzle future cannot be null with streak');
        } else {
          final result = await _nextPuzzleFuture!;
          result.match(
            onSuccess: (nextContext) async {
              state = state.copyWith.streak!(
                index: state.streak!.index + 1,
              );
              if (nextContext != null) {
                await Future<void>.delayed(const Duration(milliseconds: 250));
                soundService.play(Sound.confirmation);
                continueWithNextPuzzle(nextContext);
              } else {
                // no more puzzle
                state = state.copyWith.streak!(
                  finished: true,
                );
              }
            },
            onError: (error, _) {
              state = state.copyWith(
                nextPuzzleStreakFetchError: true,
              );
            },
          );
        }
      }
    }
  }

  void _setPath(UciPath path) {
    final pathChange = state.currentPath != path;
    final newNodeList = IList(_gameTree.nodesOn(path));
    final sanMove = newNodeList.last.sanMove;
    final isForward = path.size > state.currentPath.size;
    if (isForward) {
      final isCheck = sanMove.san.contains('+');
      if (sanMove.san.contains('x')) {
        ref.read(moveFeedbackServiceProvider).captureFeedback(check: isCheck);
      } else {
        ref.read(moveFeedbackServiceProvider).moveFeedback(check: isCheck);
      }
    }
    state = state.copyWith(
      currentPath: path,
      nodeList: newNodeList,
      lastMove: sanMove.move,
    );

    if (pathChange) {
      _startEngineEval();
    }
  }

  void toggleLocalEvaluation() {
    state = state.copyWith(
      isLocalEvalEnabled: !state.isLocalEvalEnabled,
    );
    if (state.isLocalEvalEnabled) {
      _startEngineEval();
    }
  }

  void _startEngineEval() {
    if (!state.isEngineEnabled) return;
    EasyDebounce.debounce(
      'start-engine-eval',
      const Duration(milliseconds: 50),
      () => ref
          .read(
            engineEvaluationProvider(state.evaluationContext).notifier,
          )
          .start(
            state.currentPath,
            state.nodeList.map(Step.fromNode),
            shouldEmit: (work) => work.path == state.currentPath,
          )
          ?.forEach((t) {
        _gameTree.updateAt(t.item1.path, (node) {
          node.eval = t.item2;
        });
      }),
    );
  }

  void _addMove(Move move) {
    final tuple = _gameTree.addMoveAt(
      state.currentPath,
      move,
      prepend: state.mode == PuzzleMode.play,
    );
    final newPath = tuple.item1;
    if (newPath != null) {
      _setPath(newPath);
    }
  }

  void _mergeSolution() {
    final initialNode = _gameTree.nodeAt(state.initialPath);
    final fromPly = initialNode.ply;
    final posAndNodes = state.puzzle.puzzle.solution.foldIndexed(
      Tuple2(initialNode.position, IList<Node>(const [])),
      (index, previous, uci) {
        final move = Move.fromUci(uci);
        final tuple = previous.item1.playToSan(move!);
        final newPos = tuple.item1;
        final newSan = tuple.item2;
        return Tuple2(
          newPos,
          previous.item2.add(
            Node(
              id: UciCharPair.fromMove(move),
              ply: fromPly + index,
              fen: newPos.fen,
              position: newPos,
              sanMove: SanMove(newSan, move),
            ),
          ),
        );
      },
    );
    _gameTree.addNodesAt(state.initialPath, posAndNodes.item2, prepend: true);
  }
}

enum PuzzleMode { play, view }

enum PuzzleResult { win, lose }

enum PuzzleFeedback { good, bad }

@freezed
class PuzzleViewModelState with _$PuzzleViewModelState {
  const PuzzleViewModelState._();

  const factory PuzzleViewModelState({
    required Puzzle puzzle,
    required PuzzleGlicko? glicko,
    required PuzzleMode mode,
    required String initialFen,
    required UciPath initialPath,
    required UciPath currentPath,
    required Side pov,
    required IList<ViewNode> nodeList, // must be non empty
    Move? lastMove,
    PuzzleResult? result,
    PuzzleFeedback? feedback,
    required bool isLocalEvalEnabled,
    required bool resultSent,
    required bool isChangingDifficulty,
    PuzzleContext? nextContext,
    PuzzleStreak? streak,
    // if the automatic attempt to fetch the next puzzle in the streak fails
    // we will make the user retry
    required bool nextPuzzleStreakFetchError,
    required bool nextPuzzleStreakFetchIsRetrying,
  }) = _PuzzleScreenState;

  bool get isEngineEnabled {
    return mode == PuzzleMode.view && isLocalEvalEnabled;
  }

  EvaluationContext get evaluationContext => EvaluationContext(
        initialFen: initialFen,
        contextId: puzzle.puzzle.id,
      );

  ViewNode get node => nodeList.last;
  Position get position => nodeList.last.position;
  String get fen => nodeList.last.fen;
  bool get canGoNext => mode == PuzzleMode.view && node.children.isNotEmpty;
  bool get canGoBack =>
      mode == PuzzleMode.view && currentPath.size > initialPath.size;

  IMap<String, ISet<String>> get validMoves => algebraicLegalMoves(position);
}<|MERGE_RESOLUTION|>--- conflicted
+++ resolved
@@ -73,12 +73,14 @@
       puzzle: context.puzzle,
       glicko: context.glicko,
       mode: PuzzleMode.play,
+      initialFen: _gameTree.fen,
       initialPath: initialPath,
       currentPath: UciPath.empty,
       nodeList: IList([ViewNode.fromNode(_gameTree)]),
       pov: _gameTree.nodeAt(initialPath).ply.isEven ? Side.white : Side.black,
       resultSent: false,
       isChangingDifficulty: false,
+      isLocalEvalEnabled: false,
       streak: streak,
       nextPuzzleStreakFetchError: false,
       nextPuzzleStreakFetchIsRetrying: false,
@@ -242,46 +244,6 @@
     return result;
   }
 
-<<<<<<< HEAD
-  PuzzleViewModelState _loadNewContext(
-    PuzzleContext context,
-    PuzzleStreak? streak,
-  ) {
-    final root = Root.fromPgn(context.puzzle.game.pgn);
-    _gameTree = root.nodeAt(root.mainlinePath.penultimate) as Node;
-
-    final initialPath = UciPath.fromId(_gameTree.children.first.id);
-
-    // play first move after 1 second
-    _firstMoveTimer = Timer(const Duration(seconds: 1), () {
-      _setPath(initialPath);
-    });
-
-    // preload next streak puzzle
-    if (streak != null) {
-      _nextPuzzleFuture = _fetchNextStreakPuzzle(streak);
-    }
-
-    return PuzzleViewModelState(
-      puzzle: context.puzzle,
-      glicko: context.glicko,
-      mode: PuzzleMode.play,
-      initialFen: _gameTree.fen,
-      initialPath: initialPath,
-      currentPath: UciPath.empty,
-      nodeList: IList([ViewNode.fromNode(_gameTree)]),
-      pov: _gameTree.nodeAt(initialPath).ply.isEven ? Side.white : Side.black,
-      isLocalEvalEnabled: false,
-      resultSent: false,
-      isChangingDifficulty: false,
-      streak: streak,
-      nextPuzzleStreakFetchError: false,
-      nextPuzzleStreakFetchIsRetrying: false,
-    );
-  }
-
-=======
->>>>>>> 944f2dac
   FutureResult<PuzzleContext?> _fetchNextStreakPuzzle(PuzzleStreak streak) {
     return streak.nextId != null
         ? ref.read(puzzleRepositoryProvider).fetch(streak.nextId!).map(
