--- conflicted
+++ resolved
@@ -163,15 +163,10 @@
               ),
               subStatSpace,
               // The number '12' here is not arbitrary, since the API returns the progression for the last 12 games (as far as I know).
-<<<<<<< HEAD
               StatCard(
-                context.l10n.progressOverLastXGames('12').replaceAll(':', ''),
-=======
-              _CustomPlatformCard(
                 context.l10n
                     .perfStatProgressOverLastXGames('12')
                     .replaceAll(':', ''),
->>>>>>> 882e0d2d
                 padding: Styles.horizontalBodyPadding,
                 child: _ProgressionWidget(data.progress),
               ),
@@ -183,40 +178,24 @@
                       : NumberFormat.decimalPattern(Intl.getCurrentLocale())
                           .format(data.rank),
                 ),
-<<<<<<< HEAD
-                StatCard(
-                  context.l10n.ratingDeviation('').replaceAll(': .', ''),
-                  value: data.deviation.toStringAsFixed(2),
-                )
-              ]),
-              StatCardRow([
-                StatCard(
-                  context.l10n.highestRating('').replaceAll(':', ''),
-=======
-                _CustomPlatformCard(
+                StatCard(
                   context.l10n
                       .perfStatRatingDeviation('')
                       .replaceAll(': .', ''),
                   value: data.deviation.toStringAsFixed(2),
                 )
               ]),
-              _CustomPlatformCardRow([
-                _CustomPlatformCard(
+              StatCardRow([
+                StatCard(
                   context.l10n.perfStatHighestRating('').replaceAll(':', ''),
->>>>>>> 882e0d2d
                   child: _RatingWidget(
                     data.highestRating,
                     data.highestRatingGame,
                     LichessColors.good,
                   ),
                 ),
-<<<<<<< HEAD
-                StatCard(
-                  context.l10n.lowestRating('').replaceAll(':', ''),
-=======
-                _CustomPlatformCard(
+                StatCard(
                   context.l10n.perfStatLowestRating('').replaceAll(':', ''),
->>>>>>> 882e0d2d
                   child: _RatingWidget(
                     data.lowestRating,
                     data.lowestRatingGame,
@@ -282,26 +261,16 @@
                     data.totalGames,
                   ),
                 ),
-<<<<<<< HEAD
-                StatCard(
-                  context.l10n.berserkedGames
-=======
-                _CustomPlatformCard(
+                StatCard(
                   context.l10n.perfStatBerserkedGames
->>>>>>> 882e0d2d
                       .replaceAll(' ${context.l10n.games.toLowerCase()}', ''),
                   child: _PercentageValueWidget(
                     data.berserkGames,
                     data.totalGames,
                   ),
                 ),
-<<<<<<< HEAD
-                StatCard(
-                  context.l10n.disconnections,
-=======
-                _CustomPlatformCard(
+                StatCard(
                   context.l10n.perfStatDisconnections,
->>>>>>> 882e0d2d
                   child: _PercentageValueWidget(
                     data.disconnections,
                     data.totalGames,
@@ -315,13 +284,8 @@
                       ? '?'
                       : data.avgOpponent.toString(),
                 ),
-<<<<<<< HEAD
-                StatCard(
-                  context.l10n.timeSpentPlaying,
-=======
-                _CustomPlatformCard(
+                StatCard(
                   context.l10n.perfStatTimeSpentPlaying,
->>>>>>> 882e0d2d
                   value: data.timePlayed
                       .toDaysHoursMinutes(AppLocalizations.of(context)),
                 ),
