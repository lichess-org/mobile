import 'package:intl/intl.dart';
import 'package:flutter/cupertino.dart';
import 'package:flutter/material.dart';
import 'package:flutter_riverpod/flutter_riverpod.dart';
import 'package:cached_network_image/cached_network_image.dart';
import 'package:timeago/timeago.dart' as timeago;
import 'package:dartchess/dartchess.dart';

import 'package:lichess_mobile/src/utils/l10n_context.dart';
import 'package:lichess_mobile/src/constants.dart';
import 'package:lichess_mobile/src/common/models.dart';
import 'package:lichess_mobile/src/common/lichess_icons.dart';
import 'package:lichess_mobile/src/common/lichess_colors.dart';
import 'package:lichess_mobile/src/utils/style.dart';
import 'package:lichess_mobile/src/widgets/buttons.dart';
import 'package:lichess_mobile/src/widgets/feedback.dart';
import 'package:lichess_mobile/src/widgets/platform.dart';
import 'package:lichess_mobile/src/features/settings/ui/settings_screen.dart';
import 'package:lichess_mobile/src/features/user/model/user.dart';
import 'package:lichess_mobile/src/features/game/data/game_repository.dart';
import 'package:lichess_mobile/src/features/game/model/game.dart';
import 'package:lichess_mobile/src/features/auth/ui/auth_actions_notifier.dart';

import '../../auth/data/auth_repository.dart';

final recentGamesProvider = FutureProvider.autoDispose
<<<<<<< HEAD
    .family<List<ArchivedGameData>, String>((ref, userName) async {
  final userRepo = ref.watch(userRepositoryProvider);
  final either = await userRepo.getRecentGamesTask(userName).run();
=======
    .family<List<ArchivedGame>, String>((ref, userName) async {
  final repo = ref.watch(gameRepositoryProvider);
  final either = await repo.getUserGamesTask(userName).run();
>>>>>>> 7e8744c4
  // retry on error, cache indefinitely on success
  return either.match((error) => throw error, (data) {
    ref.keepAlive();
    return data;
  });
});

class ProfileScreen extends ConsumerStatefulWidget {
  const ProfileScreen({super.key});

  @override
  ConsumerState<ProfileScreen> createState() => _ProfileScreenState();
}

class _ProfileScreenState extends ConsumerState<ProfileScreen> {
  final _androidRefreshKey = GlobalKey<RefreshIndicatorState>();

  @override
  Widget build(BuildContext context) {
    return PlatformWidget(
      androidBuilder: _buildAndroid,
      iosBuilder: _buildIos,
    );
  }

  Widget _buildAndroid(BuildContext context) {
    final authState = ref.watch(authStateChangesProvider);
    final authActionsAsync = ref.watch(authActionsProvider);
    return Scaffold(
      appBar: AppBar(
        title: Text(context.l10n.profile),
        actions: [
          IconButton(
            tooltip: context.l10n.settings,
            icon: const Icon(Icons.settings),
            onPressed: () => Navigator.of(context).push<void>(
              MaterialPageRoute(
                builder: (context) => const SettingsScreen(),
              ),
            ),
          ),
        ],
      ),
      body: authState.maybeWhen(
          data: (account) {
            return account != null
                ? RefreshIndicator(
                    key: _androidRefreshKey,
                    onRefresh: () => _refreshData(account),
                    child: ListView(
                      padding: kBodyPadding,
                      children: _buildList(context, account),
                    ),
                  )
                : Center(
                    child: FatButton(
                        semanticsLabel: context.l10n.signIn,
                        onPressed: authActionsAsync.isLoading
                            ? null
                            : () =>
                                ref.read(authActionsProvider.notifier).signIn(),
                        child: Text(context.l10n.signIn)));
          },
          orElse: () => const Center(child: CircularProgressIndicator())),
    );
  }

  Widget _buildIos(BuildContext context) {
    final authState = ref.watch(authStateChangesProvider);
    final authActionsAsync = ref.watch(authActionsProvider);
    return CupertinoPageScaffold(
      child: CustomScrollView(
        slivers: [
          CupertinoSliverNavigationBar(
            largeTitle: Text(context.l10n.profile),
            trailing: CupertinoIconButton(
              semanticsLabel: context.l10n.settings,
              onPressed: () => Navigator.of(context).push<void>(
                CupertinoPageRoute(
                  title: context.l10n.settings,
                  builder: (context) => const SettingsScreen(),
                ),
              ),
              icon: const Icon(Icons.settings),
            ),
          ),
          ...authState.maybeWhen(
            data: (account) {
              return [
                if (account != null)
                  CupertinoSliverRefreshControl(
                    onRefresh: () => _refreshData(account),
                  ),
                if (account != null)
                  SliverSafeArea(
                    top: false,
                    sliver: SliverPadding(
                      padding: kBodyPadding,
                      sliver: SliverList(
                        delegate: SliverChildListDelegate(
                          _buildList(context, account),
                        ),
                      ),
                    ),
                  )
                else
                  SliverFillRemaining(
                    child: Center(
                        child: FatButton(
                            semanticsLabel: context.l10n.signIn,
                            onPressed: authActionsAsync.isLoading
                                ? null
                                : () => ref
                                    .read(authActionsProvider.notifier)
                                    .signIn(),
                            child: Text(context.l10n.signIn))),
                  ),
              ];
            },
            orElse: () => const [
              SliverFillRemaining(
                child: Center(child: CircularProgressIndicator.adaptive()),
              )
            ],
          ),
        ],
      ),
    );
  }

  List<Widget> _buildList(BuildContext context, User account) {
    return [
      ListTile(
        leading: account.patron == true
            ? const Icon(LichessIcons.patron, size: 40)
            : null,
        title: Text(
          account.username,
          style: const TextStyle(fontSize: 20, fontWeight: FontWeight.w500),
        ),
        subtitle: account.profile?.fullName != null
            ? Text(account.profile!.fullName!)
            : null,
        contentPadding: const EdgeInsets.symmetric(vertical: 10),
      ),
      Column(
        crossAxisAlignment: CrossAxisAlignment.start,
        children: [
          if (account.profile != null)
            Location(profile: account.profile!)
          else
            kEmptyWidget,
          const SizedBox(height: 5),
          Text(
              '${context.l10n.memberSince} ${DateFormat.yMMMMd().format(account.createdAt)}'),
          const SizedBox(height: 5),
          Text(context.l10n.lastSeenActive(timeago.format(account.seenAt))),
          const SizedBox(height: 5),
          if (account.playTime != null)
            Text(context.l10n
                .tpTimeSpentPlaying(_printDuration(account.playTime!.total)))
          else
            kEmptyWidget,
        ],
      ),
      const SizedBox(height: 20),
      PerfCards(account: account),
      const SizedBox(height: 20),
      const Text(
        'Recent games',
        style: TextStyle(fontSize: 16),
      ),
      RecentGames(account: account),
    ];
  }

  Future<void> _refreshData(User account) {
    return ref.refresh(recentGamesProvider(account.id).future);
  }
}

class PerfCards extends StatelessWidget {
  const PerfCards({required this.account, super.key});

  final User account;

  @override
  Widget build(BuildContext context) {
    final List<Perf> userPerfs = Perf.values.where((element) {
      final p = account.perfs[element];
      return p != null &&
          p.numberOfGames > 0 &&
          p.ratingDeviation < kClueLessDeviation;
    }).toList(growable: false);

    return SizedBox(
      height: 106,
      child: ListView.separated(
        padding: const EdgeInsets.symmetric(vertical: 3.0),
        scrollDirection: Axis.horizontal,
        itemCount: userPerfs.length,
        itemBuilder: (context, index) {
          final perf = userPerfs[index];
          final userPerf = account.perfs[perf]!;
          return SizedBox(
            height: 100,
            width: 100,
            child: PlatformCard(
              child: Padding(
                padding: const EdgeInsets.all(8.0),
                child: Column(
                  mainAxisAlignment: MainAxisAlignment.spaceAround,
                  children: [
                    Text(
                      perf.shortName,
                      style: TextStyle(color: textShade(context, 0.7)),
                    ),
                    Icon(perf.icon, color: textShade(context, 0.6)),
                    Row(
                      mainAxisAlignment: MainAxisAlignment.center,
                      children: [
                        Text(
                            '${userPerf.rating}${userPerf.provisional == true || userPerf.ratingDeviation > kProvisionalDeviation ? '?' : ''}',
                            style: kBold),
                        const SizedBox(width: 3),
                        if (userPerf.progression != 0) ...[
                          Icon(
                            userPerf.progression > 0
                                ? LichessIcons.arrow_full_upperright
                                : LichessIcons.arrow_full_lowerright,
                            color: userPerf.progression > 0
                                ? LichessColors.good
                                : LichessColors.red,
                            size: 12,
                          ),
                          Text(userPerf.progression.abs().toString(),
                              style: TextStyle(
                                  color: userPerf.progression > 0
                                      ? LichessColors.good
                                      : LichessColors.red,
                                  fontSize: 12)),
                        ],
                      ],
                    ),
                  ],
                ),
              ),
            ),
          );
        },
        separatorBuilder: (context, index) => const SizedBox(width: 10),
      ),
    );
  }
}

class RecentGames extends ConsumerWidget {
  const RecentGames({required this.account, super.key});

  final User account;

  @override
  Widget build(BuildContext context, WidgetRef ref) {
    final recentGames = ref.watch(recentGamesProvider(account.id));

    return recentGames.when(
      data: (data) {
        return Column(
          children: ListTile.divideTiles(
              color: dividerColor(context),
              context: context,
              tiles: data.map((e) {
                final mySide =
                    e.white.id == account.id ? Side.white : Side.black;
                final opponent = e.white.id == account.id ? e.black : e.white;
                final title = opponent.title;
                final opponentName = opponent.name == 'Stockfish'
                    ? context.l10n.aiNameLevelAiLevel(
                        opponent.name, opponent.aiLevel.toString())
                    : opponent.name;

                return ListTile(
                  leading: Icon(e.perf.icon),
                  title: Row(
                    children: [
                      if (title != null) ...[
                        Text(title,
                            style: TextStyle(
                                color: title == 'BOT'
                                    ? LichessColors.fancy
                                    : LichessColors.brag,
                                fontWeight: FontWeight.bold)),
                        const SizedBox(width: 5)
                      ],
                      Text(opponentName, overflow: TextOverflow.ellipsis),
                    ],
                  ),
                  subtitle: Text(timeago.format(e.lastMoveAt)),
                  trailing: e.winner == mySide
                      ? const Icon(CupertinoIcons.plus_square_fill,
                          color: LichessColors.good)
                      : const Icon(CupertinoIcons.minus_square_fill,
                          color: LichessColors.red),
                );
              })).toList(growable: false),
        );
      },
      error: (error, stackTrace) {
        debugPrint(
            'SEVERE: [ProfileScreen] could not load user games; ${error.toString()}\n$stackTrace');
        return const Text('Could not load games.');
      },
      loading: () => const CenterLoadingIndicator(),
    );
  }
}

class Location extends StatelessWidget {
  const Location({required this.profile, super.key});

  final Profile profile;

  @override
  Widget build(BuildContext context) {
    return Row(children: [
      if (profile.country != null)
        CachedNetworkImage(
          imageUrl: lichessFlagSrc(profile.country!),
          errorWidget: (_, __, ___) => kEmptyWidget,
        )
      else
        kEmptyWidget,
      const SizedBox(width: 10),
      Text(profile.location ?? ''),
    ]);
  }
}

String lichessFlagSrc(String country) {
  return '$kLichessHost/assets/images/flags/$country.png';
}

String _printDuration(Duration duration) {
  final days = duration.inDays.toString();
  final hours = duration.inHours.remainder(24).toString();
  final minutes = duration.inMinutes.remainder(60).toString();
  return "$days days, $hours hours and $minutes minutes";
}<|MERGE_RESOLUTION|>--- conflicted
+++ resolved
@@ -24,15 +24,9 @@
 import '../../auth/data/auth_repository.dart';
 
 final recentGamesProvider = FutureProvider.autoDispose
-<<<<<<< HEAD
     .family<List<ArchivedGameData>, String>((ref, userName) async {
-  final userRepo = ref.watch(userRepositoryProvider);
-  final either = await userRepo.getRecentGamesTask(userName).run();
-=======
-    .family<List<ArchivedGame>, String>((ref, userName) async {
   final repo = ref.watch(gameRepositoryProvider);
   final either = await repo.getUserGamesTask(userName).run();
->>>>>>> 7e8744c4
   // retry on error, cache indefinitely on success
   return either.match((error) => throw error, (data) {
     ref.keepAlive();
