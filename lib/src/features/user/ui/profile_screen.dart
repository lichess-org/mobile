--- conflicted
+++ resolved
@@ -27,22 +27,11 @@
 final recentGamesProvider = FutureProvider.autoDispose
     .family<List<ArchivedGameData>, String>((ref, userName) async {
   final repo = ref.watch(gameRepositoryProvider);
-<<<<<<< HEAD
   final result = await repo.getUserGamesTask(userName);
-  // retry on error, cache indefinitely on success
   return result.fold(
-    (value) {
-      ref.keepAlive();
-      return value;
-    },
+    (value) => value,
     (error) => throw error,
   );
-=======
-  final either = await repo.getUserGamesTask(userName).run();
-  return either.match((error) => throw error, (data) {
-    return data;
-  });
->>>>>>> 35938349
 });
 
 class ProfileScreen extends ConsumerStatefulWidget {
