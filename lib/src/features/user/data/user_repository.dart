--- conflicted
+++ resolved
@@ -33,26 +33,6 @@
             logger: _log)));
   }
 
-<<<<<<< HEAD
-  TaskEither<IOError, List<ArchivedGameData>> getRecentGamesTask(
-      String username) {
-    return apiClient.get(
-      Uri.parse('$kLichessHost/api/games/user/$username?max=10'),
-      headers: {'Accept': 'application/x-ndjson'},
-    ).flatMap((r) => TaskEither.fromEither(Either.tryCatch(() {
-          final lines = r.body.split('\n');
-          return lines.where((e) => e.isNotEmpty && e != '\n').map((e) {
-            final json = jsonDecode(e) as Map<String, dynamic>;
-            return ArchivedGameData.fromJson(json);
-          }).toList(growable: false);
-        }, (error, stackTrace) {
-          _log.severe('Could not read json object as ArchivedGameData: $error');
-          return DataFormatError(stackTrace);
-        })));
-  }
-
-=======
->>>>>>> 7e8744c4
   void dispose() {
     apiClient.close();
   }
