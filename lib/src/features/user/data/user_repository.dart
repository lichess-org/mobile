--- conflicted
+++ resolved
@@ -1,8 +1,5 @@
-<<<<<<< HEAD
-=======
 import 'package:logging/logging.dart';
 import 'package:result_extensions/result_extensions.dart';
->>>>>>> fb1660b4
 import 'package:flutter_riverpod/flutter_riverpod.dart';
 import 'package:fpdart/fpdart.dart';
 import 'package:logging/logging.dart';
@@ -26,7 +23,6 @@
             mapper: User.fromJson, logger: _log)));
   }
 
-<<<<<<< HEAD
   TaskEither<IOError, UserPerfStats> getUserPerfStatsTask(
       String username, Perf perf) {
     return apiClient
@@ -36,11 +32,7 @@
             mapper: UserPerfStats.fromJson,
             logger: _log)));
   }
-
-  TaskEither<IOError, List<UserStatus>> getUsersStatusTask(List<String> ids) {
-=======
   FutureResult<List<UserStatus>> getUsersStatus(List<String> ids) {
->>>>>>> fb1660b4
     return apiClient
         .get(Uri.parse('$kLichessHost/api/users/status?ids=${ids.join(',')}'))
         .then((result) => result.flatMap((response) => readJsonListOfObjects(
