--- conflicted
+++ resolved
@@ -30,63 +30,36 @@
   final ApiClient apiClient;
   final Logger _log;
 
-<<<<<<< HEAD
   Future<Result<ArchivedGame, IOError>> getGameTask(GameId id) {
-    return apiClient
-        .get(Uri.parse('$kLichessHost/game/export/$id'))
-        .then((result) => result.flatMap((response) {
-              return readJsonObject(response.body,
-                  mapper: _makeArchivedGamefromJson, logger: _log);
-            }));
-  }
-
-  // TODO parameters
-  Future<Result<List<ArchivedGame>, IOError>> getUserGamesTask(
-=======
-  TaskEither<IOError, ArchivedGame> getGameTask(GameId id) {
     return apiClient.get(
       Uri.parse('$kLichessHost/game/export/$id'),
       headers: {'Accept': 'application/json'},
-    ).flatMap((response) {
-      return TaskEither.fromEither(readJsonObject(response.body,
-          mapper: _makeArchivedGameFromJson, logger: _log));
-    });
+    ).then((result) => result.flatMap((response) {
+          return readJsonObject(response.body,
+              mapper: _makeArchivedGamefromJson, logger: _log);
+        }));
   }
 
   // TODO parameters
-  TaskEither<IOError, List<ArchivedGameData>> getUserGamesTask(
->>>>>>> 35938349
+  Future<Result<List<ArchivedGame>, IOError>> getUserGamesTask(
       String username) {
     return apiClient.get(
       Uri.parse(
           '$kLichessHost/api/games/user/$username?max=10&moves=false&lastFen=true'),
       headers: {'Accept': 'application/x-ndjson'},
-<<<<<<< HEAD
     ).then((result) => result.flatMap((r) {
           try {
             final lines = r.body.split('\n');
             return Success(
                 lines.where((e) => e.isNotEmpty && e != '\n').map((e) {
               final json = jsonDecode(e) as Map<String, dynamic>;
-              return _makeArchivedGamefromJson(json);
+              return _makeArchivedGameDatafromJson(json);
             }).toList(growable: false));
           } catch (error, stackTrace) {
             _log.severe('Could not read json object as ArchivedGame: $error');
             return Failure(DataFormatError(stackTrace));
           }
         }));
-=======
-    ).flatMap((r) => TaskEither.fromEither(Either.tryCatch(() {
-          final lines = r.body.split('\n');
-          return lines.where((e) => e.isNotEmpty && e != '\n').map((e) {
-            final json = jsonDecode(e) as Map<String, dynamic>;
-            return _makeArchivedGameDataFromJson(json);
-          }).toList(growable: false);
-        }, (error, stackTrace) {
-          _log.severe('Could not read json object as ArchivedGame: $error');
-          return DataFormatError(stackTrace);
-        })));
->>>>>>> 35938349
   }
 
   /// Stream the events reaching a lichess user in real time as ndjson.
