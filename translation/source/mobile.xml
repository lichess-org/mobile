<?xml version="1.0" encoding="utf-8"?>
<resources>
  <string name="homeTab" comment="The tab in bottom navigation bar. Must be very short (10 characters max) to avoid ugly text shifting issues." maxLength="10">Home</string>
  <string name="puzzlesTab" comment="The tab in bottom navigation bar. Must be very short (10 characters max) to avoid ugly text shifting issues." maxLength="10">Puzzles</string>
  <string name="toolsTab" comment="The tab in bottom navigation bar. Must be very short (10 characters max) to avoid ugly text shifting issues." maxLength="10">Tools</string>
  <string name="watchTab" comment="The tab in bottom navigation bar. Must be very short (10 characters max) to avoid ugly text shifting issues." maxLength="10">Watch</string>
  <string name="settingsTab" comment="The tab in bottom navigation bar. Must be very short (10 characters max) to avoid ugly text shifting issues." maxLength="10">Settings</string>
<<<<<<< HEAD
  <string name="deleteLocalDatabase" comment="The button in settings screen to delete local database. Also the confirm title that is displayed on a confirm dialog to confirm the action of deleting it.">Delete local database</string>
=======
  <string name="mustBeLoggedIn" comment="This is shown when the user tries to access a feature that requires login.">You must be logged in to view this page.</string>
  <string name="systemColors" comment="The title of the system colors setting. When enabling this, tha app's colors will match those of the operating system.">System colors</string>
  <string name="feedbackButton" comment="Shown in the settings, pressing this button will redirect to the lichess contact site.">Feedback</string>
  <string name="okButton" comment="This is used in varius confirmations dialogs. Translation should be short.">OK</string>
  <string name="settingsHapticFeedback" comment="Title used in the settings. When enabled, the device will vibrate when making a move.">Haptic feedback</string>
  <string name="settingsImmersiveMode" comment="Title in the settings. When enabled, the app will hide the navigation bar and status bar.">Immersive mode</string>
  <string name="settingsImmersiveModeSubtitle" comment="Subtitle for the 'Immersive Mode' setting. Gives an explanation of what the button does.">Hide system UI while playing. Use this if you are bothered by the system's navigation gestures at the edges of the screen. Applies to game and Puzzle Storm screens.</string>
  <string name="notFollowingAnyUser" comment="This is shown in the list that contains user followed by the user. Displayed if the user does not follow any users.">You are not following any user.</string>
  <string name="allGames" comment="This is shown instead of 'Number of Games' if the number could not be loaded">All games</string>
  <string name="recentSearches" comment="Title of the recent searches section in the search screen.">Recent searches</string>
  <string name="clearButton" comment="Buttons that clear things, e.g. recent searches. Should be short.">Clear</string>
  <string name="playersMatchingSearchTerm" comment="This is shown when searching for a player. %s is the string that user entered in the search bar">Players with "%s"</string>
  <string name="noSearchResults" comment="This is shown when the search did not return any results.">No results</string>
  <string name="areYouSure" comment="This is shown in confirmation dialogs.">Are you sure?</string>
  <string name="puzzleStreakAbortWarning" comment="Shown as a subtitle in the confirmation dialog for aborting puzzle streak.">You will lose your current streak and your score will be saved.</string>
  <string name="puzzleStormNothingToShow" comment="Shown when the user has not played any puzzle storm runs yet">Nothing to show. Play some runs of storm</string>
  <string name="sharePuzzle" comment="This is shown in the puzzle screen. When pressed, the user can share the puzzle.">Share this puzzle</string>
  <string name="shareGameURL" comment="Menu action that shares the URL of the current game">Share game URL</string>
  <string name="shareGamePGN" comment="Menu action that shares the PGN of a game">Share PGN</string>
  <string name="sharePositionAsFEN" comment="Menu action that shares the current position as a FEN string">Share position as FEN</string>
  <string name="showVariations" comment="Shown in the analysis screen.">Show variations</string>
  <string name="hideVariation" comment="Shown in the analysis screen.">Hide variation</string>
  <string name="showComments" comment="Shown in the analysis screen.">Show comments</string>
  <string name="puzzleStormConfirmEndRun" comment="Text of the confirmation dialog when ending a puzzle storm run">Do you want to end this run?</string>
  <string name="puzzleStormFilterNothingToShow" comment="Shown when the user has no puzzles matching the filter criteria">Nothing to show, please change the filters</string>
  <string name="cancelTakebackOffer" comment="Menu action that cancels a previous takeback offer">Cancel takeback offer</string>
  <string name="cancelDrawOffer" comment="Menu action that cancels a previous draw offer">Cancel draw offer</string>
  <string name="waitingForOpponentToJoin" comment="This is after the user has created a game and is waiting for an opponent to join.">Waiting for opponent to join...</string>
  <string name="blindfoldMode" comment="This button toggles blindfold mode">Blindfold</string>
  <string name="liveStreamers" comment="This is shown as a heading in the streamer screen">Live streamers</string>
  <string name="customGameJoinAGame" comment="This is shown in the custom game screen. Will open the game lobby.">Join a game</string>
  <string name="correspondenceClearSavedMove" comment="This is shown in the correspondence game screen. Will clear the saved move.">Clear saved move</string>
  <string name="somethingWentWrong" comment="This is a generic text to be shown when something unexpected happens, e.g. failing to load data from the server.">Something went wrong.</string>
>>>>>>> 604d7201
</resources><|MERGE_RESOLUTION|>--- conflicted
+++ resolved
@@ -5,9 +5,6 @@
   <string name="toolsTab" comment="The tab in bottom navigation bar. Must be very short (10 characters max) to avoid ugly text shifting issues." maxLength="10">Tools</string>
   <string name="watchTab" comment="The tab in bottom navigation bar. Must be very short (10 characters max) to avoid ugly text shifting issues." maxLength="10">Watch</string>
   <string name="settingsTab" comment="The tab in bottom navigation bar. Must be very short (10 characters max) to avoid ugly text shifting issues." maxLength="10">Settings</string>
-<<<<<<< HEAD
-  <string name="deleteLocalDatabase" comment="The button in settings screen to delete local database. Also the confirm title that is displayed on a confirm dialog to confirm the action of deleting it.">Delete local database</string>
-=======
   <string name="mustBeLoggedIn" comment="This is shown when the user tries to access a feature that requires login.">You must be logged in to view this page.</string>
   <string name="systemColors" comment="The title of the system colors setting. When enabling this, tha app's colors will match those of the operating system.">System colors</string>
   <string name="feedbackButton" comment="Shown in the settings, pressing this button will redirect to the lichess contact site.">Feedback</string>
@@ -41,5 +38,5 @@
   <string name="customGameJoinAGame" comment="This is shown in the custom game screen. Will open the game lobby.">Join a game</string>
   <string name="correspondenceClearSavedMove" comment="This is shown in the correspondence game screen. Will clear the saved move.">Clear saved move</string>
   <string name="somethingWentWrong" comment="This is a generic text to be shown when something unexpected happens, e.g. failing to load data from the server.">Something went wrong.</string>
->>>>>>> 604d7201
+  <string name="deleteLocalDatabase" comment="The button in settings screen to delete local database. Also the confirm title that is displayed on a confirm dialog to confirm the action of deleting it.">Delete local database</string>
 </resources>