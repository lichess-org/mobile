name: lichess_mobile
description: Lichess mobile app V2

publish_to: "none" # Remove this line if you wish to publish to pub.dev

version: 0.5.3+000503 # see README.md for details about versioning

environment:
  sdk: ">=3.0.0 <4.0.0"

dependencies:
  cupertino_icons: ^1.0.2
  flutter:
    sdk: flutter
  flutter_localizations:
    sdk: flutter
  intl: ^0.18.0
  flutter_riverpod: ^2.3.4
  riverpod_annotation: ^2.3.0
  freezed_annotation: ^2.2.0
  json_annotation: ^4.7.0
  http: ^1.1.0
  flutter_appauth: ^6.0.0
  flutter_secure_storage: ^9.0.0
  logging: ^1.1.0
  shared_preferences: ^2.1.0
  cached_network_image: ^3.2.2
  dartchess: ^0.5.0
  chessground: ^2.0.0
  soundpool:
    git:
     url: https://github.com/lichess-org/flutter-soundpool.git
     ref: 3900871fd9b6eec4a2437dbdc2946c96ca1f58fd
  meta: ^1.8.0
  deep_pick: ^1.0.0
  timeago: ^3.6.0
  collection: ^1.16.0
  fast_immutable_collections: ^9.0.0
  result_extensions: ^0.1.0
  async: ^2.10.0
  package_info_plus: ^4.0.0
  url_launcher: ^6.1.9
  flutter_layout_grid: ^2.0.1
  sqflite: ^2.2.5
  path: ^1.8.2
  connectivity_plus: ^5.0.0
  share_plus: ^7.0.0
  fl_chart: ^0.64.0
  stream_transform: ^2.1.0
  flutter_native_splash: ^2.3.5
  stockfish:
   git:
     url: https://github.com/lichess-org/dart-stockfish.git
     ref: dc160c6ae339e4aa0b64ce50980a1b5ca5597d42
  firebase_crashlytics: ^3.3.4
  firebase_core: ^2.15.0
  flutter_displaymode: ^0.6.0
  web_socket_channel: ^2.4.0
  device_info_plus: ^9.0.2
  crypto: ^3.0.3
  signal_strength_indicator: ^0.4.1
  flutter_spinkit: ^5.2.0
  wakelock_plus: ^1.1.1
<<<<<<< HEAD
  flutter_slidable: ^3.0.0
=======
  system_info_plus: ^0.0.5
  popover: ^0.2.8+2
>>>>>>> 2cd06ee0

dev_dependencies:
  build_runner: ^2.3.2
  riverpod_generator: ^2.1.0
  custom_lint: ^0.5.2
  riverpod_lint: ^2.3.3
  flutter_test:
    sdk: flutter
  freezed: ^2.3.4
  json_serializable: ^6.5.4
  lint: ^2.0.1
  mocktail: ^1.0.0
  sqflite_common_ffi: ^2.2.3

flutter:
  # The following line ensures that the Material Icons font is
  # included with your application, so that you can use the icons in
  # the material Icons class.
  uses-material-design: true

  assets:
    - assets/chess_openings.db
    - assets/images/
    - assets/images/stockfish/
    - assets/sounds/futuristic/
    - assets/sounds/lisp/
    - assets/sounds/nes/
    - assets/sounds/piano/
    - assets/sounds/standard/
    - assets/sounds/sfx/
    - assets/board-thumbnails/

  fonts:
    - family: LichessIcons
      fonts:
        - asset: assets/fonts/LichessIcons.ttf
    - family: SocialIcons
      fonts:
        - asset: assets/fonts/SocialIcons.ttf
    - family: ChessFont
      fonts: 
        - asset: assets/fonts/ChessSansPiratf.ttf

  # Enable generation of localized Strings from arb files.
  generate: true

flutter_native_splash:
  color: '#ffffff'
  image: assets/images/logo-black.png

  color_dark: '#000000'
  image_dark: assets/images/logo-white.png

  android_12:
    color: '#ffffff'
    image: assets/images/android12logo-black.png

    color_dark: '#000000'
    image_dark: assets/images/android12logo-white.png
<|MERGE_RESOLUTION|>--- conflicted
+++ resolved
@@ -61,12 +61,9 @@
   signal_strength_indicator: ^0.4.1
   flutter_spinkit: ^5.2.0
   wakelock_plus: ^1.1.1
-<<<<<<< HEAD
   flutter_slidable: ^3.0.0
-=======
   system_info_plus: ^0.0.5
   popover: ^0.2.8+2
->>>>>>> 2cd06ee0
 
 dev_dependencies:
   build_runner: ^2.3.2
