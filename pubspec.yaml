--- conflicted
+++ resolved
@@ -59,12 +59,9 @@
   connectivity_plus: ^3.0.3
   share_plus: ^6.3.1
   back_button_interceptor: ^6.0.2
-<<<<<<< HEAD
   fl_chart: ^0.61.0
-=======
   stream_transform: ^2.1.0
   flutter_native_splash: ^2.2.19
->>>>>>> e4b241f9
 
 dev_dependencies:
   build_runner: ^2.3.2
