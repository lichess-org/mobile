name: lichess_mobile
description: Lichess mobile app V2

publish_to: "none" # Remove this line if you wish to publish to pub.dev

version: 0.5.9+000509 # see README.md for details about versioning

environment:
  sdk: ">=3.0.0 <4.0.0"

dependencies:
  async: ^2.10.0
  cached_network_image: ^3.2.2
  chessground: ^2.0.0
  collection: ^1.16.0
  connectivity_plus: ^5.0.0
  crypto: ^3.0.3
  cupertino_http: ^1.1.0
  cupertino_icons: ^1.0.2
  dartchess: ^0.5.0
  deep_pick: ^1.0.0
  device_info_plus: ^9.0.2
  fast_immutable_collections: ^9.0.0
  firebase_core: ^2.15.0
  firebase_crashlytics: ^3.3.4
  fl_chart: ^0.64.0
  flutter:
    sdk: flutter
  flutter_appauth: ^6.0.0
  flutter_displaymode: ^0.6.0
  flutter_layout_grid: ^2.0.1
  flutter_localizations:
    sdk: flutter
  flutter_native_splash: ^2.3.5
  flutter_riverpod: ^2.3.4
  flutter_secure_storage: ^9.0.0
  flutter_spinkit: ^5.2.0
  freezed_annotation: ^2.2.0
  http: ^1.1.0
  intl: ^0.18.0
  json_annotation: ^4.7.0
  logging: ^1.1.0
  meta: ^1.8.0
  package_info_plus: ^4.0.0
  path: ^1.8.2
  popover: ^0.2.8+2
  result_extensions: ^0.1.0
  riverpod_annotation: ^2.3.0
  share_plus: ^7.0.0
  shared_preferences: ^2.1.0
  signal_strength_indicator: ^0.4.1
  soundpool:
    git:
     url: https://github.com/lichess-org/flutter-soundpool.git
     ref: 3900871fd9b6eec4a2437dbdc2946c96ca1f58fd
  sqflite: ^2.2.5
  stockfish:
   git:
     url: https://github.com/lichess-org/dart-stockfish.git
     ref: dc160c6ae339e4aa0b64ce50980a1b5ca5597d42
<<<<<<< HEAD
  stream_transform: ^2.1.0
=======
  firebase_crashlytics: ^3.3.4
  firebase_core: ^2.15.0
  flutter_displaymode: ^0.6.0
  web_socket_channel: ^2.4.0
  device_info_plus: ^9.0.2
  crypto: ^3.0.3
  signal_strength_indicator: ^0.4.1
  flutter_spinkit: ^5.2.0
  wakelock_plus: ^1.1.1
  flutter_slidable: ^3.0.0
>>>>>>> bd27e2a7
  system_info_plus: ^0.0.5
  timeago: ^3.6.0
  url_launcher: ^6.1.9
  wakelock_plus: ^1.1.1
  web_socket_channel: ^2.4.0

dev_dependencies:
  build_runner: ^2.3.2
  custom_lint: ^0.5.2
  flutter_test:
    sdk: flutter
  freezed: ^2.3.4
  json_serializable: ^6.5.4
  lint: ^2.0.1
  mocktail: ^1.0.0
  riverpod_generator: ^2.1.0
  riverpod_lint: ^2.3.3
  sqflite_common_ffi: ^2.2.3

flutter:
  # The following line ensures that the Material Icons font is
  # included with your application, so that you can use the icons in
  # the material Icons class.
  uses-material-design: true

  assets:
    - assets/chess_openings.db
    - assets/images/
    - assets/images/stockfish/
    - assets/sounds/futuristic/
    - assets/sounds/lisp/
    - assets/sounds/nes/
    - assets/sounds/piano/
    - assets/sounds/standard/
    - assets/sounds/sfx/
    - assets/board-thumbnails/

  fonts:
    - family: LichessIcons
      fonts:
        - asset: assets/fonts/LichessIcons.ttf
    - family: SocialIcons
      fonts:
        - asset: assets/fonts/SocialIcons.ttf
    - family: ChessFont
      fonts: 
        - asset: assets/fonts/ChessSansPiratf.ttf
    - family: LichessPuzzleIcons
      fonts:
        - asset: assets/fonts/PuzzleIcons.ttf

  # Enable generation of localized Strings from arb files.
  generate: true

flutter_native_splash:
  color: '#ffffff'
  image: assets/images/logo-black.png

  color_dark: '#000000'
  image_dark: assets/images/logo-white.png

  android_12:
    color: '#ffffff'
    image: assets/images/android12logo-black.png

    color_dark: '#000000'
    image_dark: assets/images/android12logo-white.png
<|MERGE_RESOLUTION|>--- conflicted
+++ resolved
@@ -34,6 +34,7 @@
   flutter_native_splash: ^2.3.5
   flutter_riverpod: ^2.3.4
   flutter_secure_storage: ^9.0.0
+  flutter_slidable: ^3.0.0
   flutter_spinkit: ^5.2.0
   freezed_annotation: ^2.2.0
   http: ^1.1.0
@@ -58,20 +59,7 @@
    git:
      url: https://github.com/lichess-org/dart-stockfish.git
      ref: dc160c6ae339e4aa0b64ce50980a1b5ca5597d42
-<<<<<<< HEAD
   stream_transform: ^2.1.0
-=======
-  firebase_crashlytics: ^3.3.4
-  firebase_core: ^2.15.0
-  flutter_displaymode: ^0.6.0
-  web_socket_channel: ^2.4.0
-  device_info_plus: ^9.0.2
-  crypto: ^3.0.3
-  signal_strength_indicator: ^0.4.1
-  flutter_spinkit: ^5.2.0
-  wakelock_plus: ^1.1.1
-  flutter_slidable: ^3.0.0
->>>>>>> bd27e2a7
   system_info_plus: ^0.0.5
   timeago: ^3.6.0
   url_launcher: ^6.1.9
