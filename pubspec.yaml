name: lichess_mobile
description: Lichess mobile app V2
publish_to: "none"

version: 0.17.7+001707 # See README.md for details about versioning

environment:
  # this should be updated with every new flutter stable release
  sdk: ^3.8.0
  flutter: ^3.32.0

dependencies:
  app_settings: ^6.1.1
  async: ^2.10.0
  auto_size_text: ^3.0.0
  cached_network_image: ^3.2.2
  chessground: ^7.1.0
  clock: ^1.1.1
  collection: ^1.17.0
  connectivity_plus: ^6.0.2
  cronet_http: ^1.3.1
  crypto: ^3.0.3
  cupertino_http: ^2.0.0
  cupertino_icons: ^1.0.2
  dartchess: ^0.11.0
  deep_pick: ^1.0.0
  device_info_plus: ^11.0.0
  dynamic_system_colors: ^1.8.0
  fast_immutable_collections: ^11.0.0
<<<<<<< HEAD
=======
  firebase_core: ^4.0.0
  firebase_crashlytics: ^5.0.0
  firebase_messaging: ^16.0.0
>>>>>>> e9f95ee9
  fl_chart: ^1.0.0
  flutter:
    sdk: flutter
  flutter_appauth: ^9.0.0
  flutter_displaymode: ^0.6.0
  flutter_layout_grid: ^2.0.1
  flutter_linkify: ^6.0.0
  flutter_local_notifications: ^19.0.0
  flutter_localizations:
    sdk: flutter
  flutter_markdown: ^0.7.3+1
  flutter_native_splash: ^2.3.5
  flutter_riverpod: ^2.3.4
  flutter_secure_storage: ^10.0.0-beta.4
  flutter_slidable: ^4.0.0
  flutter_spinkit: ^5.2.0
  freezed_annotation: ^3.0.0
  http: ^1.1.0
  image_picker: ^1.1.2
  intl: ^0.20.2
  json_annotation: ^4.7.0
  l10n_esperanto: ^2.0.13
  linkify: ^5.0.0
  logging: ^1.1.0
  material_color_utilities: ^0.11.1
  material_symbols_icons: ^4.2811.0
  meta: ^1.8.0
  multistockfish: ^0.3.0
  package_info_plus: ^8.0.0
  path: ^1.8.2
  path_provider: ^2.1.5
  popover: ^0.3.0
  pub_semver: ^2.1.4
  quick_actions: ^1.1.0
  result_extensions: ^0.2.0
  riverpod_annotation: ^2.3.0
  share_plus: ^11.0.0
  shared_preferences: ^2.1.0
  signal_strength_indicator: ^0.4.1
  sound_effect: ^0.1.1
  sqflite: ^2.2.5
  sqflite_common_ffi: ^2.2.3
  stream_transform: ^2.1.0
  unifiedpush: ^6.0.2
  url_launcher: ^6.1.9
  visibility_detector: ^0.4.0
  wakelock_plus: ^1.1.1
  web_socket_channel: ^3.0.0

dev_dependencies:
  build_runner: ^2.3.2
  custom_lint: ^0.7.0
  fake_async: ^1.3.1
  flutter_test:
    sdk: flutter
  freezed: ^3.0.0
  freezed_lint: ^0.0.7
  json_serializable: ^6.5.4
  lint: ^2.0.1
  mocktail: ^1.0.0
  mocktail_image_network: ^1.2.0
  riverpod_generator: ^2.1.0
  riverpod_lint: ^2.3.3
  stream_channel: ^2.1.2

dependency_overrides:
  flutter_secure_storage_linux:
    git:
      url: https://github.com/christianfl/flutter_secure_storage.git
      path: flutter_secure_storage_linux
      ref: v10.0.0-beta.4-literal_operator_fix

flutter:
  # The following line ensures that the Material Icons font is
  # included with your application, so that you can use the icons in
  # the material Icons class.
  uses-material-design: true

  assets:
    - assets/chess_openings.db
    - assets/images/
    - assets/images/stockfish/
    - assets/images/fide-fed/
    - assets/sounds/futuristic/
    - assets/sounds/lisp/
    - assets/sounds/nes/
    - assets/sounds/piano/
    - assets/sounds/standard/
    - assets/sounds/sfx/
    - assets/board-thumbnails/
    - assets/positions.json
    - assets/endgames.json

  fonts:
    - family: LichessIcons
      fonts:
        - asset: assets/fonts/LichessIcons.ttf
    - family: SocialIcons
      fonts:
        - asset: assets/fonts/SocialIcons.ttf
    - family: ChessFont
      fonts: 
        - asset: assets/fonts/ChessSansPiratf.ttf
    - family: LichessPuzzleIcons
      fonts:
        - asset: assets/fonts/PuzzleIcons.ttf

  # Enable generation of localized Strings from arb files.
  generate: true

flutter_native_splash:
  android: false
  ios: true
  web: false

  color: '#ffffff'
  image: assets/images/logo-black.png

  color_dark: '#000000'
  image_dark: assets/images/logo-white.png
<|MERGE_RESOLUTION|>--- conflicted
+++ resolved
@@ -27,12 +27,6 @@
   device_info_plus: ^11.0.0
   dynamic_system_colors: ^1.8.0
   fast_immutable_collections: ^11.0.0
-<<<<<<< HEAD
-=======
-  firebase_core: ^4.0.0
-  firebase_crashlytics: ^5.0.0
-  firebase_messaging: ^16.0.0
->>>>>>> e9f95ee9
   fl_chart: ^1.0.0
   flutter:
     sdk: flutter
