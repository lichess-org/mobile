<?xml version="1.0" encoding="utf-8"?>
<resources>
<<<<<<< HEAD
    <color name="bg_splash">#FFFFFF</color>
    <color name="ic_splash">#000000</color>
=======
    <color name="ic_launcher_background">#131416</color>
    <color name="launch_black">#131416</color>
>>>>>>> c825724d
</resources><|MERGE_RESOLUTION|>--- conflicted
+++ resolved
@@ -1,10 +1,6 @@
 <?xml version="1.0" encoding="utf-8"?>
 <resources>
-<<<<<<< HEAD
+    <color name="ic_launcher_background">#131416</color>
     <color name="bg_splash">#FFFFFF</color>
     <color name="ic_splash">#000000</color>
-=======
-    <color name="ic_launcher_background">#131416</color>
-    <color name="launch_black">#131416</color>
->>>>>>> c825724d
 </resources>